--- conflicted
+++ resolved
@@ -22,11 +22,7 @@
         self.exec_manager = ExecutionManager()
         self.agent_server = AgentServer()
         self.scheduler = ExecutionScheduler()
-<<<<<<< HEAD
-        self.notifications = NotificationManager()
-=======
         self.notif_manager = NotificationManager()
->>>>>>> e5508467
 
     @staticmethod
     def test_get_user_id():
@@ -38,11 +34,7 @@
         self.agent_server.__enter__()
         self.exec_manager.__enter__()
         self.scheduler.__enter__()
-<<<<<<< HEAD
-        self.notifications.__enter__()
-=======
         self.notif_manager.__enter__()
->>>>>>> e5508467
 
         await db.connect()
         await initialize_blocks()
@@ -57,11 +49,7 @@
         self.exec_manager.__exit__(exc_type, exc_val, exc_tb)
         self.agent_server.__exit__(exc_type, exc_val, exc_tb)
         self.db_api.__exit__(exc_type, exc_val, exc_tb)
-<<<<<<< HEAD
-        self.notifications.__exit__(exc_type, exc_val, exc_tb)
-=======
         self.notif_manager.__exit__(exc_type, exc_val, exc_tb)
->>>>>>> e5508467
 
     def setup_dependency_overrides(self):
         # Override get_user_id for testing
