import json
import os
from enum import Enum
from typing import Any, Dict, Generic, List, Set, Tuple, Type, TypeVar

from pydantic import BaseModel, Field, PrivateAttr, ValidationInfo, field_validator
from pydantic_settings import (
    BaseSettings,
    JsonConfigSettingsSource,
    PydanticBaseSettingsSource,
    SettingsConfigDict,
)

from backend.util.data import get_data_path

T = TypeVar("T", bound=BaseSettings)


class AppEnvironment(str, Enum):
    LOCAL = "local"
    DEVELOPMENT = "dev"
    PRODUCTION = "prod"


class BehaveAs(str, Enum):
    LOCAL = "local"
    CLOUD = "cloud"


class UpdateTrackingModel(BaseModel, Generic[T]):
    _updated_fields: Set[str] = PrivateAttr(default_factory=set)

    def __setattr__(self, name: str, value) -> None:
        if name in self.model_fields:
            self._updated_fields.add(name)
        super().__setattr__(name, value)

    def mark_updated(self, field_name: str) -> None:
        if field_name in self.model_fields:
            self._updated_fields.add(field_name)

    def clear_updates(self) -> None:
        self._updated_fields.clear()

    def get_updates(self) -> Dict[str, Any]:
        return {field: getattr(self, field) for field in self._updated_fields}

    @property
    def updated_fields(self):
        return self._updated_fields


class Config(UpdateTrackingModel["Config"], BaseSettings):
    """Config for the server."""

    num_graph_workers: int = Field(
        default=10,
        ge=1,
        le=1000,
        description="Maximum number of workers to use for graph execution.",
    )
    num_node_workers: int = Field(
        default=5,
        ge=1,
        le=1000,
        description="Maximum number of workers to use for node execution within a single graph.",
    )
    pyro_host: str = Field(
        default="localhost",
        description="The default hostname of the Pyro server.",
    )
    pyro_client_comm_timeout: float = Field(
        default=15,
        description="The default timeout in seconds, for Pyro client connections.",
    )
    pyro_client_comm_retry: int = Field(
        default=3,
        description="The default number of retries for Pyro client connections.",
    )
    enable_auth: bool = Field(
        default=True,
        description="If authentication is enabled or not",
    )
    enable_credit: bool = Field(
        default=False,
        description="If user credit system is enabled or not",
    )
    enable_beta_monthly_credit: bool = Field(
        default=True,
        description="If beta monthly credits accounting is enabled or not",
    )
    num_user_credits_refill: int = Field(
        default=1500,
        description="Number of credits to refill for each user",
    )
    # Add more configuration fields as needed

    model_config = SettingsConfigDict(
        env_file=".env",
        extra="allow",
    )

    websocket_server_host: str = Field(
        default="0.0.0.0",
        description="The host for the websocket server to run on",
    )

    websocket_server_port: int = Field(
        default=8001,
        description="The port for the websocket server to run on",
    )

    execution_manager_port: int = Field(
        default=8002,
        description="The port for execution manager daemon to run on",
    )

    execution_scheduler_port: int = Field(
        default=8003,
        description="The port for execution scheduler daemon to run on",
    )

    agent_server_port: int = Field(
        default=8004,
        description="The port for agent server daemon to run on",
    )

    database_api_port: int = Field(
        default=8005,
        description="The port for database server API to run on",
    )

    agent_api_host: str = Field(
        default="0.0.0.0",
        description="The host for agent server API to run on",
    )

    agent_api_port: int = Field(
        default=8006,
        description="The port for agent server API to run on",
    )

<<<<<<< HEAD
    otto_api_url: str = Field(
        default="",
        description="The URL for the Otto API service",
=======
    notification_service_port: int = Field(
        default=8007,
        description="The port for notification service daemon to run on",
>>>>>>> 15275e2c
    )

    platform_base_url: str = Field(
        default="",
        description="Must be set so the application knows where it's hosted at. "
        "This is necessary to make sure webhooks find their way.",
    )

    frontend_base_url: str = Field(
        default="",
        description="Can be used to explicitly set the base URL for the frontend. "
        "This value is then used to generate redirect URLs for OAuth flows.",
    )

    media_gcs_bucket_name: str = Field(
        default="",
        description="The name of the Google Cloud Storage bucket for media files",
    )

    reddit_user_agent: str = Field(
        default="AutoGPT:1.0 (by /u/autogpt)",
        description="The user agent for the Reddit API",
    )

    scheduler_db_pool_size: int = Field(
        default=3,
        description="The pool size for the scheduler database connection pool",
    )

    rabbitmq_host: str = Field(
        default="localhost",
        description="The host for the RabbitMQ server",
    )
    rabbitmq_port: int = Field(
        default=5672,
        description="The port for the RabbitMQ server",
    )

    rabbitmq_vhost: str = Field(
        default="/",
        description="The vhost for the RabbitMQ server",
    )

    @field_validator("platform_base_url", "frontend_base_url")
    @classmethod
    def validate_platform_base_url(cls, v: str, info: ValidationInfo) -> str:
        if not v:
            return v
        if not v.startswith(("http://", "https://")):
            raise ValueError(
                f"{info.field_name} must be a full URL "
                "including a http:// or https:// schema"
            )
        if v.endswith("/"):
            return v.rstrip("/")  # Remove trailing slash
        return v

    app_env: AppEnvironment = Field(
        default=AppEnvironment.LOCAL,
        description="The name of the app environment: local or dev or prod",
    )

    behave_as: BehaveAs = Field(
        default=BehaveAs.LOCAL,
        description="What environment to behave as: local or cloud",
    )

    execution_event_bus_name: str = Field(
        default="execution_event",
        description="Name of the event bus",
    )

    trust_endpoints_for_requests: List[str] = Field(
        default_factory=list,
        description="A whitelist of trusted internal endpoints for the backend to make requests to.",
    )

    backend_cors_allow_origins: List[str] = Field(default_factory=list)

    @field_validator("backend_cors_allow_origins")
    @classmethod
    def validate_cors_allow_origins(cls, v: List[str]) -> List[str]:
        out = []
        port = None
        has_localhost = False
        has_127_0_0_1 = False
        for url in v:
            url = url.strip()
            if url.startswith(("http://", "https://")):
                if "localhost" in url:
                    port = url.split(":")[2]
                    has_localhost = True
                if "127.0.0.1" in url:
                    port = url.split(":")[2]
                    has_127_0_0_1 = True
                out.append(url)
            else:
                raise ValueError(f"Invalid URL: {url}")

        if has_127_0_0_1 and not has_localhost:
            out.append(f"http://localhost:{port}")
        if has_localhost and not has_127_0_0_1:
            out.append(f"http://127.0.0.1:{port}")

        return out

    @classmethod
    def settings_customise_sources(
        cls,
        settings_cls: Type[BaseSettings],
        init_settings: PydanticBaseSettingsSource,
        env_settings: PydanticBaseSettingsSource,
        dotenv_settings: PydanticBaseSettingsSource,
        file_secret_settings: PydanticBaseSettingsSource,
    ) -> Tuple[PydanticBaseSettingsSource, ...]:
        return (
            env_settings,
            file_secret_settings,
            dotenv_settings,
            JsonConfigSettingsSource(settings_cls),
            init_settings,
        )


class Secrets(UpdateTrackingModel["Secrets"], BaseSettings):
    """Secrets for the server."""

    supabase_url: str = Field(default="", description="Supabase URL")
    supabase_service_role_key: str = Field(
        default="", description="Supabase service role key"
    )

    encryption_key: str = Field(default="", description="Encryption key")

    rabbitmq_default_user: str = Field(default="", description="RabbitMQ default user")
    rabbitmq_default_pass: str = Field(
        default="", description="RabbitMQ default password"
    )

    # OAuth server credentials for integrations
    # --8<-- [start:OAuthServerCredentialsExample]
    github_client_id: str = Field(default="", description="GitHub OAuth client ID")
    github_client_secret: str = Field(
        default="", description="GitHub OAuth client secret"
    )
    # --8<-- [end:OAuthServerCredentialsExample]
    google_client_id: str = Field(default="", description="Google OAuth client ID")
    google_client_secret: str = Field(
        default="", description="Google OAuth client secret"
    )
    notion_client_id: str = Field(default="", description="Notion OAuth client ID")
    notion_client_secret: str = Field(
        default="", description="Notion OAuth client secret"
    )
    twitter_client_id: str = Field(default="", description="Twitter/X OAuth client ID")
    twitter_client_secret: str = Field(
        default="", description="Twitter/X OAuth client secret"
    )

    openai_api_key: str = Field(default="", description="OpenAI API key")
    anthropic_api_key: str = Field(default="", description="Anthropic API key")
    groq_api_key: str = Field(default="", description="Groq API key")
    open_router_api_key: str = Field(default="", description="Open Router API Key")

    reddit_client_id: str = Field(default="", description="Reddit client ID")
    reddit_client_secret: str = Field(default="", description="Reddit client secret")

    openweathermap_api_key: str = Field(
        default="", description="OpenWeatherMap API key"
    )

    medium_api_key: str = Field(default="", description="Medium API key")
    medium_author_id: str = Field(default="", description="Medium author ID")
    did_api_key: str = Field(default="", description="D-ID API Key")
    revid_api_key: str = Field(default="", description="revid.ai API key")
    discord_bot_token: str = Field(default="", description="Discord bot token")

    smtp_server: str = Field(default="", description="SMTP server IP")
    smtp_port: str = Field(default="", description="SMTP server port")
    smtp_username: str = Field(default="", description="SMTP username")
    smtp_password: str = Field(default="", description="SMTP password")

    sentry_dsn: str = Field(default="", description="Sentry DSN")

    google_maps_api_key: str = Field(default="", description="Google Maps API Key")

    replicate_api_key: str = Field(default="", description="Replicate API Key")
    unreal_speech_api_key: str = Field(default="", description="Unreal Speech API Key")
    ideogram_api_key: str = Field(default="", description="Ideogram API Key")
    jina_api_key: str = Field(default="", description="Jina API Key")
    unreal_speech_api_key: str = Field(default="", description="Unreal Speech API Key")

    fal_api_key: str = Field(default="", description="FAL API key")
    exa_api_key: str = Field(default="", description="Exa API key")
    e2b_api_key: str = Field(default="", description="E2B API key")
    nvidia_api_key: str = Field(default="", description="Nvidia API key")
    mem0_api_key: str = Field(default="", description="Mem0 API key")

    linear_client_id: str = Field(default="", description="Linear client ID")
    linear_client_secret: str = Field(default="", description="Linear client secret")

    todoist_client_id: str = Field(default="", description="Todoist client ID")
    todoist_client_secret: str = Field(default="", description="Todoist client secret")

    stripe_api_key: str = Field(default="", description="Stripe API Key")
    stripe_webhook_secret: str = Field(default="", description="Stripe Webhook Secret")

    screenshotone_api_key: str = Field(default="", description="ScreenshotOne API Key")

    # Add more secret fields as needed

    model_config = SettingsConfigDict(
        env_file=".env",
        env_file_encoding="utf-8",
        extra="allow",
    )


class Settings(BaseModel):
    config: Config = Config()
    secrets: Secrets = Secrets()

    def save(self) -> None:
        # Save updated config to JSON file
        if self.config.updated_fields:
            config_to_save = self.config.get_updates()
            config_path = os.path.join(get_data_path(), "config.json")
            if os.path.exists(config_path):
                with open(config_path, "r+") as f:
                    existing_config: Dict[str, Any] = json.load(f)
                    existing_config.update(config_to_save)
                    f.seek(0)
                    json.dump(existing_config, f, indent=2)
                    f.truncate()
            else:
                with open(config_path, "w") as f:
                    json.dump(config_to_save, f, indent=2)
            self.config.clear_updates()<|MERGE_RESOLUTION|>--- conflicted
+++ resolved
@@ -140,15 +140,14 @@
         description="The port for agent server API to run on",
     )
 
-<<<<<<< HEAD
+    notification_service_port: int = Field(
+        default=8007,
+        description="The port for notification service daemon to run on",
+    )
+
     otto_api_url: str = Field(
         default="",
         description="The URL for the Otto API service",
-=======
-    notification_service_port: int = Field(
-        default=8007,
-        description="The port for notification service daemon to run on",
->>>>>>> 15275e2c
     )
 
     platform_base_url: str = Field(
