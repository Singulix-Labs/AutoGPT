--- conflicted
+++ resolved
@@ -357,15 +357,9 @@
     dependencies=[Depends(auth_middleware)],
 )
 async def get_templates(
-<<<<<<< HEAD
-    user_id: Annotated[str, Depends(get_user_id)],
-) -> list[graph_db.GraphMeta]:
-    return await graph_db.get_graphs_meta(filter_by="template", user_id=user_id)
-=======
     user_id: Annotated[str, Depends(get_user_id)]
 ) -> list[graph_db.Graph]:
     return await graph_db.get_graphs(filter_by="template", user_id=user_id)
->>>>>>> 91edf085
 
 
 @v1_router.get(
