import asyncio
import logging
from collections import defaultdict
from datetime import datetime
from typing import TYPE_CHECKING, Annotated, Any, Sequence

import pydantic
import stripe
from autogpt_libs.auth.middleware import auth_middleware
from autogpt_libs.feature_flag.client import feature_flag
from autogpt_libs.utils.cache import thread_cached
from fastapi import APIRouter, Body, Depends, HTTPException, Request, Response
from typing_extensions import Optional, TypedDict

import backend.data.block
import backend.server.integrations.router
import backend.server.routers.analytics
<<<<<<< HEAD
import backend.server.v2.library.db
=======
import backend.server.v2.library.db as library_db
>>>>>>> e9cf61aa
from backend.data import execution as execution_db
from backend.data import graph as graph_db
from backend.data.api_key import (
    APIKeyError,
    APIKeyNotFoundError,
    APIKeyPermissionError,
    APIKeyWithoutHash,
    generate_api_key,
    get_api_key_by_id,
    list_user_api_keys,
    revoke_api_key,
    suspend_api_key,
    update_api_key_permissions,
)
from backend.data.block import BlockInput, CompletedBlockOutput
from backend.data.credit import (
    AutoTopUpConfig,
    TransactionHistory,
    get_auto_top_up,
    get_block_costs,
    get_stripe_customer_id,
    get_user_credit_model,
    set_auto_top_up,
)
from backend.data.user import get_or_create_user
from backend.executor import ExecutionManager, ExecutionScheduler, scheduler
from backend.integrations.creds_manager import IntegrationCredentialsManager
from backend.integrations.webhooks.graph_lifecycle_hooks import (
    on_graph_activate,
    on_graph_deactivate,
)
from backend.server.model import (
    CreateAPIKeyRequest,
    CreateAPIKeyResponse,
    CreateGraph,
    ExecuteGraphResponse,
    RequestTopUp,
    SetGraphActiveVersion,
    UpdatePermissionsRequest,
)
from backend.server.utils import get_user_id
from backend.util.service import get_service_client
from backend.util.settings import Settings

if TYPE_CHECKING:
    from backend.data.model import Credentials


@thread_cached
def execution_manager_client() -> ExecutionManager:
    return get_service_client(ExecutionManager)


@thread_cached
def execution_scheduler_client() -> ExecutionScheduler:
    return get_service_client(ExecutionScheduler)


settings = Settings()
logger = logging.getLogger(__name__)
integration_creds_manager = IntegrationCredentialsManager()

_user_credit_model = get_user_credit_model()

# Define the API routes
v1_router = APIRouter()

v1_router.include_router(
    backend.server.integrations.router.router,
    prefix="/integrations",
    tags=["integrations"],
)

v1_router.include_router(
    backend.server.routers.analytics.router,
    prefix="/analytics",
    tags=["analytics"],
    dependencies=[Depends(auth_middleware)],
)


########################################################
##################### Auth #############################
########################################################


@v1_router.post("/auth/user", tags=["auth"], dependencies=[Depends(auth_middleware)])
async def get_or_create_user_route(user_data: dict = Depends(auth_middleware)):
    user = await get_or_create_user(user_data)
    return user.model_dump()


########################################################
##################### Blocks ###########################
########################################################


@v1_router.get(path="/blocks", tags=["blocks"], dependencies=[Depends(auth_middleware)])
def get_graph_blocks() -> Sequence[dict[Any, Any]]:
    blocks = [block() for block in backend.data.block.get_blocks().values()]
    costs = get_block_costs()
    return [{**b.to_dict(), "costs": costs.get(b.id, [])} for b in blocks]


@v1_router.post(
    path="/blocks/{block_id}/execute",
    tags=["blocks"],
    dependencies=[Depends(auth_middleware)],
)
def execute_graph_block(block_id: str, data: BlockInput) -> CompletedBlockOutput:
    obj = backend.data.block.get_block(block_id)
    if not obj:
        raise HTTPException(status_code=404, detail=f"Block #{block_id} not found.")

    output = defaultdict(list)
    for name, loop_data in obj.execute(data):
        output[name].append(loop_data)
    return output


########################################################
##################### Credits ##########################
########################################################


@v1_router.get(path="/credits", dependencies=[Depends(auth_middleware)])
async def get_user_credits(
    user_id: Annotated[str, Depends(get_user_id)],
) -> dict[str, int]:
    # Credits can go negative, so ensure it's at least 0 for user to see.
    return {"credits": max(await _user_credit_model.get_credits(user_id), 0)}


@v1_router.post(
    path="/credits", tags=["credits"], dependencies=[Depends(auth_middleware)]
)
async def request_top_up(
    request: RequestTopUp, user_id: Annotated[str, Depends(get_user_id)]
):
    checkout_url = await _user_credit_model.top_up_intent(
        user_id, request.credit_amount
    )
    return {"checkout_url": checkout_url}


@v1_router.patch(
    path="/credits", tags=["credits"], dependencies=[Depends(auth_middleware)]
)
async def fulfill_checkout(user_id: Annotated[str, Depends(get_user_id)]):
    await _user_credit_model.fulfill_checkout(user_id=user_id)
    return Response(status_code=200)


@v1_router.post(
    path="/credits/auto-top-up",
    tags=["credits"],
    dependencies=[Depends(auth_middleware)],
)
async def configure_user_auto_top_up(
    request: AutoTopUpConfig, user_id: Annotated[str, Depends(get_user_id)]
) -> str:
    if request.threshold < 0:
        raise ValueError("Threshold must be greater than 0")
    if request.amount < 500 and request.amount != 0:
        raise ValueError("Amount must be greater than or equal to 500")
    if request.amount < request.threshold:
        raise ValueError("Amount must be greater than or equal to threshold")

    current_balance = await _user_credit_model.get_credits(user_id)

    if current_balance < request.threshold:
        await _user_credit_model.top_up_credits(user_id, request.amount)
    else:
        await _user_credit_model.top_up_credits(user_id, 0)

    await set_auto_top_up(
        user_id, AutoTopUpConfig(threshold=request.threshold, amount=request.amount)
    )
    return "Auto top-up settings updated"


@v1_router.get(
    path="/credits/auto-top-up",
    tags=["credits"],
    dependencies=[Depends(auth_middleware)],
)
async def get_user_auto_top_up(
    user_id: Annotated[str, Depends(get_user_id)]
) -> AutoTopUpConfig:
    return await get_auto_top_up(user_id)


@v1_router.post(path="/credits/stripe_webhook", tags=["credits"])
async def stripe_webhook(request: Request):
    # Get the raw request body
    payload = await request.body()
    # Get the signature header
    sig_header = request.headers.get("stripe-signature")

    try:
        event = stripe.Webhook.construct_event(
            payload, sig_header, settings.secrets.stripe_webhook_secret
        )
    except ValueError:
        # Invalid payload
        raise HTTPException(status_code=400)
    except stripe.SignatureVerificationError:
        # Invalid signature
        raise HTTPException(status_code=400)

    if (
        event["type"] == "checkout.session.completed"
        or event["type"] == "checkout.session.async_payment_succeeded"
    ):
        await _user_credit_model.fulfill_checkout(
            session_id=event["data"]["object"]["id"]
        )

    return Response(status_code=200)


@v1_router.get(path="/credits/manage", dependencies=[Depends(auth_middleware)])
async def manage_payment_method(
    user_id: Annotated[str, Depends(get_user_id)],
) -> dict[str, str]:
    session = stripe.billing_portal.Session.create(
        customer=await get_stripe_customer_id(user_id),
        return_url=settings.config.frontend_base_url + "/marketplace/credits",
    )
    if not session:
        raise HTTPException(
            status_code=400, detail="Failed to create billing portal session"
        )
    return {"url": session.url}


@v1_router.get(path="/credits/transactions", dependencies=[Depends(auth_middleware)])
async def get_credit_history(
    user_id: Annotated[str, Depends(get_user_id)],
    transaction_time: datetime | None = None,
    transaction_count_limit: int = 100,
) -> TransactionHistory:
    if transaction_count_limit < 1 or transaction_count_limit > 1000:
        raise ValueError("Transaction count limit must be between 1 and 1000")

    return await _user_credit_model.get_transaction_history(
        user_id=user_id,
        transaction_time=transaction_time or datetime.max,
        transaction_count_limit=transaction_count_limit,
    )


########################################################
##################### Graphs ###########################
########################################################


class DeleteGraphResponse(TypedDict):
    version_counts: int


@v1_router.get(path="/graphs", tags=["graphs"], dependencies=[Depends(auth_middleware)])
async def get_graphs(
    user_id: Annotated[str, Depends(get_user_id)]
) -> Sequence[graph_db.GraphModel]:
    return await graph_db.get_graphs(filter_by="active", user_id=user_id)


@v1_router.get(
    path="/graphs/{graph_id}", tags=["graphs"], dependencies=[Depends(auth_middleware)]
)
@v1_router.get(
    path="/graphs/{graph_id}/versions/{version}",
    tags=["graphs"],
    dependencies=[Depends(auth_middleware)],
)
async def get_graph(
    graph_id: str,
    user_id: Annotated[str, Depends(get_user_id)],
    version: int | None = None,
    hide_credentials: bool = False,
) -> graph_db.GraphModel:
    graph = await graph_db.get_graph(
        graph_id, version, user_id=user_id, for_export=hide_credentials
    )
    if not graph:
        raise HTTPException(status_code=404, detail=f"Graph #{graph_id} not found.")
    return graph


@v1_router.get(
    path="/graphs/{graph_id}/versions",
    tags=["graphs"],
    dependencies=[Depends(auth_middleware)],
)
async def get_graph_all_versions(
    graph_id: str, user_id: Annotated[str, Depends(get_user_id)]
) -> Sequence[graph_db.GraphModel]:
    graphs = await graph_db.get_graph_all_versions(graph_id, user_id=user_id)
    if not graphs:
        raise HTTPException(status_code=404, detail=f"Graph #{graph_id} not found.")
    return graphs


@v1_router.post(
    path="/graphs", tags=["graphs"], dependencies=[Depends(auth_middleware)]
)
async def create_new_graph(
    create_graph: CreateGraph, user_id: Annotated[str, Depends(get_user_id)]
) -> graph_db.GraphModel:
<<<<<<< HEAD
    return await do_create_graph(create_graph, is_template=False, user_id=user_id)


async def do_create_graph(
    create_graph: CreateGraph,
    is_template: bool,
    # user_id doesn't have to be annotated like on other endpoints,
    # because create_graph isn't used directly as an endpoint
    user_id: str,
) -> graph_db.GraphModel:
    if create_graph.graph:
        graph = graph_db.make_graph_model(create_graph.graph, user_id)
    elif create_graph.template_id:
        # Create a new graph from a template
        graph = await graph_db.get_graph(
            create_graph.template_id,
            create_graph.template_version,
            template=True,
            user_id=user_id,
        )
        if not graph:
            raise HTTPException(
                400, detail=f"Template #{create_graph.template_id} not found"
            )
        graph.version = 1

    else:
        raise HTTPException(
            status_code=400, detail="Either graph or template_id must be provided."
        )

    graph.is_template = is_template
    graph.is_active = not is_template
=======
    graph = graph_db.make_graph_model(create_graph.graph, user_id)
>>>>>>> e9cf61aa
    graph.reassign_ids(user_id=user_id, reassign_graph_id=True)

    graph = await graph_db.create_graph(graph, user_id=user_id)

    # Create a library agent for the new graph
    await library_db.create_library_agent(
        graph.id,
        graph.version,
        user_id,
    )

    graph = await on_graph_activate(
        graph,
        get_credentials=lambda id: integration_creds_manager.get(user_id, id),
    )

    # Create a library agent for the new graph
    await backend.server.v2.library.db.create_library_agent(
        graph.id,
        graph.version,
        user_id,
    )
    return graph


@v1_router.delete(
    path="/graphs/{graph_id}", tags=["graphs"], dependencies=[Depends(auth_middleware)]
)
async def delete_graph(
    graph_id: str, user_id: Annotated[str, Depends(get_user_id)]
) -> DeleteGraphResponse:
    if active_version := await graph_db.get_graph(graph_id, user_id=user_id):

        def get_credentials(credentials_id: str) -> "Credentials | None":
            return integration_creds_manager.get(user_id, credentials_id)

        await on_graph_deactivate(active_version, get_credentials)

    return {"version_counts": await graph_db.delete_graph(graph_id, user_id=user_id)}


@v1_router.put(
    path="/graphs/{graph_id}", tags=["graphs"], dependencies=[Depends(auth_middleware)]
)
async def update_graph(
    graph_id: str,
    graph: graph_db.Graph,
    user_id: Annotated[str, Depends(get_user_id)],
) -> graph_db.GraphModel:
    # Sanity check
    if graph.id and graph.id != graph_id:
        raise HTTPException(400, detail="Graph ID does not match ID in URI")

    # Determine new version
    existing_versions = await graph_db.get_graph_all_versions(graph_id, user_id=user_id)
    if not existing_versions:
        raise HTTPException(404, detail=f"Graph #{graph_id} not found")
    latest_version_number = max(g.version for g in existing_versions)
    graph.version = latest_version_number + 1

    try:
        latest_version_graph = next(
            v for v in existing_versions if v.version == latest_version_number
        )
    except StopIteration:
        raise HTTPException(404, detail=f"Graph #{graph_id} not found")

    try:
        current_active_version = next(
            (v for v in existing_versions if v.is_active), None
        )
    except StopIteration:
        raise HTTPException(404, detail=f"Graph #{graph_id} not found")

    if latest_version_graph.is_template != graph.is_template:
        raise HTTPException(
            400, detail="Changing is_template on an existing graph is forbidden"
        )

    graph.is_active = not graph.is_template
    graph = graph_db.make_graph_model(graph, user_id)
    graph.reassign_ids(user_id=user_id)

    new_graph_version = await graph_db.create_graph(graph, user_id=user_id)

    if new_graph_version.is_active:
        # Keep the library agent up to date with the new active version
        await library_db.update_agent_version_in_library(
            user_id, graph.id, graph.version
        )

        # Keep the library agent up to date with the new active version
        await backend.server.v2.library.db.update_agent_version_in_library(
            user_id, graph.id, graph.version
        )

        def get_credentials(credentials_id: str) -> "Credentials | None":
            return integration_creds_manager.get(user_id, credentials_id)

        # Handle activation of the new graph first to ensure continuity
        new_graph_version = await on_graph_activate(
            new_graph_version,
            get_credentials=get_credentials,
        )
        # Ensure new version is the only active version
        await graph_db.set_graph_active_version(
            graph_id=graph_id, version=new_graph_version.version, user_id=user_id
        )
        if current_active_version:
            # Handle deactivation of the previously active version
            await on_graph_deactivate(
                current_active_version,
                get_credentials=get_credentials,
            )

    return new_graph_version


@v1_router.put(
    path="/graphs/{graph_id}/versions/active",
    tags=["graphs"],
    dependencies=[Depends(auth_middleware)],
)
async def set_graph_active_version(
    graph_id: str,
    request_body: SetGraphActiveVersion,
    user_id: Annotated[str, Depends(get_user_id)],
):
    new_active_version = request_body.active_graph_version
    new_active_graph = await graph_db.get_graph(
        graph_id, new_active_version, user_id=user_id
    )
    if not new_active_graph:
        raise HTTPException(404, f"Graph #{graph_id} v{new_active_version} not found")

    current_active_graph = await graph_db.get_graph(graph_id, user_id=user_id)

    def get_credentials(credentials_id: str) -> "Credentials | None":
        return integration_creds_manager.get(user_id, credentials_id)

    # Handle activation of the new graph first to ensure continuity
    await on_graph_activate(
        new_active_graph,
        get_credentials=get_credentials,
    )
    # Ensure new version is the only active version
    await graph_db.set_graph_active_version(
        graph_id=graph_id,
        version=new_active_version,
        user_id=user_id,
    )

    # Keep the library agent up to date with the new active version
<<<<<<< HEAD
    await backend.server.v2.library.db.update_agent_version_in_library(
=======
    await library_db.update_agent_version_in_library(
>>>>>>> e9cf61aa
        user_id, new_active_graph.id, new_active_graph.version
    )

    if current_active_graph and current_active_graph.version != new_active_version:
        # Handle deactivation of the previously active version
        await on_graph_deactivate(
            current_active_graph,
            get_credentials=get_credentials,
        )


@v1_router.post(
    path="/graphs/{graph_id}/execute/{graph_version}",
    tags=["graphs"],
    dependencies=[Depends(auth_middleware)],
)
def execute_graph(
    graph_id: str,
    node_input: Annotated[dict[str, Any], Body(..., embed=True, default_factory=dict)],
    user_id: Annotated[str, Depends(get_user_id)],
    graph_version: Optional[int] = None,
) -> ExecuteGraphResponse:
    try:
        logger.info("Node input: %s", node_input)
        graph_exec = execution_manager_client().add_execution(
            graph_id, node_input, user_id=user_id, graph_version=graph_version
        )
        return ExecuteGraphResponse(graph_exec_id=graph_exec.graph_exec_id)
    except Exception as e:
        msg = str(e).encode().decode("unicode_escape")
        raise HTTPException(status_code=400, detail=msg)


@v1_router.post(
    path="/graphs/{graph_id}/executions/{graph_exec_id}/stop",
    tags=["graphs"],
    dependencies=[Depends(auth_middleware)],
)
async def stop_graph_run(
    graph_exec_id: str, user_id: Annotated[str, Depends(get_user_id)]
) -> Sequence[execution_db.ExecutionResult]:
    if not await graph_db.get_execution(user_id=user_id, execution_id=graph_exec_id):
        raise HTTPException(404, detail=f"Agent execution #{graph_exec_id} not found")

    await asyncio.to_thread(
        lambda: execution_manager_client().cancel_execution(graph_exec_id)
    )

    # Retrieve & return canceled graph execution in its final state
    return await execution_db.get_execution_results(graph_exec_id)


@v1_router.get(
    path="/executions",
    tags=["graphs"],
    dependencies=[Depends(auth_middleware)],
)
async def get_executions(
    user_id: Annotated[str, Depends(get_user_id)],
) -> list[graph_db.GraphExecution]:
    return await graph_db.get_executions(user_id=user_id)


@v1_router.get(
    path="/graphs/{graph_id}/executions/{graph_exec_id}",
    tags=["graphs"],
    dependencies=[Depends(auth_middleware)],
)
async def get_graph_run_node_execution_results(
    graph_id: str,
    graph_exec_id: str,
    user_id: Annotated[str, Depends(get_user_id)],
) -> Sequence[execution_db.ExecutionResult]:
    graph = await graph_db.get_graph(graph_id, user_id=user_id)
    if not graph:
        raise HTTPException(status_code=404, detail=f"Graph #{graph_id} not found.")

    return await execution_db.get_execution_results(graph_exec_id)


########################################################
##################### Schedules ########################
########################################################


class ScheduleCreationRequest(pydantic.BaseModel):
    cron: str
    input_data: dict[Any, Any]
    graph_id: str
    graph_version: int


@v1_router.post(
    path="/schedules",
    tags=["schedules"],
    dependencies=[Depends(auth_middleware)],
)
async def create_schedule(
    user_id: Annotated[str, Depends(get_user_id)],
    schedule: ScheduleCreationRequest,
) -> scheduler.JobInfo:
    graph = await graph_db.get_graph(
        schedule.graph_id, schedule.graph_version, user_id=user_id
    )
    if not graph:
        raise HTTPException(
            status_code=404,
            detail=f"Graph #{schedule.graph_id} v.{schedule.graph_version} not found.",
        )

    return await asyncio.to_thread(
        lambda: execution_scheduler_client().add_execution_schedule(
            graph_id=schedule.graph_id,
            graph_version=graph.version,
            cron=schedule.cron,
            input_data=schedule.input_data,
            user_id=user_id,
        )
    )


@v1_router.delete(
    path="/schedules/{schedule_id}",
    tags=["schedules"],
    dependencies=[Depends(auth_middleware)],
)
def delete_schedule(
    schedule_id: str,
    user_id: Annotated[str, Depends(get_user_id)],
) -> dict[Any, Any]:
    execution_scheduler_client().delete_schedule(schedule_id, user_id=user_id)
    return {"id": schedule_id}


@v1_router.get(
    path="/schedules",
    tags=["schedules"],
    dependencies=[Depends(auth_middleware)],
)
def get_execution_schedules(
    user_id: Annotated[str, Depends(get_user_id)],
    graph_id: str | None = None,
) -> list[scheduler.JobInfo]:
    return execution_scheduler_client().get_execution_schedules(
        user_id=user_id,
        graph_id=graph_id,
    )


########################################################
#####################  API KEY ##############################
########################################################


@v1_router.post(
    "/api-keys",
    response_model=CreateAPIKeyResponse,
    tags=["api-keys"],
    dependencies=[Depends(auth_middleware)],
)
async def create_api_key(
    request: CreateAPIKeyRequest, user_id: Annotated[str, Depends(get_user_id)]
) -> CreateAPIKeyResponse:
    """Create a new API key"""
    try:
        api_key, plain_text = await generate_api_key(
            name=request.name,
            user_id=user_id,
            permissions=request.permissions,
            description=request.description,
        )
        return CreateAPIKeyResponse(api_key=api_key, plain_text_key=plain_text)
    except APIKeyError as e:
        logger.error("Failed to create API key: %s", e)
        raise HTTPException(status_code=400, detail=str(e))


@v1_router.get(
    "/api-keys",
    response_model=list[APIKeyWithoutHash] | dict[str, str],
    tags=["api-keys"],
    dependencies=[Depends(auth_middleware)],
)
async def get_api_keys(
    user_id: Annotated[str, Depends(get_user_id)]
) -> list[APIKeyWithoutHash]:
    """List all API keys for the user"""
    try:
        return await list_user_api_keys(user_id)
    except APIKeyError as e:
        logger.error("Failed to list API keys: %s", e)
        raise HTTPException(status_code=400, detail=str(e))


@v1_router.get(
    "/api-keys/{key_id}",
    response_model=APIKeyWithoutHash,
    tags=["api-keys"],
    dependencies=[Depends(auth_middleware)],
)
async def get_api_key(
    key_id: str, user_id: Annotated[str, Depends(get_user_id)]
) -> APIKeyWithoutHash:
    """Get a specific API key"""
    try:
        api_key = await get_api_key_by_id(key_id, user_id)
        if not api_key:
            raise HTTPException(status_code=404, detail="API key not found")
        return api_key
    except APIKeyError as e:
        logger.error("Failed to get API key: %s", e)
        raise HTTPException(status_code=400, detail=str(e))


@v1_router.delete(
    "/api-keys/{key_id}",
    response_model=APIKeyWithoutHash,
    tags=["api-keys"],
    dependencies=[Depends(auth_middleware)],
)
@feature_flag("api-keys-enabled")
async def delete_api_key(
    key_id: str, user_id: Annotated[str, Depends(get_user_id)]
) -> Optional[APIKeyWithoutHash]:
    """Revoke an API key"""
    try:
        return await revoke_api_key(key_id, user_id)
    except APIKeyNotFoundError:
        raise HTTPException(status_code=404, detail="API key not found")
    except APIKeyPermissionError:
        raise HTTPException(status_code=403, detail="Permission denied")
    except APIKeyError as e:
        logger.error("Failed to revoke API key: %s", e)
        raise HTTPException(status_code=400, detail=str(e))


@v1_router.post(
    "/api-keys/{key_id}/suspend",
    response_model=APIKeyWithoutHash,
    tags=["api-keys"],
    dependencies=[Depends(auth_middleware)],
)
@feature_flag("api-keys-enabled")
async def suspend_key(
    key_id: str, user_id: Annotated[str, Depends(get_user_id)]
) -> Optional[APIKeyWithoutHash]:
    """Suspend an API key"""
    try:
        return await suspend_api_key(key_id, user_id)
    except APIKeyNotFoundError:
        raise HTTPException(status_code=404, detail="API key not found")
    except APIKeyPermissionError:
        raise HTTPException(status_code=403, detail="Permission denied")
    except APIKeyError as e:
        logger.error("Failed to suspend API key: %s", e)
        raise HTTPException(status_code=400, detail=str(e))


@v1_router.put(
    "/api-keys/{key_id}/permissions",
    response_model=APIKeyWithoutHash,
    tags=["api-keys"],
    dependencies=[Depends(auth_middleware)],
)
@feature_flag("api-keys-enabled")
async def update_permissions(
    key_id: str,
    request: UpdatePermissionsRequest,
    user_id: Annotated[str, Depends(get_user_id)],
) -> Optional[APIKeyWithoutHash]:
    """Update API key permissions"""
    try:
        return await update_api_key_permissions(key_id, user_id, request.permissions)
    except APIKeyNotFoundError:
        raise HTTPException(status_code=404, detail="API key not found")
    except APIKeyPermissionError:
        raise HTTPException(status_code=403, detail="Permission denied")
    except APIKeyError as e:
        logger.error("Failed to update API key permissions: %s", e)
        raise HTTPException(status_code=400, detail=str(e))<|MERGE_RESOLUTION|>--- conflicted
+++ resolved
@@ -15,11 +15,7 @@
 import backend.data.block
 import backend.server.integrations.router
 import backend.server.routers.analytics
-<<<<<<< HEAD
-import backend.server.v2.library.db
-=======
 import backend.server.v2.library.db as library_db
->>>>>>> e9cf61aa
 from backend.data import execution as execution_db
 from backend.data import graph as graph_db
 from backend.data.api_key import (
@@ -135,8 +131,8 @@
         raise HTTPException(status_code=404, detail=f"Block #{block_id} not found.")
 
     output = defaultdict(list)
-    for name, loop_data in obj.execute(data):
-        output[name].append(loop_data)
+    for name, data in obj.execute(data):
+        output[name].append(data)
     return output
 
 
@@ -330,43 +326,7 @@
 async def create_new_graph(
     create_graph: CreateGraph, user_id: Annotated[str, Depends(get_user_id)]
 ) -> graph_db.GraphModel:
-<<<<<<< HEAD
-    return await do_create_graph(create_graph, is_template=False, user_id=user_id)
-
-
-async def do_create_graph(
-    create_graph: CreateGraph,
-    is_template: bool,
-    # user_id doesn't have to be annotated like on other endpoints,
-    # because create_graph isn't used directly as an endpoint
-    user_id: str,
-) -> graph_db.GraphModel:
-    if create_graph.graph:
-        graph = graph_db.make_graph_model(create_graph.graph, user_id)
-    elif create_graph.template_id:
-        # Create a new graph from a template
-        graph = await graph_db.get_graph(
-            create_graph.template_id,
-            create_graph.template_version,
-            template=True,
-            user_id=user_id,
-        )
-        if not graph:
-            raise HTTPException(
-                400, detail=f"Template #{create_graph.template_id} not found"
-            )
-        graph.version = 1
-
-    else:
-        raise HTTPException(
-            status_code=400, detail="Either graph or template_id must be provided."
-        )
-
-    graph.is_template = is_template
-    graph.is_active = not is_template
-=======
     graph = graph_db.make_graph_model(create_graph.graph, user_id)
->>>>>>> e9cf61aa
     graph.reassign_ids(user_id=user_id, reassign_graph_id=True)
 
     graph = await graph_db.create_graph(graph, user_id=user_id)
@@ -427,25 +387,14 @@
     latest_version_number = max(g.version for g in existing_versions)
     graph.version = latest_version_number + 1
 
-    try:
-        latest_version_graph = next(
-            v for v in existing_versions if v.version == latest_version_number
-        )
-    except StopIteration:
-        raise HTTPException(404, detail=f"Graph #{graph_id} not found")
-
-    try:
-        current_active_version = next(
-            (v for v in existing_versions if v.is_active), None
-        )
-    except StopIteration:
-        raise HTTPException(404, detail=f"Graph #{graph_id} not found")
-
+    latest_version_graph = next(
+        v for v in existing_versions if v.version == latest_version_number
+    )
+    current_active_version = next((v for v in existing_versions if v.is_active), None)
     if latest_version_graph.is_template != graph.is_template:
         raise HTTPException(
             400, detail="Changing is_template on an existing graph is forbidden"
         )
-
     graph.is_active = not graph.is_template
     graph = graph_db.make_graph_model(graph, user_id)
     graph.reassign_ids(user_id=user_id)
@@ -455,11 +404,6 @@
     if new_graph_version.is_active:
         # Keep the library agent up to date with the new active version
         await library_db.update_agent_version_in_library(
-            user_id, graph.id, graph.version
-        )
-
-        # Keep the library agent up to date with the new active version
-        await backend.server.v2.library.db.update_agent_version_in_library(
             user_id, graph.id, graph.version
         )
 
@@ -520,11 +464,7 @@
     )
 
     # Keep the library agent up to date with the new active version
-<<<<<<< HEAD
-    await backend.server.v2.library.db.update_agent_version_in_library(
-=======
     await library_db.update_agent_version_in_library(
->>>>>>> e9cf61aa
         user_id, new_active_graph.id, new_active_graph.version
     )
 
@@ -548,7 +488,6 @@
     graph_version: Optional[int] = None,
 ) -> ExecuteGraphResponse:
     try:
-        logger.info("Node input: %s", node_input)
         graph_exec = execution_manager_client().add_execution(
             graph_id, node_input, user_id=user_id, graph_version=graph_version
         )
@@ -698,7 +637,7 @@
         )
         return CreateAPIKeyResponse(api_key=api_key, plain_text_key=plain_text)
     except APIKeyError as e:
-        logger.error("Failed to create API key: %s", e)
+        logger.error(f"Failed to create API key: {str(e)}")
         raise HTTPException(status_code=400, detail=str(e))
 
 
@@ -715,7 +654,7 @@
     try:
         return await list_user_api_keys(user_id)
     except APIKeyError as e:
-        logger.error("Failed to list API keys: %s", e)
+        logger.error(f"Failed to list API keys: {str(e)}")
         raise HTTPException(status_code=400, detail=str(e))
 
 
@@ -735,7 +674,7 @@
             raise HTTPException(status_code=404, detail="API key not found")
         return api_key
     except APIKeyError as e:
-        logger.error("Failed to get API key: %s", e)
+        logger.error(f"Failed to get API key: {str(e)}")
         raise HTTPException(status_code=400, detail=str(e))
 
 
@@ -757,7 +696,7 @@
     except APIKeyPermissionError:
         raise HTTPException(status_code=403, detail="Permission denied")
     except APIKeyError as e:
-        logger.error("Failed to revoke API key: %s", e)
+        logger.error(f"Failed to revoke API key: {str(e)}")
         raise HTTPException(status_code=400, detail=str(e))
 
 
@@ -779,7 +718,7 @@
     except APIKeyPermissionError:
         raise HTTPException(status_code=403, detail="Permission denied")
     except APIKeyError as e:
-        logger.error("Failed to suspend API key: %s", e)
+        logger.error(f"Failed to suspend API key: {str(e)}")
         raise HTTPException(status_code=400, detail=str(e))
 
 
@@ -803,5 +742,5 @@
     except APIKeyPermissionError:
         raise HTTPException(status_code=403, detail="Permission denied")
     except APIKeyError as e:
-        logger.error("Failed to update API key permissions: %s", e)
+        logger.error(f"Failed to update API key permissions: {str(e)}")
         raise HTTPException(status_code=400, detail=str(e))