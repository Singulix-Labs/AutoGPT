--- conflicted
+++ resolved
@@ -1,4 +1,3 @@
-import json
 import logging
 
 import fastapi
@@ -8,41 +7,16 @@
 import prisma.types
 
 import backend.server.model
-<<<<<<< HEAD
-import backend.server.v2.library.model
-import backend.server.v2.store.exceptions
+import backend.server.v2.library.model as library_model
+import backend.server.v2.store.exceptions as store_exceptions
 import backend.server.v2.store.image_gen
 import backend.server.v2.store.media
-=======
-import backend.server.v2.library.model as library_model
-import backend.server.v2.store.exceptions as store_exceptions
->>>>>>> ce1d63c5
 
 logger = logging.getLogger(__name__)
 
 
 async def get_library_agents(
     user_id: str, search_query: str | None = None
-<<<<<<< HEAD
-) -> list[backend.server.v2.library.model.LibraryAgent]:
-    logger.debug(
-        "Fetching library agents for user_id=%s search_query=%s", user_id, search_query
-    )
-
-    if search_query and len(search_query.strip()) > 100:
-        logger.warning("Search query too long: %s", search_query)
-        raise backend.server.v2.store.exceptions.DatabaseError(
-            "Search query is too long."
-        )
-
-    prisma.types.AgentGraphRelationFilter
-
-    where_clause = prisma.types.LibraryAgentWhereInput(
-        userId=user_id,
-        isDeleted=False,
-        isArchived=False,
-    )
-=======
 ) -> list[library_model.LibraryAgent]:
     logger.debug(
         f"Fetching library agents for user_id={user_id} search_query={search_query}"
@@ -57,12 +31,10 @@
         "isDeleted": False,
         "isArchived": False,
     }
->>>>>>> ce1d63c5
 
     if search_query:
         where_clause["OR"] = [
             {
-<<<<<<< HEAD
                 "Agent": {
                     "is": {"name": {"contains": search_query, "mode": "insensitive"}}
                 }
@@ -77,7 +49,6 @@
         ]
 
     try:
-
         library_agents = await prisma.models.LibraryAgent.prisma().find_many(
             where=where_clause,
             include={
@@ -85,24 +56,17 @@
                     "include": {
                         "AgentNodes": {"include": {"Input": True, "Output": True}},
                         "AgentGraphExecution": {"where": {"userId": user_id}},
-                    },
+                    }
                 },
                 "Creator": True,
             },
             order=[{"updatedAt": "desc"}],
         )
-        logger.debug(
-            "Retrieved %s agents for user_id=%s.", len(library_agents), user_id
-        )
-        return [
-            backend.server.v2.library.model.LibraryAgent.from_db(agent)
-            for agent in library_agents
-        ]
-    except prisma.errors.PrismaError as e:
-        logger.error("Database error fetching library agents: %s", e)
-        raise backend.server.v2.store.exceptions.DatabaseError(
-            "Unable to fetch library agents."
-        )
+        logger.debug(f"Retrieved {len(library_agents)} agents for user_id={user_id}.")
+        return [library_model.LibraryAgent.from_db(agent) for agent in library_agents]
+    except prisma.errors.PrismaError as e:
+        logger.error(f"Database error fetching library agents: {e}")
+        raise store_exceptions.DatabaseError("Failed to fetch library agents") from e
 
 
 async def create_library_agent(
@@ -113,13 +77,12 @@
     """
 
     try:
-
         agent = await prisma.models.AgentGraph.prisma().find_unique(
             where={"id": agent_id, "version": agent_version}
         )
 
         if not agent:
-            raise backend.server.v2.store.exceptions.AgentNotFoundError(
+            raise store_exceptions.AgentNotFoundError(
                 f"Agent {agent_id} version {agent_version} not found"
             )
         try:
@@ -147,69 +110,10 @@
                 )
         except Exception as e:
             logger.error("Error generating agent image: %s", e)
-            raise backend.server.v2.store.exceptions.DatabaseError(
+            raise store_exceptions.DatabaseError(
                 "Failed to generate agent image"
             ) from e
 
-        library_agent = await prisma.models.LibraryAgent.prisma().create(
-            data=prisma.types.LibraryAgentCreateInput(
-                userId=user_id,
-                agentId=agent_id,
-                agentVersion=agent_version,
-                image_url=image_url,
-                isCreatedByUser=user_id == agent.userId,
-                useGraphIsActiveVersion=True,
-                Creator={"connect": {"id": agent.userId}},
-            )
-        )
-        return library_agent
-    except prisma.errors.PrismaError as e:
-        logger.error("Database error creating agent to library: %s", e)
-        raise backend.server.v2.store.exceptions.DatabaseError(
-            "Failed to create agent to library"
-        ) from e
-
-=======
-                "Agent": {
-                    "is": {"name": {"contains": search_query, "mode": "insensitive"}}
-                }
-            },
-            {
-                "Agent": {
-                    "is": {
-                        "description": {"contains": search_query, "mode": "insensitive"}
-                    }
-                }
-            },
-        ]
-
-    try:
-        library_agents = await prisma.models.LibraryAgent.prisma().find_many(
-            where=where_clause,
-            include={
-                "Agent": {
-                    "include": {
-                        "AgentNodes": {"include": {"Input": True, "Output": True}}
-                    }
-                }
-            },
-            order=[{"updatedAt": "desc"}],
-        )
-        logger.debug(f"Retrieved {len(library_agents)} agents for user_id={user_id}.")
-        return [library_model.LibraryAgent.from_db(agent) for agent in library_agents]
-    except prisma.errors.PrismaError as e:
-        logger.error(f"Database error fetching library agents: {e}")
-        raise store_exceptions.DatabaseError("Unable to fetch library agents.")
-
-
-async def create_library_agent(
-    agent_id: str, agent_version: int, user_id: str
-) -> prisma.models.LibraryAgent:
-    """
-    Adds an agent to the user's library (LibraryAgent table)
-    """
-
-    try:
         return await prisma.models.LibraryAgent.prisma().create(
             data={
                 "userId": user_id,
@@ -217,13 +121,13 @@
                 "agentVersion": agent_version,
                 "isCreatedByUser": False,
                 "useGraphIsActiveVersion": True,
+                "Creator": {"connect": {"id": agent.userId}},
             }
         )
     except prisma.errors.PrismaError as e:
-        logger.error(f"Database error creating agent to library: {str(e)}")
-        raise store_exceptions.DatabaseError("Failed to create agent to library") from e
-
->>>>>>> ce1d63c5
+        logger.error(f"Database error creating agent in library: {str(e)}")
+        raise store_exceptions.DatabaseError("Failed to create agent in library") from e
+
 
 async def update_agent_version_in_library(
     user_id: str, agent_id: str, agent_version: int
@@ -232,32 +136,12 @@
     Updates the agent version in the library
     """
     try:
-<<<<<<< HEAD
-        await prisma.models.LibraryAgent.prisma().update_many(
-=======
         library_agent = await prisma.models.LibraryAgent.prisma().find_first_or_raise(
->>>>>>> ce1d63c5
             where={
                 "userId": user_id,
                 "agentId": agent_id,
                 "useGraphIsActiveVersion": True,
             },
-<<<<<<< HEAD
-            data=prisma.types.LibraryAgentUpdateInput(
-                Agent=prisma.types.AgentGraphUpdateOneWithoutRelationsInput(
-                    connect=prisma.types._AgentGraphCompoundPrimaryKey(
-                        graphVersionId=prisma.types._AgentGraphCompoundPrimaryKeyInner(
-                            id=agent_id,
-                            version=agent_version,
-                        )
-                    ),
-                ),
-            ),
-        )
-    except prisma.errors.PrismaError as e:
-        logger.error("Database error updating agent version in library: %s", e)
-        raise backend.server.v2.store.exceptions.DatabaseError(
-=======
         )
         await prisma.models.LibraryAgent.prisma().update(
             where={"id": library_agent.id},
@@ -272,7 +156,6 @@
     except prisma.errors.PrismaError as e:
         logger.error(f"Database error updating agent version in library: {str(e)}")
         raise store_exceptions.DatabaseError(
->>>>>>> ce1d63c5
             "Failed to update agent version in library"
         ) from e
 
@@ -287,30 +170,6 @@
 ) -> None:
     """
     Updates the library agent with the given fields
-<<<<<<< HEAD
-    """
-    try:
-        await prisma.models.LibraryAgent.prisma().update_many(
-            where={"id": library_agent_id, "userId": user_id},
-            data=prisma.types.LibraryAgentUpdateInput(
-                useGraphIsActiveVersion=auto_update_version,
-                isFavorite=is_favorite,
-                isArchived=is_archived,
-                isDeleted=is_deleted,
-            ),
-        )
-    except prisma.errors.PrismaError as e:
-        logger.error("Database error updating library agent: %s", e)
-        raise backend.server.v2.store.exceptions.DatabaseError(
-            "Failed to update library agent"
-        ) from e
-
-
-async def add_store_agent_to_library(
-    store_listing_version_id: str, user_id: str
-) -> None:
-    """
-=======
     """
     try:
         await prisma.models.LibraryAgent.prisma().update_many(
@@ -344,7 +203,6 @@
     store_listing_version_id: str, user_id: str
 ) -> None:
     """
->>>>>>> ce1d63c5
     Finds the agent from the store listing version and adds it to the user's library (LibraryAgent table)
     if they don't already have it
     """
@@ -397,36 +255,20 @@
 
         # Create LibraryAgent entry
         await prisma.models.LibraryAgent.prisma().create(
-<<<<<<< HEAD
-            data=prisma.types.LibraryAgentCreateInput(
-                userId=user_id,
-                agentId=agent.id,
-                agentVersion=agent.version,
-                isCreatedByUser=False,
-            )
-=======
             data={
                 "userId": user_id,
                 "agentId": agent.id,
                 "agentVersion": agent.version,
                 "isCreatedByUser": False,
             }
->>>>>>> ce1d63c5
         )
         logger.debug("Added agent %s to library for user %s", agent.id, user_id)
 
     except store_exceptions.AgentNotFoundError:
         raise
     except prisma.errors.PrismaError as e:
-<<<<<<< HEAD
-        logger.error("Database error adding agent to library: %s", e)
-        raise backend.server.v2.store.exceptions.DatabaseError(
-            "Failed to add agent to library"
-        ) from e
-=======
         logger.error(f"Database error adding agent to library: {str(e)}")
         raise store_exceptions.DatabaseError("Failed to add agent to library") from e
->>>>>>> ce1d63c5
 
 
 ##############################################
@@ -436,11 +278,7 @@
 
 async def get_presets(
     user_id: str, page: int, page_size: int
-<<<<<<< HEAD
-) -> backend.server.v2.library.model.LibraryAgentPresetResponse:
-=======
 ) -> library_model.LibraryAgentPresetResponse:
->>>>>>> ce1d63c5
     try:
         presets = await prisma.models.AgentPreset.prisma().find_many(
             where={"userId": user_id},
@@ -454,18 +292,10 @@
         total_pages = (total_items + page_size - 1) // page_size
 
         presets = [
-<<<<<<< HEAD
-            backend.server.v2.library.model.LibraryAgentPreset.from_db(preset)
-            for preset in presets
-        ]
-
-        return backend.server.v2.library.model.LibraryAgentPresetResponse(
-=======
             library_model.LibraryAgentPreset.from_db(preset) for preset in presets
         ]
 
         return library_model.LibraryAgentPresetResponse(
->>>>>>> ce1d63c5
             presets=presets,
             pagination=backend.server.model.Pagination(
                 total_items=total_items,
@@ -476,45 +306,19 @@
         )
 
     except prisma.errors.PrismaError as e:
-<<<<<<< HEAD
-        logger.error("Database error getting presets: %s", e)
-        raise backend.server.v2.store.exceptions.DatabaseError(
-            "Failed to fetch presets"
-        ) from e
-=======
         logger.error(f"Database error getting presets: {str(e)}")
         raise store_exceptions.DatabaseError("Failed to fetch presets") from e
->>>>>>> ce1d63c5
 
 
 async def get_preset(
     user_id: str, preset_id: str
-<<<<<<< HEAD
-) -> backend.server.v2.library.model.LibraryAgentPreset | None:
-=======
 ) -> library_model.LibraryAgentPreset | None:
->>>>>>> ce1d63c5
     try:
         preset = await prisma.models.AgentPreset.prisma().find_unique(
             where={"id": preset_id}, include={"InputPresets": True}
         )
         if not preset or preset.userId != user_id:
             return None
-<<<<<<< HEAD
-        return backend.server.v2.library.model.LibraryAgentPreset.from_db(preset)
-    except prisma.errors.PrismaError as e:
-        logger.error("Database error getting preset: %s", e)
-        raise backend.server.v2.store.exceptions.DatabaseError(
-            "Failed to fetch preset"
-        ) from e
-
-
-async def create_or_update_preset(
-    user_id: str,
-    preset: backend.server.v2.library.model.CreateLibraryAgentPresetRequest,
-    preset_id: str | None = None,
-) -> backend.server.v2.library.model.LibraryAgentPreset:
-=======
         return library_model.LibraryAgentPreset.from_db(preset)
     except prisma.errors.PrismaError as e:
         logger.error(f"Database error getting preset: {str(e)}")
@@ -526,7 +330,6 @@
     preset: library_model.CreateLibraryAgentPresetRequest,
     preset_id: str | None = None,
 ) -> library_model.LibraryAgentPreset:
->>>>>>> ce1d63c5
     try:
         if preset_id:
             # Update existing preset
@@ -538,11 +341,7 @@
                     "isActive": preset.is_active,
                     "InputPresets": {
                         "create": [
-<<<<<<< HEAD
-                            {"name": name, "data": json.dumps(data)}
-=======
                             {"name": name, "data": prisma.fields.Json(data)}
->>>>>>> ce1d63c5
                             for name, data in preset.inputs.items()
                         ]
                     },
@@ -563,30 +362,17 @@
                     "isActive": preset.is_active,
                     "InputPresets": {
                         "create": [
-<<<<<<< HEAD
-                            {"name": name, "data": json.dumps(data)}
-=======
                             {"name": name, "data": prisma.fields.Json(data)}
->>>>>>> ce1d63c5
                             for name, data in preset.inputs.items()
                         ]
                     },
                 },
                 include={"InputPresets": True},
             )
-<<<<<<< HEAD
-        return backend.server.v2.library.model.LibraryAgentPreset.from_db(new_preset)
-    except prisma.errors.PrismaError as e:
-        logger.error("Database error creating preset: %s", e)
-        raise backend.server.v2.store.exceptions.DatabaseError(
-            "Failed to create preset"
-        ) from e
-=======
         return library_model.LibraryAgentPreset.from_db(new_preset)
     except prisma.errors.PrismaError as e:
         logger.error(f"Database error creating preset: {str(e)}")
         raise store_exceptions.DatabaseError("Failed to create preset") from e
->>>>>>> ce1d63c5
 
 
 async def delete_preset(user_id: str, preset_id: str) -> None:
@@ -596,36 +382,5 @@
             data={"isDeleted": True},
         )
     except prisma.errors.PrismaError as e:
-<<<<<<< HEAD
-        logger.error("Database error deleting preset: %s", e)
-        raise backend.server.v2.store.exceptions.DatabaseError(
-            "Failed to delete preset"
-        ) from e
-
-
-async def main():
-    import time
-
-    import backend.data.db
-
-    await backend.data.db.connect()
-
-    try:
-
-        time.sleep(2)
-        library_agents = await get_library_agents(
-            "5f8edafd-27ab-4343-88b3-6dbc02be7b06"
-        )
-        print(library_agents)
-    finally:
-        await backend.data.db.disconnect()
-
-
-if __name__ == "__main__":
-    import asyncio
-
-    asyncio.run(main())
-=======
         logger.error(f"Database error deleting preset: {str(e)}")
-        raise store_exceptions.DatabaseError("Failed to delete preset") from e
->>>>>>> ce1d63c5
+        raise store_exceptions.DatabaseError("Failed to delete preset") from e