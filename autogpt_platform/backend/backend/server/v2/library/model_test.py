--- conflicted
+++ resolved
@@ -1,23 +1,12 @@
 import datetime
-<<<<<<< HEAD
-
-import prisma.models
-
-import backend.server.v2.library.model
-=======
->>>>>>> e9cf61aa
 
 import prisma.fields
 import prisma.models
 
-<<<<<<< HEAD
-def test_library_agent_from_db():
-=======
 import backend.server.v2.library.model as library_model
 
 
 def test_agent_preset_from_db():
->>>>>>> e9cf61aa
     # Create mock DB agent
     db_agent = prisma.models.AgentPreset(
         id="test-agent-123",
@@ -35,21 +24,13 @@
                 id="input-123",
                 time=datetime.datetime.now(),
                 name="input1",
-<<<<<<< HEAD
-                data='{"type": "string", "value": "test value"}',
-=======
                 data=prisma.fields.Json({"type": "string", "value": "test value"}),
->>>>>>> e9cf61aa
             )
         ],
     )
 
     # Convert to LibraryAgentPreset
-<<<<<<< HEAD
-    agent = backend.server.v2.library.model.LibraryAgentPreset.from_db(db_agent)
-=======
     agent = library_model.LibraryAgentPreset.from_db(db_agent)
->>>>>>> e9cf61aa
 
     assert agent.id == "test-agent-123"
     assert agent.agent_version == 1
