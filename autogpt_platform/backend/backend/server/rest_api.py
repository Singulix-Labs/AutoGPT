--- conflicted
+++ resolved
@@ -27,21 +27,6 @@
     await backend.data.db.disconnect()
 
 
-def handle_internal_http_error(status_code: int = 500, log_error: bool = True):
-    def handler(request: fastapi.Request, exc: Exception):
-        if log_error:
-            logger.exception(f"{request.method} {request.url.path} failed: {exc}")
-        return fastapi.responses.JSONResponse(
-            content={
-                "message": f"{request.method} {request.url.path} failed",
-                "detail": str(exc),
-            },
-            status_code=status_code,
-        )
-
-    return handler
-
-
 docs_url = (
     "/docs"
     if settings.config.app_env == backend.util.settings.AppEnvironment.LOCAL
@@ -60,8 +45,23 @@
     docs_url=docs_url,
 )
 
+
+def handle_internal_http_error(status_code: int = 500, log_error: bool = True):
+    def handler(request: fastapi.Request, exc: Exception):
+        if log_error:
+            logger.exception(f"{request.method} {request.url.path} failed: {exc}")
+        return fastapi.responses.JSONResponse(
+            content={
+                "message": f"{request.method} {request.url.path} failed",
+                "detail": str(exc),
+            },
+            status_code=status_code,
+        )
+
+    return handler
+
 app.add_exception_handler(ValueError, handle_internal_http_error(400))
-app.add_exception_handler(500, handle_internal_http_error(500))
+app.add_exception_handler(Exception, handle_internal_http_error(500))
 app.include_router(backend.server.routers.v1.v1_router, tags=["v1"])
 
 
@@ -70,28 +70,6 @@
     return {"status": "healthy"}
 
 
-<<<<<<< HEAD
-def handle_internal_http_error(status_code: int = 500, log_error: bool = True):
-    def handler(request: fastapi.Request, exc: Exception):
-        if log_error:
-            logger.exception(f"{request.method} {request.url.path} failed: {exc}")
-        return fastapi.responses.JSONResponse(
-            content={
-                "message": f"{request.method} {request.url.path} failed",
-                "error": str(exc),
-            },
-            status_code=status_code,
-        )
-
-    return handler
-
-
-app.add_exception_handler(ValueError, handle_internal_http_error(400))
-app.add_exception_handler(Exception, handle_internal_http_error(500))
-
-
-=======
->>>>>>> 21100c10
 class AgentServer(backend.util.service.AppProcess):
     def run(self):
         server_app = starlette.middleware.cors.CORSMiddleware(
