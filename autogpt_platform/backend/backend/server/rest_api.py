import contextlib
import logging
from typing import Any, Optional

import autogpt_libs.auth.models
import fastapi
import fastapi.responses
import starlette.middleware.cors
import uvicorn
from autogpt_libs.feature_flag.client import (
    initialize_launchdarkly,
    shutdown_launchdarkly,
)

import backend.data.block
import backend.data.db
import backend.data.graph
import backend.data.user
import backend.server.routers.v1
import backend.server.v2.library.db
import backend.server.v2.library.model
import backend.server.v2.library.routes
import backend.server.v2.store.model
import backend.server.v2.store.routes
import backend.util.service
import backend.util.settings
from backend.server.external.api import external_app

settings = backend.util.settings.Settings()
logger = logging.getLogger(__name__)

logging.getLogger("autogpt_libs").setLevel(logging.INFO)


@contextlib.contextmanager
def launch_darkly_context():
    if settings.config.app_env != backend.util.settings.AppEnvironment.LOCAL:
        initialize_launchdarkly()
        try:
            yield
        finally:
            shutdown_launchdarkly()
    else:
        yield


@contextlib.asynccontextmanager
async def lifespan_context(app: fastapi.FastAPI):
    await backend.data.db.connect()
    await backend.data.block.initialize_blocks()
    await backend.data.user.migrate_and_encrypt_user_integrations()
    await backend.data.graph.fix_llm_provider_credentials()
    with launch_darkly_context():
        yield
    await backend.data.db.disconnect()


docs_url = (
    "/docs"
    if settings.config.app_env == backend.util.settings.AppEnvironment.LOCAL
    else None
)

app = fastapi.FastAPI(
    title="AutoGPT Agent Server",
    description=(
        "This server is used to execute agents that are created by the "
        "AutoGPT system."
    ),
    summary="AutoGPT Agent Server",
    version="0.1",
    lifespan=lifespan_context,
    docs_url=docs_url,
)


def handle_internal_http_error(status_code: int = 500, log_error: bool = True):
    def handler(request: fastapi.Request, exc: Exception):
        if log_error:
            logger.exception(f"{request.method} {request.url.path} failed: {exc}")
        return fastapi.responses.JSONResponse(
            content={
                "message": f"{request.method} {request.url.path} failed",
                "detail": str(exc),
            },
            status_code=status_code,
        )

    return handler


app.add_exception_handler(ValueError, handle_internal_http_error(400))
app.add_exception_handler(Exception, handle_internal_http_error(500))
app.include_router(backend.server.routers.v1.v1_router, tags=["v1"], prefix="/api")
app.include_router(
    backend.server.v2.store.routes.router, tags=["v2"], prefix="/api/store"
)
app.include_router(
    backend.server.v2.library.routes.router, tags=["v2"], prefix="/api/library"
)

app.mount("/external-api", external_app)


@app.get(path="/health", tags=["health"], dependencies=[])
async def health():
    return {"status": "healthy"}


class AgentServer(backend.util.service.AppProcess):
    def run(self):
        server_app = starlette.middleware.cors.CORSMiddleware(
            app=app,
            allow_origins=settings.config.backend_cors_allow_origins,
            allow_credentials=True,
            allow_methods=["*"],  # Allows all methods
            allow_headers=["*"],  # Allows all headers
        )
        uvicorn.run(
            server_app,
            host=backend.util.settings.Config().agent_api_host,
            port=backend.util.settings.Config().agent_api_port,
        )

    @staticmethod
    async def test_execute_graph(
        graph_id: str,
        user_id: str,
        graph_version: Optional[int] = None,
        node_input: Optional[dict[str, Any]] = None,
    ):
        return backend.server.routers.v1.execute_graph(
            user_id=user_id,
            graph_id=graph_id,
            graph_version=graph_version,
            node_input=node_input or {},
        )

    @staticmethod
    async def test_get_graph(
        graph_id: str,
        graph_version: int,
        user_id: str,
    ):
        return await backend.server.routers.v1.get_graph(
            graph_id, user_id, graph_version
        )

    @staticmethod
    async def test_create_graph(
        create_graph: backend.server.routers.v1.CreateGraph,
        user_id: str,
    ):
        return await backend.server.routers.v1.create_new_graph(create_graph, user_id)

    @staticmethod
    async def test_get_graph_run_status(graph_exec_id: str, user_id: str):
        execution = await backend.data.graph.get_execution_meta(
            user_id=user_id, execution_id=graph_exec_id
        )
        if not execution:
            raise ValueError(f"Execution {graph_exec_id} not found")
        return execution.status

    @staticmethod
    async def test_get_graph_run_results(
        graph_id: str, graph_exec_id: str, user_id: str
    ):
        return await backend.server.routers.v1.get_graph_execution(
            graph_id, graph_exec_id, user_id
        )

    @staticmethod
    async def test_delete_graph(graph_id: str, user_id: str):
        await backend.server.v2.library.db.delete_library_agent_by_graph_id(
            graph_id=graph_id, user_id=user_id
        )
        return await backend.server.routers.v1.delete_graph(graph_id, user_id)

    @staticmethod
    async def test_get_presets(user_id: str, page: int = 1, page_size: int = 10):
        return await backend.server.v2.library.routes.presets.get_presets(
            user_id=user_id, page=page, page_size=page_size
        )

    @staticmethod
    async def test_get_preset(preset_id: str, user_id: str):
        return await backend.server.v2.library.routes.presets.get_preset(
            preset_id=preset_id, user_id=user_id
        )

    @staticmethod
    async def test_create_preset(
        preset: backend.server.v2.library.model.CreateLibraryAgentPresetRequest,
        user_id: str,
    ):
        return await backend.server.v2.library.routes.presets.create_preset(
            preset=preset, user_id=user_id
        )

    @staticmethod
    async def test_update_preset(
        preset_id: str,
        preset: backend.server.v2.library.model.CreateLibraryAgentPresetRequest,
        user_id: str,
    ):
        return await backend.server.v2.library.routes.presets.update_preset(
            preset_id=preset_id, preset=preset, user_id=user_id
        )

    @staticmethod
    async def test_delete_preset(preset_id: str, user_id: str):
        return await backend.server.v2.library.routes.presets.delete_preset(
            preset_id=preset_id, user_id=user_id
        )

    @staticmethod
    async def test_execute_preset(
        graph_id: str,
        graph_version: int,
        preset_id: str,
<<<<<<< HEAD
        node_input: dict[str, Any],
        user_id: str,
=======
        user_id: str,
        node_input: Optional[dict[str, Any]] = None,
>>>>>>> ce1d63c5
    ):
        return await backend.server.v2.library.routes.presets.execute_preset(
            graph_id=graph_id,
            graph_version=graph_version,
            preset_id=preset_id,
<<<<<<< HEAD
            node_input=node_input,
=======
            node_input=node_input or {},
>>>>>>> ce1d63c5
            user_id=user_id,
        )

    @staticmethod
    async def test_create_store_listing(
        request: backend.server.v2.store.model.StoreSubmissionRequest, user_id: str
    ):
        return await backend.server.v2.store.routes.create_submission(request, user_id)

    @staticmethod
    async def test_review_store_listing(
        request: backend.server.v2.store.model.ReviewSubmissionRequest,
        user: autogpt_libs.auth.models.User,
    ):
        return await backend.server.v2.store.routes.review_submission(request, user)

    def set_test_dependency_overrides(self, overrides: dict):
        app.dependency_overrides.update(overrides)<|MERGE_RESOLUTION|>--- conflicted
+++ resolved
@@ -219,23 +219,14 @@
         graph_id: str,
         graph_version: int,
         preset_id: str,
-<<<<<<< HEAD
-        node_input: dict[str, Any],
-        user_id: str,
-=======
         user_id: str,
         node_input: Optional[dict[str, Any]] = None,
->>>>>>> ce1d63c5
     ):
         return await backend.server.v2.library.routes.presets.execute_preset(
             graph_id=graph_id,
             graph_version=graph_version,
             preset_id=preset_id,
-<<<<<<< HEAD
-            node_input=node_input,
-=======
             node_input=node_input or {},
->>>>>>> ce1d63c5
             user_id=user_id,
         )
 
