import contextlib
import logging
from typing import Any, Optional

import autogpt_libs.auth.models
import fastapi
import fastapi.responses
import starlette.middleware.cors
import uvicorn
from autogpt_libs.feature_flag.client import (
    initialize_launchdarkly,
    shutdown_launchdarkly,
)

import backend.data.block
import backend.data.db
import backend.data.graph
import backend.data.user
import backend.server.routers.v1
<<<<<<< HEAD
=======
import backend.server.v2.library.db
>>>>>>> e9cf61aa
import backend.server.v2.library.model
import backend.server.v2.library.routes
import backend.server.v2.store.model
import backend.server.v2.store.routes
import backend.util.service
import backend.util.settings
from backend.server.external.api import external_app

settings = backend.util.settings.Settings()
logger = logging.getLogger(__name__)

logging.getLogger("autogpt_libs").setLevel(logging.INFO)


@contextlib.contextmanager
def launch_darkly_context():
    if settings.config.app_env != backend.util.settings.AppEnvironment.LOCAL:
        initialize_launchdarkly()
        try:
            yield
        finally:
            shutdown_launchdarkly()
    else:
        yield


@contextlib.asynccontextmanager
async def lifespan_context(_lifespan_app: fastapi.FastAPI):
    await backend.data.db.connect()
    await backend.data.block.initialize_blocks()
    await backend.data.user.migrate_and_encrypt_user_integrations()
    await backend.data.graph.fix_llm_provider_credentials()
    with launch_darkly_context():
        yield
    await backend.data.db.disconnect()


docs_url = (
    "/docs"
    if settings.config.app_env == backend.util.settings.AppEnvironment.LOCAL
    else None
)

app = fastapi.FastAPI(
    title="AutoGPT Agent Server",
    description=(
        "This server is used to execute agents that are created by the "
        "AutoGPT system."
    ),
    summary="AutoGPT Agent Server",
    version="0.1",
    lifespan=lifespan_context,
    docs_url=docs_url,
)


def handle_internal_http_error(status_code: int = 500, log_error: bool = True):
    def handler(request: fastapi.Request, exc: Exception):
        if log_error:
            logger.exception(f"{request.method} {request.url.path} failed: {exc}")
        return fastapi.responses.JSONResponse(
            content={
                "message": f"{request.method} {request.url.path} failed",
                "detail": str(exc),
            },
            status_code=status_code,
        )

    return handler


app.add_exception_handler(ValueError, handle_internal_http_error(400))
app.add_exception_handler(Exception, handle_internal_http_error(500))
app.include_router(backend.server.routers.v1.v1_router, tags=["v1"], prefix="/api")
app.include_router(
    backend.server.v2.store.routes.router, tags=["v2"], prefix="/api/store"
)
app.include_router(
    backend.server.v2.library.routes.router, tags=["v2"], prefix="/api/library"
)

app.mount("/external-api", external_app)


@app.get(path="/health", tags=["health"], dependencies=[])
async def health():
    return {"status": "healthy"}


class AgentServer(backend.util.service.AppProcess):
    def run(self):
        server_app = starlette.middleware.cors.CORSMiddleware(
            app=app,
            allow_origins=settings.config.backend_cors_allow_origins,
            allow_credentials=True,
            allow_methods=["*"],  # Allows all methods
            allow_headers=["*"],  # Allows all headers
        )
        uvicorn.run(
            server_app,
            host=backend.util.settings.Config().agent_api_host,
            port=backend.util.settings.Config().agent_api_port,
        )

    @staticmethod
    async def test_execute_graph(
        graph_id: str,
        user_id: str,
        graph_version: Optional[int] = None,
        node_input: Optional[dict[str, Any]] = None,
    ):
        return backend.server.routers.v1.execute_graph(
            user_id=user_id,
            graph_id=graph_id,
            graph_version=graph_version,
            node_input=node_input or {},
        )

    @staticmethod
    async def test_get_graph(
        graph_id: str,
        graph_version: int,
        user_id: str,
    ):
        return await backend.server.routers.v1.get_graph(
            graph_id, user_id, graph_version
        )

    @staticmethod
    async def test_create_graph(
        create_graph: backend.server.routers.v1.CreateGraph,
        user_id: str,
    ):
        return await backend.server.routers.v1.create_new_graph(create_graph, user_id)

    @staticmethod
    async def test_get_graph_run_status(graph_exec_id: str, user_id: str):
        execution = await backend.data.graph.get_execution(
            user_id=user_id, execution_id=graph_exec_id
        )
        if not execution:
            raise ValueError(f"Execution {graph_exec_id} not found")
        return execution.status

    @staticmethod
    async def test_get_graph_run_node_execution_results(
        graph_id: str, graph_exec_id: str, user_id: str
    ):
        return await backend.server.routers.v1.get_graph_run_node_execution_results(
            graph_id, graph_exec_id, user_id
        )

    @staticmethod
    async def test_delete_graph(graph_id: str, user_id: str):
        await backend.server.v2.library.db.delete_library_agent_by_graph_id(
            graph_id=graph_id, user_id=user_id
        )
        return await backend.server.routers.v1.delete_graph(graph_id, user_id)

    @staticmethod
    async def test_get_presets(user_id: str, page: int = 1, page_size: int = 10):
        return await backend.server.v2.library.routes.presets.get_presets(
            user_id=user_id, page=page, page_size=page_size
        )

    @staticmethod
    async def test_get_preset(preset_id: str, user_id: str):
        return await backend.server.v2.library.routes.presets.get_preset(
            preset_id=preset_id, user_id=user_id
        )

    @staticmethod
    async def test_create_preset(
        preset: backend.server.v2.library.model.CreateLibraryAgentPresetRequest,
        user_id: str,
    ):
        return await backend.server.v2.library.routes.presets.create_preset(
            preset=preset, user_id=user_id
        )

    @staticmethod
    async def test_update_preset(
        preset_id: str,
        preset: backend.server.v2.library.model.CreateLibraryAgentPresetRequest,
        user_id: str,
    ):
        return await backend.server.v2.library.routes.presets.update_preset(
            preset_id=preset_id, preset=preset, user_id=user_id
        )

    @staticmethod
    async def test_delete_preset(preset_id: str, user_id: str):
        return await backend.server.v2.library.routes.presets.delete_preset(
            preset_id=preset_id, user_id=user_id
        )

    @staticmethod
    async def test_execute_preset(
        graph_id: str,
        graph_version: int,
        preset_id: str,
<<<<<<< HEAD
        node_input: dict[Any, Any],
        user_id: str,
=======
        user_id: str,
        node_input: Optional[dict[str, Any]] = None,
>>>>>>> e9cf61aa
    ):
        return await backend.server.v2.library.routes.presets.execute_preset(
            graph_id=graph_id,
            graph_version=graph_version,
            preset_id=preset_id,
<<<<<<< HEAD
            node_input=node_input,
=======
            node_input=node_input or {},
>>>>>>> e9cf61aa
            user_id=user_id,
        )

    @staticmethod
    async def test_create_store_listing(
        request: backend.server.v2.store.model.StoreSubmissionRequest, user_id: str
    ):
        return await backend.server.v2.store.routes.create_submission(request, user_id)

    @staticmethod
    async def test_review_store_listing(
        request: backend.server.v2.store.model.ReviewSubmissionRequest,
        user: autogpt_libs.auth.models.User,
    ):
        return await backend.server.v2.store.routes.review_submission(request, user)

    def set_test_dependency_overrides(self, overrides: dict):
        app.dependency_overrides.update(overrides)<|MERGE_RESOLUTION|>--- conflicted
+++ resolved
@@ -17,10 +17,7 @@
 import backend.data.graph
 import backend.data.user
 import backend.server.routers.v1
-<<<<<<< HEAD
-=======
 import backend.server.v2.library.db
->>>>>>> e9cf61aa
 import backend.server.v2.library.model
 import backend.server.v2.library.routes
 import backend.server.v2.store.model
@@ -48,7 +45,7 @@
 
 
 @contextlib.asynccontextmanager
-async def lifespan_context(_lifespan_app: fastapi.FastAPI):
+async def lifespan_context(app: fastapi.FastAPI):
     await backend.data.db.connect()
     await backend.data.block.initialize_blocks()
     await backend.data.user.migrate_and_encrypt_user_integrations()
@@ -222,23 +219,14 @@
         graph_id: str,
         graph_version: int,
         preset_id: str,
-<<<<<<< HEAD
-        node_input: dict[Any, Any],
-        user_id: str,
-=======
         user_id: str,
         node_input: Optional[dict[str, Any]] = None,
->>>>>>> e9cf61aa
     ):
         return await backend.server.v2.library.routes.presets.execute_preset(
             graph_id=graph_id,
             graph_version=graph_version,
             preset_id=preset_id,
-<<<<<<< HEAD
-            node_input=node_input,
-=======
             node_input=node_input or {},
->>>>>>> e9cf61aa
             user_id=user_id,
         )
 
