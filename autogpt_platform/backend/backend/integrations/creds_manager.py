--- conflicted
+++ resolved
@@ -10,7 +10,6 @@
 from redis.lock import Lock as RedisLock
 
 from backend.data import redis
-from backend.executor.database import DatabaseManager
 from backend.integrations.oauth import HANDLERS_BY_NAME, BaseOAuthHandler
 from backend.util.settings import Settings
 
@@ -50,16 +49,10 @@
     cause so much latency that it's worth implementing.
     """
 
-    def __init__(self, db_manager: DatabaseManager):
+    def __init__(self):
         redis_conn = redis.get_redis()
         self._locks = RedisKeyedMutex(redis_conn)
-<<<<<<< HEAD
-        self.store = SupabaseIntegrationCredentialsStore(
-            redis=redis_conn, db=db_manager
-        )
-=======
         self.store = SupabaseIntegrationCredentialsStore(redis=redis_conn)
->>>>>>> e2df6019
 
     def create(self, user_id: str, credentials: Credentials) -> None:
         return self.store.add_creds(user_id, credentials)
