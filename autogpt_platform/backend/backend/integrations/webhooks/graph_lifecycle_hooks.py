import logging
from typing import TYPE_CHECKING, Callable, Optional, cast

<<<<<<< HEAD
from backend.data.block import BlockSchema, get_block
=======
from backend.data.block import BlockWebhookConfig, get_block
>>>>>>> d7d69f39
from backend.data.graph import set_node_webhook
from backend.integrations.webhooks import WEBHOOK_MANAGERS_BY_NAME

if TYPE_CHECKING:
    from backend.data.graph import GraphModel, NodeModel
    from backend.data.model import Credentials

    from ._base import BaseWebhooksManager

logger = logging.getLogger(__name__)


async def on_graph_activate(
    graph: "GraphModel", get_credentials: Callable[[str], "Credentials | None"]
):
    """
    Hook to be called when a graph is activated/created.

    ⚠️ Assuming node entities are not re-used between graph versions, ⚠️
    this hook calls `on_node_activate` on all nodes in this graph.

    Params:
        get_credentials: `credentials_id` -> Credentials
    """
    # Compare nodes in new_graph_version with previous_graph_version
    updated_nodes = []
    for new_node in graph.nodes:
        block = get_block(new_node.block_id)
        if not block:
            raise ValueError(
                f"Node #{new_node.id} is instance of unknown block #{new_node.block_id}"
            )
        block_input_schema = cast(BlockSchema, block.input_schema)

        node_credentials = None
        if (
            # Webhook-triggered blocks are only allowed to have 1 credentials input
            (
                creds_field_name := next(
                    iter(block_input_schema.get_credentials_fields()), None
                )
            )
            and (creds_meta := new_node.input_default.get(creds_field_name))
            and not (node_credentials := get_credentials(creds_meta["id"]))
        ):
            raise ValueError(
                f"Node #{new_node.id} input '{creds_field_name}' updated with "
                f"non-existent credentials #{creds_meta['id']}"
            )

        updated_node = await on_node_activate(
            graph.user_id, new_node, credentials=node_credentials
        )
        updated_nodes.append(updated_node)

    graph.nodes = updated_nodes
    return graph


async def on_graph_deactivate(
    graph: "GraphModel", get_credentials: Callable[[str], "Credentials | None"]
):
    """
    Hook to be called when a graph is deactivated/deleted.

    ⚠️ Assuming node entities are not re-used between graph versions, ⚠️
    this hook calls `on_node_deactivate` on all nodes in `graph`.

    Params:
        get_credentials: `credentials_id` -> Credentials
    """
    updated_nodes = []
    for node in graph.nodes:
        block = get_block(node.block_id)
        if not block:
            raise ValueError(
                f"Node #{node.id} is instance of unknown block #{node.block_id}"
            )
        block_input_schema = cast(BlockSchema, block.input_schema)

        node_credentials = None
        if (
            # Webhook-triggered blocks are only allowed to have 1 credentials input
            (
                creds_field_name := next(
                    iter(block_input_schema.get_credentials_fields()), None
                )
            )
            and (creds_meta := node.input_default.get(creds_field_name))
            and not (node_credentials := get_credentials(creds_meta["id"]))
        ):
            logger.error(
                f"Node #{node.id} input '{creds_field_name}' referenced non-existent "
                f"credentials #{creds_meta['id']}"
            )

        updated_node = await on_node_deactivate(node, credentials=node_credentials)
        updated_nodes.append(updated_node)

    graph.nodes = updated_nodes
    return graph


async def on_node_activate(
    user_id: str,
    node: "NodeModel",
    *,
    credentials: Optional["Credentials"] = None,
) -> "NodeModel":
    """Hook to be called when the node is activated/created"""

    block = get_block(node.block_id)
    if not block:
        raise ValueError(
            f"Node #{node.id} is instance of unknown block #{node.block_id}"
        )

    if not block.webhook_config:
        return node

    provider = block.webhook_config.provider
    if provider not in WEBHOOK_MANAGERS_BY_NAME:
        raise ValueError(
            f"Block #{block.id} has webhook_config for provider {provider} "
            "which does not support webhooks"
        )

    logger.debug(
        f"Activating webhook node #{node.id} with config {block.webhook_config}"
    )

    webhooks_manager = WEBHOOK_MANAGERS_BY_NAME[provider]()

    if auto_setup_webhook := isinstance(block.webhook_config, BlockWebhookConfig):
        try:
            resource = block.webhook_config.resource_format.format(**node.input_default)
        except KeyError:
            resource = None
        logger.debug(
            f"Constructed resource string {resource} from input {node.input_default}"
        )
    else:
        resource = ""  # not relevant for manual webhooks

<<<<<<< HEAD
    block_input_schema = cast(BlockSchema, block.input_schema)
    credentials_field_name = next(iter(block_input_schema.get_credentials_fields()))
    event_filter_input_name = block.webhook_config.event_filter_input
    has_everything_for_webhook = (
        resource is not None
        and credentials_field_name in node.input_default
        and event_filter_input_name in node.input_default
        and any(is_on for is_on in node.input_default[event_filter_input_name].values())
=======
    needs_credentials = CREDENTIALS_FIELD_NAME in block.input_schema.model_fields
    credentials_meta = (
        node.input_default.get(CREDENTIALS_FIELD_NAME) if needs_credentials else None
    )
    event_filter_input_name = block.webhook_config.event_filter_input
    has_everything_for_webhook = (
        resource is not None
        and (credentials_meta or not needs_credentials)
        and (
            not event_filter_input_name
            or (
                event_filter_input_name in node.input_default
                and any(
                    is_on
                    for is_on in node.input_default[event_filter_input_name].values()
                )
            )
        )
>>>>>>> d7d69f39
    )

    if has_everything_for_webhook and resource is not None:
        logger.debug(f"Node #{node} has everything for a webhook!")
<<<<<<< HEAD
        if not credentials:
            credentials_meta = node.input_default[credentials_field_name]
=======
        if credentials_meta and not credentials:
>>>>>>> d7d69f39
            raise ValueError(
                f"Cannot set up webhook for node #{node.id}: "
                f"credentials #{credentials_meta['id']} not available"
            )

        if event_filter_input_name:
            # Shape of the event filter is enforced in Block.__init__
            event_filter = cast(dict, node.input_default[event_filter_input_name])
            events = [
                block.webhook_config.event_format.format(event=event)
                for event, enabled in event_filter.items()
                if enabled is True
            ]
            logger.debug(f"Webhook events to subscribe to: {', '.join(events)}")
        else:
            events = []

        # Find/make and attach a suitable webhook to the node
        if auto_setup_webhook:
            assert credentials is not None
            new_webhook = await webhooks_manager.get_suitable_auto_webhook(
                user_id,
                credentials,
                block.webhook_config.webhook_type,
                resource,
                events,
            )
        else:
            # Manual webhook -> no credentials -> don't register but do create
            new_webhook = await webhooks_manager.get_manual_webhook(
                user_id,
                node.graph_id,
                block.webhook_config.webhook_type,
                events,
            )
        logger.debug(f"Acquired webhook: {new_webhook}")
        return await set_node_webhook(node.id, new_webhook.id)
    else:
        logger.debug(f"Node #{node.id} does not have everything for a webhook")

    return node


async def on_node_deactivate(
    node: "NodeModel",
    *,
    credentials: Optional["Credentials"] = None,
    webhooks_manager: Optional["BaseWebhooksManager"] = None,
) -> "NodeModel":
    """Hook to be called when node is deactivated/deleted"""

    logger.debug(f"Deactivating node #{node.id}")
    block = get_block(node.block_id)
    if not block:
        raise ValueError(
            f"Node #{node.id} is instance of unknown block #{node.block_id}"
        )

    if not block.webhook_config:
        return node

    provider = block.webhook_config.provider
    if provider not in WEBHOOK_MANAGERS_BY_NAME:
        raise ValueError(
            f"Block #{block.id} has webhook_config for provider {provider} "
            "which does not support webhooks"
        )

    webhooks_manager = WEBHOOK_MANAGERS_BY_NAME[provider]()

    if node.webhook_id:
        logger.debug(f"Node #{node.id} has webhook_id {node.webhook_id}")
        if not node.webhook:
            logger.error(f"Node #{node.id} has webhook_id but no webhook object")
            raise ValueError("node.webhook not included")

        # Detach webhook from node
        logger.debug(f"Detaching webhook from node #{node.id}")
        updated_node = await set_node_webhook(node.id, None)

        # Prune and deregister the webhook if it is no longer used anywhere
        webhook = node.webhook
        logger.debug(
            f"Pruning{' and deregistering' if credentials else ''} "
            f"webhook #{webhook.id}"
        )
        await webhooks_manager.prune_webhook_if_dangling(webhook.id, credentials)
        if (
            CREDENTIALS_FIELD_NAME in block.input_schema.model_fields
            and not credentials
        ):
            logger.warning(
                f"Cannot deregister webhook #{webhook.id}: credentials "
                f"#{webhook.credentials_id} not available "
                f"({webhook.provider.value} webhook ID: {webhook.provider_webhook_id})"
            )
        return updated_node

    logger.debug(f"Node #{node.id} has no webhook_id, returning")
    return node<|MERGE_RESOLUTION|>--- conflicted
+++ resolved
@@ -1,11 +1,7 @@
 import logging
 from typing import TYPE_CHECKING, Callable, Optional, cast
 
-<<<<<<< HEAD
-from backend.data.block import BlockSchema, get_block
-=======
-from backend.data.block import BlockWebhookConfig, get_block
->>>>>>> d7d69f39
+from backend.data.block import BlockSchema, BlockWebhookConfig, get_block
 from backend.data.graph import set_node_webhook
 from backend.integrations.webhooks import WEBHOOK_MANAGERS_BY_NAME
 
@@ -150,24 +146,17 @@
     else:
         resource = ""  # not relevant for manual webhooks
 
-<<<<<<< HEAD
     block_input_schema = cast(BlockSchema, block.input_schema)
-    credentials_field_name = next(iter(block_input_schema.get_credentials_fields()))
-    event_filter_input_name = block.webhook_config.event_filter_input
-    has_everything_for_webhook = (
-        resource is not None
-        and credentials_field_name in node.input_default
-        and event_filter_input_name in node.input_default
-        and any(is_on for is_on in node.input_default[event_filter_input_name].values())
-=======
-    needs_credentials = CREDENTIALS_FIELD_NAME in block.input_schema.model_fields
+    credentials_field_name = next(iter(block_input_schema.get_credentials_fields()), "")
     credentials_meta = (
-        node.input_default.get(CREDENTIALS_FIELD_NAME) if needs_credentials else None
+        node.input_default.get(credentials_field_name)
+        if credentials_field_name
+        else None
     )
     event_filter_input_name = block.webhook_config.event_filter_input
     has_everything_for_webhook = (
         resource is not None
-        and (credentials_meta or not needs_credentials)
+        and (credentials_meta or not credentials_field_name)
         and (
             not event_filter_input_name
             or (
@@ -178,17 +167,11 @@
                 )
             )
         )
->>>>>>> d7d69f39
     )
 
     if has_everything_for_webhook and resource is not None:
         logger.debug(f"Node #{node} has everything for a webhook!")
-<<<<<<< HEAD
-        if not credentials:
-            credentials_meta = node.input_default[credentials_field_name]
-=======
         if credentials_meta and not credentials:
->>>>>>> d7d69f39
             raise ValueError(
                 f"Cannot set up webhook for node #{node.id}: "
                 f"credentials #{credentials_meta['id']} not available"
@@ -277,7 +260,7 @@
         )
         await webhooks_manager.prune_webhook_if_dangling(webhook.id, credentials)
         if (
-            CREDENTIALS_FIELD_NAME in block.input_schema.model_fields
+            cast(BlockSchema, block.input_schema).get_credentials_fields()
             and not credentials
         ):
             logger.warning(
