import json
import logging
from datetime import datetime
<<<<<<< HEAD
from typing import Any, AsyncGenerator, Generator
=======
from typing import Any, AsyncGenerator, Generator, Generic, TypeVar

from pydantic import BaseModel
from redis.asyncio.client import PubSub as AsyncPubSub
from redis.client import PubSub
>>>>>>> 8938209d

from backend.data import redis
from backend.data.execution import ExecutionResult
from backend.util.settings import Config

logger = logging.getLogger(__name__)
config = Config()


class DateTimeEncoder(json.JSONEncoder):
    def default(self, o):
        if isinstance(o, datetime):
            return o.isoformat()
        return super().default(o)


<<<<<<< HEAD
class BaseRedisEventBus:

    def __init__(self):
        self.event_bus_name = config.execution_event_bus_name

    def _serialize_message(self, execution_result: ExecutionResult) -> tuple[str, str]:
        message = json.dumps(execution_result.model_dump(), cls=DateTimeEncoder)
        logger.info(f"Putting execution result to Redis {message}")
        channel_name = f"{self.event_bus_name}-{execution_result.graph_id}-{execution_result.graph_exec_id}"
        return message, channel_name

    @staticmethod
    def _deserialize_message(msg: Any) -> ExecutionResult | None:
        if msg["type"] not in ("message", "pmessage"):
            return None
        try:
            data = json.loads(msg["data"])
            logger.info(f"Getting execution result from Redis {data}")
            return ExecutionResult(**data)
        except Exception as e:
            logger.error(f"Failed to get execution result from Redis {msg} {e}")


class RedisEventBus(BaseRedisEventBus):
    @property
    def connection(self) -> redis.Redis:
        return redis.get_redis()

    def publish(self, execution_result: ExecutionResult):
        message, channel_name = self._serialize_message(execution_result)
        self.connection.publish(channel_name, message)

    def listen(
        self, graph_id: str = "*", execution_id: str = "*"
    ) -> Generator[ExecutionResult, None, None]:
        pubsub = self.connection.pubsub()
        channel_name = f"{self.event_bus_name}-{graph_id}-{execution_id}"
        if "*" in channel_name:
=======
M = TypeVar("M", bound=BaseModel)


class BaseRedisEventBus(Generic[M], ABC):
    Model: type[M]

    @property
    @abstractmethod
    def event_bus_name(self) -> str:
        pass

    def _serialize_message(self, item: M, channel_key: str) -> tuple[str, str]:
        message = json.dumps(item.model_dump(), cls=DateTimeEncoder)
        channel_name = f"{self.event_bus_name}-{channel_key}"
        logger.info(f"[{channel_name}] Publishing an event to Redis {message}")
        return message, channel_name

    def _deserialize_message(self, msg: Any, channel_key: str) -> M | None:
        message_type = "pmessage" if "*" in channel_key else "message"
        if msg["type"] != message_type:
            return None
        try:
            data = json.loads(msg["data"])
            logger.info(f"Consuming an event from Redis {data}")
            return self.Model(**data)
        except Exception as e:
            logger.error(f"Failed to parse event result from Redis {msg} {e}")

    def _subscribe(
        self, connection: redis.Redis | redis.AsyncRedis, channel_key: str
    ) -> tuple[PubSub | AsyncPubSub, str]:
        channel_name = f"{self.event_bus_name}-{channel_key}"
        pubsub = connection.pubsub()
        return pubsub, channel_name


class RedisEventBus(BaseRedisEventBus[M], ABC):
    Model: type[M]

    @property
    def connection(self) -> redis.Redis:
        return redis.get_redis()

    def publish_event(self, event: M, channel_key: str):
        message, channel_name = self._serialize_message(event, channel_key)
        self.connection.publish(channel_name, message)

    def listen_events(self, channel_key: str) -> Generator[M, None, None]:
        pubsub, channel_name = self._subscribe(self.connection, channel_key)
        assert isinstance(pubsub, PubSub)

        if "*" in channel_key:
>>>>>>> 8938209d
            pubsub.psubscribe(channel_name)
        else:
            pubsub.subscribe(channel_name)

        for message in pubsub.listen():
<<<<<<< HEAD
            if execution_result := self._deserialize_message(message):
                yield execution_result


class AsyncRedisEventBus(BaseRedisEventBus):
=======
            if event := self._deserialize_message(message, channel_key):
                yield event


class AsyncRedisEventBus(BaseRedisEventBus[M], ABC):
    Model: type[M]

>>>>>>> 8938209d
    @property
    async def connection(self) -> redis.AsyncRedis:
        return await redis.get_redis_async()

<<<<<<< HEAD
    async def publish(self, execution_result: ExecutionResult):
        message, channel_name = self._serialize_message(execution_result)
        connection = await self.connection
        await connection.publish(channel_name, message)

    async def listen(
        self, graph_id: str = "*", execution_id: str = "*"
    ) -> AsyncGenerator[ExecutionResult, None]:
        connection = await self.connection
        pubsub = connection.pubsub()
        channel_name = f"{self.event_bus_name}-{graph_id}-{execution_id}"
        if "*" in channel_name:
=======
    async def publish_event(self, event: M, channel_key: str):
        message, channel_name = self._serialize_message(event, channel_key)
        connection = await self.connection
        await connection.publish(channel_name, message)

    async def listen_events(self, channel_key: str) -> AsyncGenerator[M, None]:
        pubsub, channel_name = self._subscribe(await self.connection, channel_key)
        assert isinstance(pubsub, AsyncPubSub)

        if "*" in channel_key:
>>>>>>> 8938209d
            await pubsub.psubscribe(channel_name)
        else:
            await pubsub.subscribe(channel_name)

        async for message in pubsub.listen():
<<<<<<< HEAD
            if execution_result := self._deserialize_message(message):
                yield execution_result
=======
            if event := self._deserialize_message(message, channel_key):
                yield event


class RedisExecutionEventBus(RedisEventBus[ExecutionResult]):
    Model = ExecutionResult

    @property
    def event_bus_name(self) -> str:
        return config.execution_event_bus_name

    def publish(self, res: ExecutionResult):
        self.publish_event(res, f"{res.graph_id}-{res.graph_exec_id}")

    def listen(
        self, graph_id: str = "*", graph_exec_id: str = "*"
    ) -> Generator[ExecutionResult, None, None]:
        for execution_result in self.listen_events(f"{graph_id}-{graph_exec_id}"):
            yield execution_result


class AsyncRedisExecutionEventBus(AsyncRedisEventBus[ExecutionResult]):
    Model = ExecutionResult

    @property
    def event_bus_name(self) -> str:
        return config.execution_event_bus_name

    async def publish(self, res: ExecutionResult):
        await self.publish_event(res, f"{res.graph_id}-{res.graph_exec_id}")

    async def listen(
        self, graph_id: str = "*", graph_exec_id: str = "*"
    ) -> AsyncGenerator[ExecutionResult, None]:
        async for execution_result in self.listen_events(f"{graph_id}-{graph_exec_id}"):
            yield execution_result
>>>>>>> 8938209d
<|MERGE_RESOLUTION|>--- conflicted
+++ resolved
@@ -1,15 +1,12 @@
 import json
 import logging
+from abc import ABC, abstractmethod
 from datetime import datetime
-<<<<<<< HEAD
-from typing import Any, AsyncGenerator, Generator
-=======
 from typing import Any, AsyncGenerator, Generator, Generic, TypeVar
 
 from pydantic import BaseModel
 from redis.asyncio.client import PubSub as AsyncPubSub
 from redis.client import PubSub
->>>>>>> 8938209d
 
 from backend.data import redis
 from backend.data.execution import ExecutionResult
@@ -26,46 +23,6 @@
         return super().default(o)
 
 
-<<<<<<< HEAD
-class BaseRedisEventBus:
-
-    def __init__(self):
-        self.event_bus_name = config.execution_event_bus_name
-
-    def _serialize_message(self, execution_result: ExecutionResult) -> tuple[str, str]:
-        message = json.dumps(execution_result.model_dump(), cls=DateTimeEncoder)
-        logger.info(f"Putting execution result to Redis {message}")
-        channel_name = f"{self.event_bus_name}-{execution_result.graph_id}-{execution_result.graph_exec_id}"
-        return message, channel_name
-
-    @staticmethod
-    def _deserialize_message(msg: Any) -> ExecutionResult | None:
-        if msg["type"] not in ("message", "pmessage"):
-            return None
-        try:
-            data = json.loads(msg["data"])
-            logger.info(f"Getting execution result from Redis {data}")
-            return ExecutionResult(**data)
-        except Exception as e:
-            logger.error(f"Failed to get execution result from Redis {msg} {e}")
-
-
-class RedisEventBus(BaseRedisEventBus):
-    @property
-    def connection(self) -> redis.Redis:
-        return redis.get_redis()
-
-    def publish(self, execution_result: ExecutionResult):
-        message, channel_name = self._serialize_message(execution_result)
-        self.connection.publish(channel_name, message)
-
-    def listen(
-        self, graph_id: str = "*", execution_id: str = "*"
-    ) -> Generator[ExecutionResult, None, None]:
-        pubsub = self.connection.pubsub()
-        channel_name = f"{self.event_bus_name}-{graph_id}-{execution_id}"
-        if "*" in channel_name:
-=======
 M = TypeVar("M", bound=BaseModel)
 
 
@@ -118,19 +75,11 @@
         assert isinstance(pubsub, PubSub)
 
         if "*" in channel_key:
->>>>>>> 8938209d
             pubsub.psubscribe(channel_name)
         else:
             pubsub.subscribe(channel_name)
 
         for message in pubsub.listen():
-<<<<<<< HEAD
-            if execution_result := self._deserialize_message(message):
-                yield execution_result
-
-
-class AsyncRedisEventBus(BaseRedisEventBus):
-=======
             if event := self._deserialize_message(message, channel_key):
                 yield event
 
@@ -138,25 +87,10 @@
 class AsyncRedisEventBus(BaseRedisEventBus[M], ABC):
     Model: type[M]
 
->>>>>>> 8938209d
     @property
     async def connection(self) -> redis.AsyncRedis:
         return await redis.get_redis_async()
 
-<<<<<<< HEAD
-    async def publish(self, execution_result: ExecutionResult):
-        message, channel_name = self._serialize_message(execution_result)
-        connection = await self.connection
-        await connection.publish(channel_name, message)
-
-    async def listen(
-        self, graph_id: str = "*", execution_id: str = "*"
-    ) -> AsyncGenerator[ExecutionResult, None]:
-        connection = await self.connection
-        pubsub = connection.pubsub()
-        channel_name = f"{self.event_bus_name}-{graph_id}-{execution_id}"
-        if "*" in channel_name:
-=======
     async def publish_event(self, event: M, channel_key: str):
         message, channel_name = self._serialize_message(event, channel_key)
         connection = await self.connection
@@ -167,16 +101,11 @@
         assert isinstance(pubsub, AsyncPubSub)
 
         if "*" in channel_key:
->>>>>>> 8938209d
             await pubsub.psubscribe(channel_name)
         else:
             await pubsub.subscribe(channel_name)
 
         async for message in pubsub.listen():
-<<<<<<< HEAD
-            if execution_result := self._deserialize_message(message):
-                yield execution_result
-=======
             if event := self._deserialize_message(message, channel_key):
                 yield event
 
@@ -212,5 +141,4 @@
         self, graph_id: str = "*", graph_exec_id: str = "*"
     ) -> AsyncGenerator[ExecutionResult, None]:
         async for execution_result in self.listen_events(f"{graph_id}-{graph_exec_id}"):
-            yield execution_result
->>>>>>> 8938209d
+            yield execution_result