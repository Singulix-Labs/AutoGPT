--- conflicted
+++ resolved
@@ -35,11 +35,8 @@
     INPUT = "Input"
     OUTPUT = "Output"
     NOTE = "Note"
-<<<<<<< HEAD
     WEBHOOK = "Webhook"
-=======
     AGENT = "Agent"
->>>>>>> 1e872406
 
 
 class BlockCategory(Enum):
