import asyncio
import logging
import uuid
from collections import defaultdict
from datetime import datetime, timezone
<<<<<<< HEAD
from typing import Any, Literal, Optional
=======
from typing import Any, Literal, Type
>>>>>>> 0b5b95ef

from prisma.models import AgentGraph, AgentGraphExecution, AgentNode, AgentNodeLink
from prisma.types import AgentGraphWhereInput
from pydantic.fields import computed_field

<<<<<<< HEAD
from backend.blocks.basic import AgentInputBlock, AgentOutputBlock, BlockType
=======
from backend.blocks.basic import AgentInputBlock, AgentOutputBlock
from backend.data.block import BlockInput, BlockType, get_block, get_blocks
from backend.data.db import BaseDbModel, transaction
from backend.data.execution import ExecutionStatus
from backend.data.includes import AGENT_GRAPH_INCLUDE, AGENT_NODE_INCLUDE
>>>>>>> 0b5b95ef
from backend.util import json

from .block import BlockInput, get_block, get_blocks
from .db import BaseDbModel, transaction
from .execution import ExecutionStatus
from .includes import AGENT_GRAPH_INCLUDE, AGENT_NODE_INCLUDE
from .integrations import Webhook

logger = logging.getLogger(__name__)


class Link(BaseDbModel):
    source_id: str
    sink_id: str
    source_name: str
    sink_name: str
    is_static: bool = False

    @staticmethod
    def from_db(link: AgentNodeLink):
        return Link(
            id=link.id,
            source_name=link.sourceName,
            source_id=link.agentNodeSourceId,
            sink_name=link.sinkName,
            sink_id=link.agentNodeSinkId,
            is_static=link.isStatic,
        )

    def __hash__(self):
        return hash((self.source_id, self.sink_id, self.source_name, self.sink_name))


class Node(BaseDbModel):
    block_id: str
    input_default: BlockInput = {}  # dict[input_name, default_value]
    metadata: dict[str, Any] = {}
    input_links: list[Link] = []
    output_links: list[Link] = []

    webhook_id: Optional[str] = None


class NodeModel(Node):
    graph_id: str
    graph_version: int

    webhook: Optional[Webhook] = None

    @staticmethod
    def from_db(node: AgentNode):
        if not node.AgentBlock:
            raise ValueError(f"Invalid node {node.id}, invalid AgentBlock.")
        obj = NodeModel(
            id=node.id,
            block_id=node.AgentBlock.id,
            input_default=json.loads(node.constantInput),
            metadata=json.loads(node.metadata),
            graph_id=node.agentGraphId,
            graph_version=node.agentGraphVersion,
            webhook_id=node.webhookId,
            webhook=Webhook.from_db(node.Webhook) if node.Webhook else None,
        )
        obj.input_links = [Link.from_db(link) for link in node.Input or []]
        obj.output_links = [Link.from_db(link) for link in node.Output or []]
        return obj

    def is_triggered_by_event_type(self, event_type: str) -> bool:
        if not (block := get_block(self.block_id)):
            raise ValueError(f"Block #{self.block_id} not found for node #{self.id}")
        if not block.webhook_config:
            raise TypeError("This method can't be used on non-webhook blocks")
        event_filter = self.input_default.get(block.webhook_config.event_filter_input)
        if not event_filter:
            raise ValueError(f"Event filter is not configured on node #{self.id}")
        return event_type in [
            block.webhook_config.event_format.format(event=k)
            for k in event_filter
            if event_filter[k] is True
        ]


# Fix 2-way reference Node <-> Webhook
Webhook.model_rebuild()


class GraphExecution(BaseDbModel):
    execution_id: str
    started_at: datetime
    ended_at: datetime
    duration: float
    total_run_time: float
    status: ExecutionStatus

    @staticmethod
    def from_db(execution: AgentGraphExecution):
        now = datetime.now(timezone.utc)
        start_time = execution.startedAt or execution.createdAt
        end_time = execution.updatedAt or now
        duration = (end_time - start_time).total_seconds()
        total_run_time = duration

        if execution.stats:
            stats = json.loads(execution.stats)
            duration = stats.get("walltime", duration)
            total_run_time = stats.get("nodes_walltime", total_run_time)

        return GraphExecution(
            id=execution.id,
            execution_id=execution.id,
            started_at=start_time,
            ended_at=end_time,
            duration=duration,
            total_run_time=total_run_time,
            status=ExecutionStatus(execution.executionStatus),
        )


class Graph(BaseDbModel):
    version: int = 1
    is_active: bool = True
    is_template: bool = False
    name: str
    description: str
    executions: list[GraphExecution] = []
    nodes: list[Node] = []
    links: list[Link] = []


class GraphMetaModel(GraphMeta):
    user_id: str

    @staticmethod
<<<<<<< HEAD
    def from_db(graph: AgentGraph):
        if graph.AgentGraphExecution:
            executions = [
                ExecutionMeta.from_agent_graph_execution(execution)
                for execution in graph.AgentGraphExecution
            ]
        else:
            executions = None

        return GraphMetaModel(
            id=graph.id,
            user_id=graph.userId,
            version=graph.version,
            is_active=graph.isActive,
            is_template=graph.isTemplate,
            name=graph.name or "",
            description=graph.description or "",
            executions=executions,
        )
=======
    def _generate_schema(
        type_class: Type[AgentInputBlock.Input] | Type[AgentOutputBlock.Input],
        data: list[dict],
    ) -> dict[str, Any]:
        props = []
        for p in data:
            try:
                props.append(type_class(**p))
            except Exception as e:
                logger.warning(f"Invalid {type_class}: {p}, {e}")

        return {
            "type": "object",
            "properties": {
                p.name: {
                    "secret": p.secret,
                    "advanced": p.advanced,
                    "title": p.title or p.name,
                    **({"description": p.description} if p.description else {}),
                    **({"default": p.value} if p.value is not None else {}),
                }
                for p in props
            },
            "required": [p.name for p in props if p.value is None],
        }
>>>>>>> 0b5b95ef

    @computed_field
    @property
    def input_schema(self) -> dict[str, Any]:
        return self._generate_schema(
            AgentInputBlock.Input,
            [
                node.input_default
                for node in self.nodes
                if (b := get_block(node.block_id))
                and b.block_type == BlockType.INPUT
                and "name" in node.input_default
            ],
        )

    @computed_field
    @property
    def output_schema(self) -> dict[str, Any]:
        return self._generate_schema(
            AgentOutputBlock.Input,
            [
                node.input_default
                for node in self.nodes
                if (b := get_block(node.block_id))
                and b.block_type == BlockType.OUTPUT
                and "name" in node.input_default
            ],
        )


class GraphModel(Graph, GraphMetaModel):
    nodes: list[NodeModel]

    @property
    def starting_nodes(self) -> list[Node]:
        outbound_nodes = {link.sink_id for link in self.links}
        input_nodes = {
            v.id
            for v in self.nodes
            if (b := get_block(v.block_id)) and b.block_type == BlockType.INPUT
        }
        return [
            node
            for node in self.nodes
            if node.id not in outbound_nodes or node.id in input_nodes
        ]

    def reassign_ids(self, reassign_graph_id: bool = False):
        """
        Reassigns all IDs in the graph to new UUIDs.
        This method can be used before storing a new graph to the database.
        """
        self.validate_graph()

        id_map = {node.id: str(uuid.uuid4()) for node in self.nodes}
        if reassign_graph_id:
            self.id = str(uuid.uuid4())

        for node in self.nodes:
            node.id = id_map[node.id]

        for link in self.links:
            link.source_id = id_map[link.source_id]
            link.sink_id = id_map[link.sink_id]

    def validate_graph(self, for_run: bool = False):
        def sanitize(name):
            return name.split("_#_")[0].split("_@_")[0].split("_$_")[0]

        input_links = defaultdict(list)
        for link in self.links:
            input_links[link.sink_id].append(link)

        # Nodes: required fields are filled or connected
        for node in self.nodes:
            block = get_block(node.block_id)
            if block is None:
                raise ValueError(f"Invalid block {node.block_id} for node #{node.id}")

            provided_inputs = set(
                [sanitize(name) for name in node.input_default]
                + [sanitize(link.sink_name) for link in input_links.get(node.id, [])]
            )
            for name in block.input_schema.get_required_fields():
                if name not in provided_inputs and (
                    for_run  # Skip input completion validation, unless when executing.
                    or block.block_type == BlockType.INPUT
                    or block.block_type == BlockType.OUTPUT
                ):
                    raise ValueError(
                        f"Node {block.name} #{node.id} required input missing: `{name}`"
                    )

        node_map = {v.id: v for v in self.nodes}

        def is_static_output_block(nid: str) -> bool:
            bid = node_map[nid].block_id
            b = get_block(bid)
            return b.static_output if b else False

        # Links: links are connected and the connected pin data type are compatible.
        for link in self.links:
            source = (link.source_id, link.source_name)
            sink = (link.sink_id, link.sink_name)
            suffix = f"Link {source} <-> {sink}"

            for i, (node_id, name) in enumerate([source, sink]):
                node = node_map.get(node_id)
                if not node:
                    raise ValueError(
                        f"{suffix}, {node_id} is invalid node id, available nodes: {node_map.keys()}"
                    )

                block = get_block(node.block_id)
                if not block:
                    blocks = {v().id: v().name for v in get_blocks().values()}
                    raise ValueError(
                        f"{suffix}, {node.block_id} is invalid block id, available blocks: {blocks}"
                    )

                sanitized_name = sanitize(name)
                if i == 0:
                    fields = f"Valid output fields: {block.output_schema.get_fields()}"
                else:
                    fields = f"Valid input fields: {block.input_schema.get_fields()}"
                if sanitized_name not in fields:
                    raise ValueError(f"{suffix}, `{name}` invalid, {fields}")

            if is_static_output_block(link.source_id):
                link.is_static = True  # Each value block output should be static.

            # TODO: Add type compatibility check here.

    @staticmethod
    def from_db(graph: AgentGraph, hide_credentials: bool = False):
        executions = [
            GraphExecution.from_db(execution)
            for execution in graph.AgentGraphExecution or []
        ]
<<<<<<< HEAD

        return GraphModel(
            **GraphMetaModel.from_db(graph).model_dump(),
            nodes=[GraphModel._process_node(node, hide_credentials) for node in nodes],
=======
        nodes = graph.AgentNodes or []

        return Graph(
            id=graph.id,
            version=graph.version,
            is_active=graph.isActive,
            is_template=graph.isTemplate,
            name=graph.name or "",
            description=graph.description or "",
            executions=executions,
            nodes=[Graph._process_node(node, hide_credentials) for node in nodes],
>>>>>>> 0b5b95ef
            links=list(
                {
                    Link.from_db(link)
                    for node in nodes
                    for link in (node.Input or []) + (node.Output or [])
                }
            ),
        )

    @staticmethod
    def _process_node(node: AgentNode, hide_credentials: bool) -> NodeModel:
        node_dict = {field: getattr(node, field) for field in node.model_fields}
        if hide_credentials and "constantInput" in node_dict:
            constant_input = json.loads(node_dict["constantInput"])
            constant_input = GraphModel._hide_credentials_in_input(constant_input)
            node_dict["constantInput"] = json.dumps(constant_input)
        return NodeModel.from_db(AgentNode(**node_dict))

    @staticmethod
    def _hide_credentials_in_input(input_data: dict[str, Any]) -> dict[str, Any]:
        sensitive_keys = ["credentials", "api_key", "password", "token", "secret"]
        result = {}
        for key, value in input_data.items():
            if isinstance(value, dict):
                result[key] = GraphModel._hide_credentials_in_input(value)
            elif isinstance(value, str) and any(
                sensitive_key in key.lower() for sensitive_key in sensitive_keys
            ):
                # Skip this key-value pair in the result
                continue
            else:
                result[key] = value
        return result


<<<<<<< HEAD
# --------------------- CRUD functions --------------------- #


async def get_node(node_id: str) -> NodeModel:
    node = await AgentNode.prisma().find_unique_or_raise(
        where={"id": node_id},
        include=AGENT_NODE_INCLUDE,
    )
    return NodeModel.from_db(node)
=======
# --------------------- Model functions --------------------- #
>>>>>>> 0b5b95ef


async def set_node_webhook(node_id: str, webhook_id: str | None) -> NodeModel:
    node = await AgentNode.prisma().update(
        where={"id": node_id},
        data=(
            {"Webhook": {"connect": {"id": webhook_id}}}
            if webhook_id
            else {"Webhook": {"disconnect": True}}
        ),
        include=AGENT_NODE_INCLUDE,
    )
    if not node:
        raise ValueError(f"Node #{node_id} not found")
    return NodeModel.from_db(node)


async def get_graphs(
    user_id: str,
    include_executions: bool = False,
    filter_by: Literal["active", "template"] | None = "active",
<<<<<<< HEAD
) -> list[GraphMetaModel]:
=======
) -> list[Graph]:
>>>>>>> 0b5b95ef
    """
    Retrieves graph metadata objects.
    Default behaviour is to get all currently active graphs.

    Args:
        include_executions: Whether to include executions in the graph metadata.
        filter_by: An optional filter to either select templates or active graphs.
        user_id: The ID of the user that owns the graph.

    Returns:
<<<<<<< HEAD
        list[GraphMetaModel]: A list of objects representing the retrieved graph metadata.
=======
        list[Graph]: A list of objects representing the retrieved graph metadata.
>>>>>>> 0b5b95ef
    """
    where_clause: AgentGraphWhereInput = {}

    if filter_by == "active":
        where_clause["isActive"] = True
    elif filter_by == "template":
        where_clause["isTemplate"] = True

    where_clause["userId"] = user_id

    graph_include = AGENT_GRAPH_INCLUDE
    graph_include["AgentGraphExecution"] = include_executions

    graphs = await AgentGraph.prisma().find_many(
        where=where_clause,
        distinct=["id"],
        order={"version": "desc"},
        include=graph_include,
    )

<<<<<<< HEAD
    if not graphs:
        return []

    return [GraphMetaModel.from_db(graph) for graph in graphs]
=======
    return [Graph.from_db(graph) for graph in graphs]
>>>>>>> 0b5b95ef


async def get_graph(
    graph_id: str,
    version: int | None = None,
    template: bool = False,
    user_id: str | None = None,
    hide_credentials: bool = False,
) -> GraphModel | None:
    """
    Retrieves a graph from the DB.
    Defaults to the version with `is_active` if `version` is not passed,
    or the latest version with `is_template` if `template=True`.

    Returns `None` if the record is not found.
    """
    where_clause: AgentGraphWhereInput = {
        "id": graph_id,
        "isTemplate": template,
    }
    if version is not None:
        where_clause["version"] = version
    elif not template:
        where_clause["isActive"] = True

    if user_id is not None and not template:
        where_clause["userId"] = user_id

    graph = await AgentGraph.prisma().find_first(
        where=where_clause,
        include=AGENT_GRAPH_INCLUDE,
        order={"version": "desc"},
    )
    return GraphModel.from_db(graph, hide_credentials) if graph else None


async def set_graph_active_version(graph_id: str, version: int, user_id: str) -> None:
    # Activate the requested version if it exists and is owned by the user.
    updated_count = await AgentGraph.prisma().update_many(
        data={"isActive": True},
        where={
            "id": graph_id,
            "version": version,
            "userId": user_id,
        },
    )
    if updated_count == 0:
        raise Exception(f"Graph #{graph_id} v{version} not found or not owned by user")

    # Deactivate all other versions.
    await AgentGraph.prisma().update_many(
        data={"isActive": False},
        where={
            "id": graph_id,
            "version": {"not": version},
            "userId": user_id,
            "isActive": True,
        },
    )


async def get_graph_all_versions(graph_id: str, user_id: str) -> list[GraphModel]:
    graph_versions = await AgentGraph.prisma().find_many(
        where={"id": graph_id, "userId": user_id},
        order={"version": "desc"},
        include=AGENT_GRAPH_INCLUDE,
    )

    if not graph_versions:
        return []

    return [GraphModel.from_db(graph) for graph in graph_versions]


async def delete_graph(graph_id: str, user_id: str) -> int:
    entries_count = await AgentGraph.prisma().delete_many(
        where={"id": graph_id, "userId": user_id}
    )
    if entries_count:
        logger.info(f"Deleted {entries_count} graph entries for Graph #{graph_id}")
    return entries_count


async def create_graph(graph: Graph, user_id: str) -> GraphModel:
    async with transaction() as tx:
        await __create_graph(tx, graph, user_id)

    if created_graph := await get_graph(
        graph.id, graph.version, graph.is_template, user_id=user_id
    ):
        return created_graph

    raise ValueError(f"Created graph {graph.id} v{graph.version} is not in DB")


async def __create_graph(tx, graph: Graph, user_id: str):
    await AgentGraph.prisma(tx).create(
        data={
            "id": graph.id,
            "version": graph.version,
            "name": graph.name,
            "description": graph.description,
            "isTemplate": graph.is_template,
            "isActive": graph.is_active,
            "userId": user_id,
        }
    )

    await asyncio.gather(
        *[
            AgentNode.prisma(tx).create(
                {
                    "id": node.id,
                    "agentBlockId": node.block_id,
                    "agentGraphId": graph.id,
                    "agentGraphVersion": graph.version,
                    "constantInput": json.dumps(node.input_default),
                    "metadata": json.dumps(node.metadata),
                }
            )
            for node in graph.nodes
        ]
    )

    await asyncio.gather(
        *[
            AgentNodeLink.prisma(tx).create(
                {
                    "id": str(uuid.uuid4()),
                    "sourceName": link.source_name,
                    "sinkName": link.sink_name,
                    "agentNodeSourceId": link.source_id,
                    "agentNodeSinkId": link.sink_id,
                    "isStatic": link.is_static,
                }
            )
            for link in graph.links
        ]
    )


# ------------------------ UTILITIES ------------------------ #


def make_graph_model(creatable_graph: Graph, user_id: str) -> GraphModel:
    """
    Convert a Graph to a GraphModel, setting graph_id and graph_version on all nodes.

    Args:
        creatable_graph (Graph): The creatable graph to convert.
        user_id (str): The ID of the user creating the graph.

    Returns:
        GraphModel: The converted Graph object.
    """
    # Create a new Graph object, inheriting properties from CreatableGraph
    return GraphModel(
        **creatable_graph.model_dump(exclude={"nodes"}),
        user_id=user_id,
        nodes=[
            NodeModel(
                **creatable_node.model_dump(),
                graph_id=creatable_graph.id,
                graph_version=creatable_graph.version,
            )
            for creatable_node in creatable_graph.nodes
        ],
    )<|MERGE_RESOLUTION|>--- conflicted
+++ resolved
@@ -3,28 +3,16 @@
 import uuid
 from collections import defaultdict
 from datetime import datetime, timezone
-<<<<<<< HEAD
-from typing import Any, Literal, Optional
-=======
-from typing import Any, Literal, Type
->>>>>>> 0b5b95ef
+from typing import Any, Literal, Optional, Type
 
 from prisma.models import AgentGraph, AgentGraphExecution, AgentNode, AgentNodeLink
 from prisma.types import AgentGraphWhereInput
 from pydantic.fields import computed_field
 
-<<<<<<< HEAD
-from backend.blocks.basic import AgentInputBlock, AgentOutputBlock, BlockType
-=======
 from backend.blocks.basic import AgentInputBlock, AgentOutputBlock
-from backend.data.block import BlockInput, BlockType, get_block, get_blocks
-from backend.data.db import BaseDbModel, transaction
-from backend.data.execution import ExecutionStatus
-from backend.data.includes import AGENT_GRAPH_INCLUDE, AGENT_NODE_INCLUDE
->>>>>>> 0b5b95ef
 from backend.util import json
 
-from .block import BlockInput, get_block, get_blocks
+from .block import BlockInput, BlockType, get_block, get_blocks
 from .db import BaseDbModel, transaction
 from .execution import ExecutionStatus
 from .includes import AGENT_GRAPH_INCLUDE, AGENT_NODE_INCLUDE
@@ -150,32 +138,35 @@
     nodes: list[Node] = []
     links: list[Link] = []
 
-
-class GraphMetaModel(GraphMeta):
-    user_id: str
-
-    @staticmethod
-<<<<<<< HEAD
-    def from_db(graph: AgentGraph):
-        if graph.AgentGraphExecution:
-            executions = [
-                ExecutionMeta.from_agent_graph_execution(execution)
-                for execution in graph.AgentGraphExecution
-            ]
-        else:
-            executions = None
-
-        return GraphMetaModel(
-            id=graph.id,
-            user_id=graph.userId,
-            version=graph.version,
-            is_active=graph.isActive,
-            is_template=graph.isTemplate,
-            name=graph.name or "",
-            description=graph.description or "",
-            executions=executions,
+    @computed_field
+    @property
+    def input_schema(self) -> dict[str, Any]:
+        return self._generate_schema(
+            AgentInputBlock.Input,
+            [
+                node.input_default
+                for node in self.nodes
+                if (b := get_block(node.block_id))
+                and b.block_type == BlockType.INPUT
+                and "name" in node.input_default
+            ],
         )
-=======
+
+    @computed_field
+    @property
+    def output_schema(self) -> dict[str, Any]:
+        return self._generate_schema(
+            AgentOutputBlock.Input,
+            [
+                node.input_default
+                for node in self.nodes
+                if (b := get_block(node.block_id))
+                and b.block_type == BlockType.OUTPUT
+                and "name" in node.input_default
+            ],
+        )
+
+    @staticmethod
     def _generate_schema(
         type_class: Type[AgentInputBlock.Input] | Type[AgentOutputBlock.Input],
         data: list[dict],
@@ -201,39 +192,11 @@
             },
             "required": [p.name for p in props if p.value is None],
         }
->>>>>>> 0b5b95ef
-
-    @computed_field
-    @property
-    def input_schema(self) -> dict[str, Any]:
-        return self._generate_schema(
-            AgentInputBlock.Input,
-            [
-                node.input_default
-                for node in self.nodes
-                if (b := get_block(node.block_id))
-                and b.block_type == BlockType.INPUT
-                and "name" in node.input_default
-            ],
-        )
-
-    @computed_field
-    @property
-    def output_schema(self) -> dict[str, Any]:
-        return self._generate_schema(
-            AgentOutputBlock.Input,
-            [
-                node.input_default
-                for node in self.nodes
-                if (b := get_block(node.block_id))
-                and b.block_type == BlockType.OUTPUT
-                and "name" in node.input_default
-            ],
-        )
-
-
-class GraphModel(Graph, GraphMetaModel):
-    nodes: list[NodeModel]
+
+
+class GraphModel(Graph):
+    user_id: str
+    nodes: list[NodeModel] = []
 
     @property
     def starting_nodes(self) -> list[Node]:
@@ -341,28 +304,24 @@
             GraphExecution.from_db(execution)
             for execution in graph.AgentGraphExecution or []
         ]
-<<<<<<< HEAD
 
         return GraphModel(
-            **GraphMetaModel.from_db(graph).model_dump(),
-            nodes=[GraphModel._process_node(node, hide_credentials) for node in nodes],
-=======
-        nodes = graph.AgentNodes or []
-
-        return Graph(
             id=graph.id,
+            user_id=graph.userId,
             version=graph.version,
             is_active=graph.isActive,
             is_template=graph.isTemplate,
             name=graph.name or "",
             description=graph.description or "",
             executions=executions,
-            nodes=[Graph._process_node(node, hide_credentials) for node in nodes],
->>>>>>> 0b5b95ef
+            nodes=[
+                GraphModel._process_node(node, hide_credentials)
+                for node in graph.AgentNodes or []
+            ],
             links=list(
                 {
                     Link.from_db(link)
-                    for node in nodes
+                    for node in graph.AgentNodes or []
                     for link in (node.Input or []) + (node.Output or [])
                 }
             ),
@@ -394,7 +353,6 @@
         return result
 
 
-<<<<<<< HEAD
 # --------------------- CRUD functions --------------------- #
 
 
@@ -404,9 +362,6 @@
         include=AGENT_NODE_INCLUDE,
     )
     return NodeModel.from_db(node)
-=======
-# --------------------- Model functions --------------------- #
->>>>>>> 0b5b95ef
 
 
 async def set_node_webhook(node_id: str, webhook_id: str | None) -> NodeModel:
@@ -428,11 +383,7 @@
     user_id: str,
     include_executions: bool = False,
     filter_by: Literal["active", "template"] | None = "active",
-<<<<<<< HEAD
-) -> list[GraphMetaModel]:
-=======
-) -> list[Graph]:
->>>>>>> 0b5b95ef
+) -> list[GraphModel]:
     """
     Retrieves graph metadata objects.
     Default behaviour is to get all currently active graphs.
@@ -443,11 +394,7 @@
         user_id: The ID of the user that owns the graph.
 
     Returns:
-<<<<<<< HEAD
-        list[GraphMetaModel]: A list of objects representing the retrieved graph metadata.
-=======
-        list[Graph]: A list of objects representing the retrieved graph metadata.
->>>>>>> 0b5b95ef
+        list[GraphModel]: A list of objects representing the retrieved graphs.
     """
     where_clause: AgentGraphWhereInput = {}
 
@@ -468,14 +415,7 @@
         include=graph_include,
     )
 
-<<<<<<< HEAD
-    if not graphs:
-        return []
-
-    return [GraphMetaModel.from_db(graph) for graph in graphs]
-=======
-    return [Graph.from_db(graph) for graph in graphs]
->>>>>>> 0b5b95ef
+    return [GraphModel.from_db(graph) for graph in graphs]
 
 
 async def get_graph(
