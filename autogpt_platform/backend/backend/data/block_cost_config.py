--- conflicted
+++ resolved
@@ -1,21 +1,5 @@
 from typing import Type
 
-<<<<<<< HEAD
-=======
-from autogpt_libs.supabase_integration_credentials_store.store import (
-    anthropic_credentials,
-    did_credentials,
-    groq_credentials,
-    ideogram_credentials,
-    jina_credentials,
-    open_router_credentials,
-    openai_credentials,
-    replicate_credentials,
-    revid_credentials,
-    unreal_credentials,
-)
-
->>>>>>> 520d0ca0
 from backend.blocks.ai_music_generator import AIMusicGeneratorBlock
 from backend.blocks.ai_shortform_video_block import AIShortformVideoCreatorBlock
 from backend.blocks.ideogram import IdeogramModelBlock
@@ -46,6 +30,7 @@
     replicate_credentials,
     revid_credentials,
     unreal_credentials,
+    open_router_credentials,
 )
 
 # =============== Configure the cost for each LLM Model call =============== #
