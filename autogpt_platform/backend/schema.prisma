// THIS FILE IS AUTO-GENERATED, RUN `poetry run schema` TO UPDATE
datasource db {
  provider = "postgresql"
  url      = env("DATABASE_URL")
}

generator client {
  provider             = "prisma-client-py"
  recursive_type_depth = 5
  interface            = "asyncio"
  previewFeatures      = ["views"]
}

// User model to mirror Auth provider users
model User {
  id               String   @id // This should match the Supabase user ID
  email            String   @unique
  name             String?
  createdAt        DateTime @default(now())
  updatedAt        DateTime @updatedAt
  metadata         Json     @default("{}")
  integrations     String   @default("")
  stripeCustomerId String?

  // Relations
  AgentGraphs          AgentGraph[]
  AgentGraphExecutions AgentGraphExecution[]
<<<<<<< HEAD
  AnalyticsDetails     AnalyticsDetails[]
  AnalyticsMetrics     AnalyticsMetrics[]
  UserBlockCredit      UserBlockCredit[]

  AgentPreset AgentPreset[]
  UserAgent   UserAgent[]

  Profile                     Profile[]
  StoreListing                StoreListing[]
  StoreListingReview          StoreListingReview[]
  StoreListingSubmission      StoreListingSubmission[]
  APIKeys                     APIKey[]
  AgentGraphExecutionSchedule AgentGraphExecutionSchedule[]
  IntegrationWebhooks         IntegrationWebhook[]
=======
  IntegrationWebhooks  IntegrationWebhook[]
  AnalyticsDetails     AnalyticsDetails[]
  AnalyticsMetrics     AnalyticsMetrics[]
  CreditTransaction    CreditTransaction[]
  APIKeys              APIKey[]
>>>>>>> abf73e8d

  @@index([id])
  @@index([email])
}

// This model describes the Agent Graph/Flow (Multi Agent System).
model AgentGraph {
  id        String    @default(uuid())
  version   Int       @default(1)
  createdAt DateTime  @default(now())
  updatedAt DateTime? @updatedAt

  name        String?
  description String?
  isActive    Boolean @default(true)
  isTemplate  Boolean @default(false)

  // Link to User model
  userId String
  // FIX: Do not cascade delete the agent when the user is deleted
  // This allows us to delete user data with deleting the agent which maybe in use by other users
  user   User   @relation(fields: [userId], references: [id], onDelete: Cascade)

  AgentNodes          AgentNode[]
  AgentGraphExecution AgentGraphExecution[]
<<<<<<< HEAD

  AgentPreset                 AgentPreset[]
  UserAgent                   UserAgent[]
  StoreListing                StoreListing[]
  StoreListingVersion         StoreListingVersion?
  AgentGraphExecutionSchedule AgentGraphExecutionSchedule[]
=======
>>>>>>> abf73e8d

  @@id(name: "graphVersionId", [id, version])
  @@index([userId, isActive])
}

//////////////////////////////////////////////////////////// 
//////////////////////////////////////////////////////////// 
////////////////   USER SPECIFIC DATA   ////////////////////
//////////////////////////////////////////////////////////// 
//////////////////////////////////////////////////////////// 

// An AgentPrest is an Agent + User Configuration of that agent.
// For example, if someone has created a weather agent and they want to set it up to 
// Inform them of extreme weather warnings in Texas, the agent with the configuration to set it to
// monitor texas, along with the cron setup or webhook tiggers, is an AgentPreset
model AgentPreset {
  id        String   @id @default(uuid())
  createdAt DateTime @default(now())
  updatedAt DateTime @default(now()) @updatedAt

  name        String
  description String

  // For agents that can be triggered by webhooks or cronjob
  // This bool allows us to disable a configured agent without deleting it
  isActive Boolean @default(true)

  userId String
  User   User   @relation(fields: [userId], references: [id], onDelete: Cascade)

  agentId      String
  agentVersion Int
  Agent        AgentGraph @relation(fields: [agentId, agentVersion], references: [id, version], onDelete: Cascade)

  InputPresets           AgentNodeExecutionInputOutput[] @relation("AgentPresetsInputData")
  UserAgents             UserAgent[]
  AgentExecutionSchedule AgentGraphExecutionSchedule[]
  AgentExecution         AgentGraphExecution[]

  @@index([userId])
}

// For the library page
// It is a user controlled list of agents, that they will see in there library
model UserAgent {
  id        String   @id @default(uuid())
  createdAt DateTime @default(now())
  updatedAt DateTime @default(now()) @updatedAt

  userId String
  User   User   @relation(fields: [userId], references: [id], onDelete: Cascade)

  agentId      String
  agentVersion Int
  Agent        AgentGraph @relation(fields: [agentId, agentVersion], references: [id, version])

  agentPresetId String?
  AgentPreset   AgentPreset? @relation(fields: [agentPresetId], references: [id])

  isFavorite      Boolean @default(false)
  isCreatedByUser Boolean @default(false)
  isArchived      Boolean @default(false)
  isDeleted       Boolean @default(false)

  @@index([userId])
}

//////////////////////////////////////////////////////////// 
//////////////////////////////////////////////////////////// 
////////   AGENT DEFINITION AND EXECUTION TABLES    ////////
//////////////////////////////////////////////////////////// 
//////////////////////////////////////////////////////////// 

// This model describes a single node in the Agent Graph/Flow (Multi Agent System).
model AgentNode {
  id String @id @default(uuid())

  agentBlockId String
  AgentBlock   AgentBlock @relation(fields: [agentBlockId], references: [id], onUpdate: Cascade)

  agentGraphId      String
  agentGraphVersion Int        @default(1)
  AgentGraph        AgentGraph @relation(fields: [agentGraphId, agentGraphVersion], references: [id, version], onDelete: Cascade)

  // List of consumed input, that the parent node should provide.
  Input AgentNodeLink[] @relation("AgentNodeSink")

  // List of produced output, that the child node should be executed.
  Output AgentNodeLink[] @relation("AgentNodeSource")

  // JSON serialized dict[str, str] containing predefined input values.
  constantInput String @default("{}")

  // For webhook-triggered blocks: reference to the webhook that triggers the node
  webhookId String?
  Webhook   IntegrationWebhook? @relation(fields: [webhookId], references: [id])

  // JSON serialized dict[str, str] containing the node metadata.
  metadata String @default("{}")

  ExecutionHistory AgentNodeExecution[]

  @@index([agentGraphId, agentGraphVersion])
  @@index([agentBlockId])
  @@index([webhookId])
}

// This model describes the link between two AgentNodes.
model AgentNodeLink {
  id String @id @default(uuid())

  // Output of a node is connected to the source of the link.
  agentNodeSourceId String
  AgentNodeSource   AgentNode @relation("AgentNodeSource", fields: [agentNodeSourceId], references: [id], onDelete: Cascade)
  sourceName        String

  // Input of a node is connected to the sink of the link.
  agentNodeSinkId String
  AgentNodeSink   AgentNode @relation("AgentNodeSink", fields: [agentNodeSinkId], references: [id], onDelete: Cascade)
  sinkName        String

  // Default: the data coming from the source can only be consumed by the sink once, Static: input data will be reused.
  isStatic Boolean @default(false)

  @@index([agentNodeSourceId])
  @@index([agentNodeSinkId])
}

// This model describes a component that will be executed by the AgentNode.
model AgentBlock {
  id   String @id @default(uuid())
  name String @unique

  // We allow a block to have multiple types of input & output.
  // Serialized object-typed `jsonschema` with top-level properties as input/output name.
  inputSchema  String
  outputSchema String

  // Prisma requires explicit back-references.
  ReferencedByAgentNode AgentNode[]
  CreditTransaction     CreditTransaction[]
}

// This model describes the status of an AgentGraphExecution or AgentNodeExecution.
enum AgentExecutionStatus {
  INCOMPLETE
  QUEUED
  RUNNING
  COMPLETED
  FAILED
}

// This model describes the execution of an AgentGraph.
model AgentGraphExecution {
  id        String    @id @default(uuid())
  createdAt DateTime  @default(now())
  updatedAt DateTime? @updatedAt
  startedAt DateTime?

  executionStatus AgentExecutionStatus @default(COMPLETED)

  agentGraphId      String
  agentGraphVersion Int        @default(1)
  AgentGraph        AgentGraph @relation(fields: [agentGraphId, agentGraphVersion], references: [id, version], onDelete: Cascade)

  AgentNodeExecutions AgentNodeExecution[]

  // Link to User model
  userId String
  user   User   @relation(fields: [userId], references: [id], onDelete: Cascade)

<<<<<<< HEAD
  stats         String? // JSON serialized object
  AgentPreset   AgentPreset? @relation(fields: [agentPresetId], references: [id])
  agentPresetId String?
=======
  stats String? // JSON serialized object

  @@index([agentGraphId, agentGraphVersion])
  @@index([userId])
>>>>>>> abf73e8d
}

// This model describes the execution of an AgentNode.
model AgentNodeExecution {
  id String @id @default(uuid())

  agentGraphExecutionId String
  AgentGraphExecution   AgentGraphExecution @relation(fields: [agentGraphExecutionId], references: [id], onDelete: Cascade)

  agentNodeId String
  AgentNode   AgentNode @relation(fields: [agentNodeId], references: [id], onDelete: Cascade)

  Input  AgentNodeExecutionInputOutput[] @relation("AgentNodeExecutionInput")
  Output AgentNodeExecutionInputOutput[] @relation("AgentNodeExecutionOutput")

  executionStatus AgentExecutionStatus @default(COMPLETED)
  // Final JSON serialized input data for the node execution.
  executionData   String?
  addedTime       DateTime             @default(now())
  queuedTime      DateTime?
  startedTime     DateTime?
  endedTime       DateTime?

  stats String? // JSON serialized object

  @@index([agentGraphExecutionId])
  @@index([agentNodeId])
}

// This model describes the output of an AgentNodeExecution.
model AgentNodeExecutionInputOutput {
  id String @id @default(uuid())

  name String
  data String
  time DateTime @default(now())

  // Prisma requires explicit back-references.
  referencedByInputExecId  String?
  ReferencedByInputExec    AgentNodeExecution? @relation("AgentNodeExecutionInput", fields: [referencedByInputExecId], references: [id], onDelete: Cascade)
  referencedByOutputExecId String?
  ReferencedByOutputExec   AgentNodeExecution? @relation("AgentNodeExecutionOutput", fields: [referencedByOutputExecId], references: [id], onDelete: Cascade)

  agentPresetId String?
  AgentPreset   AgentPreset? @relation("AgentPresetsInputData", fields: [agentPresetId], references: [id])

  // Input and Output pin names are unique for each AgentNodeExecution.
  @@unique([referencedByInputExecId, referencedByOutputExecId, name])
  @@index([referencedByOutputExecId])
}

// This model describes the recurring execution schedule of an Agent.
model AgentGraphExecutionSchedule {
  id        String    @id
  createdAt DateTime  @default(now())
  updatedAt DateTime? @updatedAt

  agentGraphId      String
  agentGraphVersion Int        @default(1)
  AgentGraph        AgentGraph @relation(fields: [agentGraphId, agentGraphVersion], references: [id, version], onDelete: Cascade)

  schedule  String // cron expression
  isEnabled Boolean @default(true)
  inputData String // JSON serialized object

  // default and set the value on each update, lastUpdated field has no time zone.
  lastUpdated DateTime @updatedAt

  // Link to User model
  userId        String
  user          User         @relation(fields: [userId], references: [id], onDelete: Cascade)
  AgentPreset   AgentPreset? @relation(fields: [agentPresetId], references: [id])
  agentPresetId String?

  @@index([isEnabled])
}

// Webhook that is registered with a provider and propagates to one or more nodes
model IntegrationWebhook {
  id        String    @id @default(uuid())
  createdAt DateTime  @default(now())
  updatedAt DateTime? @updatedAt

  userId String
  user   User   @relation(fields: [userId], references: [id], onDelete: Restrict) // Webhooks must be deregistered before deleting

  provider      String // e.g. 'github'
  credentialsId String // relation to the credentials that the webhook was created with
  webhookType   String // e.g. 'repo'
  resource      String // e.g. 'Significant-Gravitas/AutoGPT'
  events        String[] // e.g. ['created', 'updated']
  config        Json
  secret        String // crypto string, used to verify payload authenticity

  providerWebhookId String // Webhook ID assigned by the provider

  AgentNodes AgentNode[]

  @@index([userId])
}

model AnalyticsDetails {
  // PK uses gen_random_uuid() to allow the db inserts to happen outside of prisma
  // typical uuid() inserts are handled by prisma
  id String @id @default(uuid())

  createdAt DateTime @default(now())
  updatedAt DateTime @default(now()) @updatedAt

  // Link to User model
  userId String
  user   User   @relation(fields: [userId], references: [id], onDelete: Cascade)

  // Analytics Categorical data used for filtering (indexable w and w/o userId)
  type String

  // Analytic Specific Data. We should use a union type here, but prisma doesn't support it.
  data Json?

  // Indexable field for any count based analytical measures like page order clicking, tutorial step completion, etc.
  dataIndex String?

  @@index([userId, type], name: "analyticsDetails")
  @@index([type])
}

//////////////////////////////////////////////////////////// 
//////////////////////////////////////////////////////////// 
//////////////   METRICS TRACKING TABLES    ////////////////
//////////////////////////////////////////////////////////// 
//////////////////////////////////////////////////////////// 
model AnalyticsMetrics {
  id        String   @id @default(uuid())
  createdAt DateTime @default(now())
  updatedAt DateTime @updatedAt

  // Analytics Categorical data used for filtering (indexable w and w/o userId)
  analyticMetric String
  // Any numeric data that should be counted upon, summed, or otherwise aggregated.
  value          Float
  // Any string data that should be used to identify the metric as distinct.
  // ex: '/build' vs '/market'
  dataString     String?

  // Link to User model
  userId String
  user   User   @relation(fields: [userId], references: [id], onDelete: Cascade)

  @@index([userId])
}

enum CreditTransactionType {
  TOP_UP
  USAGE
}

<<<<<<< HEAD
//////////////////////////////////////////////////////////// 
//////////////////////////////////////////////////////////// 
////////   ACCOUNTING AND CREDIT SYSTEM TABLES    //////////
//////////////////////////////////////////////////////////// 
//////////////////////////////////////////////////////////// 
model UserBlockCredit {
=======
model CreditTransaction {
>>>>>>> abf73e8d
  transactionKey String   @default(uuid())
  createdAt      DateTime @default(now())

  userId String
  user   User   @relation(fields: [userId], references: [id], onDelete: Cascade)

  blockId String?
  block   AgentBlock? @relation(fields: [blockId], references: [id])

  amount Int
  type   CreditTransactionType

  isActive Boolean @default(true)
  metadata Json?

  @@id(name: "creditTransactionIdentifier", [transactionKey, userId])
  @@index([userId, createdAt])
}

//////////////////////////////////////////////////////////// 
//////////////////////////////////////////////////////////// 
//////////////   Store TABLES    ///////////////////////////
//////////////////////////////////////////////////////////// 
//////////////////////////////////////////////////////////// 

model Profile {
  id        String   @id @default(uuid())
  createdAt DateTime @default(now())
  updatedAt DateTime @default(now()) @updatedAt

  // Only 1 of user or group can be set.
  // The user this profile belongs to, if any. 
  userId String?
  User   User?   @relation(fields: [userId], references: [id], onDelete: Cascade)

  name        String
  username    String @unique
  description String

  links String[]

  avatarUrl String?

  @@index([username])
  @@index([userId])
}

view Creator {
  username    String @unique
  name        String
  avatar_url  String
  description String

  top_categories String[]
  links          String[]

  num_agents   Int
  agent_rating Float
  agent_runs   Int
}

view StoreAgent {
  listing_id               String   @id
  storeListingVersionId    String
  updated_at               DateTime

  slug        String
  agent_name  String
  agent_video String?
  agent_image String[]

  featured         Boolean  @default(false)
  creator_username String
  creator_avatar   String
  sub_heading      String
  description      String
  categories       String[]
  runs             Int
  rating           Float
  versions         String[]

  @@unique([creator_username, slug])
  @@index([creator_username])
  @@index([featured])
  @@index([categories])
  @@index([storeListingVersionId])
}

view StoreSubmission {
  listing_id     String           @id
  user_id        String
  slug           String
  name           String
  sub_heading    String
  description    String
  image_urls     String[]
  date_submitted DateTime
  status         SubmissionStatus
  runs           Int
  rating         Float
  agent_id       String
  agent_version  Int

  @@index([user_id])
}

model StoreListing {
  id        String   @id @default(uuid())
  createdAt DateTime @default(now())
  updatedAt DateTime @default(now()) @updatedAt

  isDeleted  Boolean @default(false)
  // Not needed but makes lookups faster
  isApproved Boolean @default(false)

  // The agent link here is only so we can do lookup on agentId, for the listing the StoreListingVersion is used.
  agentId      String
  agentVersion Int
  Agent        AgentGraph @relation(fields: [agentId, agentVersion], references: [id, version], onDelete: Cascade)

  owningUserId String
  OwningUser   User   @relation(fields: [owningUserId], references: [id])

  StoreListingVersions   StoreListingVersion[]
  StoreListingSubmission StoreListingSubmission[]

  @@index([isApproved])
  @@index([agentId])
  @@index([owningUserId])
}

model StoreListingVersion {
  id        String   @id @default(uuid())
  version   Int      @default(1)
  createdAt DateTime @default(now())
  updatedAt DateTime @default(now()) @updatedAt

  // The agent and version to be listed on the store
  agentId      String
  agentVersion Int
  Agent        AgentGraph @relation(fields: [agentId, agentVersion], references: [id, version])

  // The detials for this version of the agent, this allows the author to update the details of the agent,
  // But still allow using old versions of the agent with there original details.
  // TODO: Create a database view that shows only the latest version of each store listing.
  slug        String
  name        String
  subHeading  String
  videoUrl    String?
  imageUrls   String[]
  description String
  categories  String[]

  isFeatured Boolean @default(false)

  isDeleted              Boolean                  @default(false)
  // Old versions can be made unavailable by the author if desired
  isAvailable            Boolean                  @default(true)
  // Not needed but makes lookups faster
  isApproved             Boolean                  @default(false)
  StoreListing           StoreListing?            @relation(fields: [storeListingId], references: [id], onDelete: Cascade)
  storeListingId         String?
  StoreListingSubmission StoreListingSubmission[]

  // Reviews are on a specific version, but then aggregated up to the listing.
  // This allows us to provide a review filter to current version of the agent.
  StoreListingReview StoreListingReview[]

  @@unique([agentId, agentVersion])
  @@index([agentId, agentVersion, isApproved])
}

model StoreListingReview {
  id        String   @id @default(uuid())
  createdAt DateTime @default(now())
  updatedAt DateTime @default(now()) @updatedAt

  storeListingVersionId String
  StoreListingVersion   StoreListingVersion @relation(fields: [storeListingVersionId], references: [id], onDelete: Cascade)

  reviewByUserId String
  ReviewByUser   User   @relation(fields: [reviewByUserId], references: [id])

  score    Int
  comments String?

  @@index([storeListingVersionId])
  @@unique([storeListingVersionId, reviewByUserId])
}

enum SubmissionStatus {
  DAFT
  PENDING
  APPROVED
  REJECTED
}

model StoreListingSubmission {
  id        String   @id @default(uuid())
  createdAt DateTime @default(now())
  updatedAt DateTime @default(now()) @updatedAt

  storeListingId String
  StoreListing   StoreListing @relation(fields: [storeListingId], references: [id], onDelete: Cascade)

  storeListingVersionId String
  StoreListingVersion   StoreListingVersion @relation(fields: [storeListingVersionId], references: [id], onDelete: Cascade)

  reviewerId String
  Reviewer   User   @relation(fields: [reviewerId], references: [id])

  Status         SubmissionStatus @default(PENDING)
  reviewComments String?

  @@index([storeListingId])
  @@index([Status])
}

enum APIKeyPermission {
  EXECUTE_GRAPH // Can execute agent graphs
  READ_GRAPH // Can get graph versions and details
  EXECUTE_BLOCK // Can execute individual blocks
  READ_BLOCK // Can get block information
}

model APIKey {
  id          String             @id @default(uuid())
  name        String
  prefix      String // First 8 chars for identification
  postfix     String
  key         String             @unique // Hashed key
  status      APIKeyStatus       @default(ACTIVE)
  permissions APIKeyPermission[]

  createdAt  DateTime  @default(now())
  lastUsedAt DateTime?
  revokedAt  DateTime?

  description String?

  // Relation to user
  userId String
  user   User   @relation(fields: [userId], references: [id], onDelete: Cascade)

  @@index([key])
  @@index([prefix])
  @@index([userId])
  @@index([status])
  @@index([userId, status])
}

enum APIKeyStatus {
  ACTIVE
  REVOKED
  SUSPENDED
}<|MERGE_RESOLUTION|>--- conflicted
+++ resolved
@@ -25,7 +25,6 @@
   // Relations
   AgentGraphs          AgentGraph[]
   AgentGraphExecutions AgentGraphExecution[]
-<<<<<<< HEAD
   AnalyticsDetails     AnalyticsDetails[]
   AnalyticsMetrics     AnalyticsMetrics[]
   UserBlockCredit      UserBlockCredit[]
@@ -40,13 +39,6 @@
   APIKeys                     APIKey[]
   AgentGraphExecutionSchedule AgentGraphExecutionSchedule[]
   IntegrationWebhooks         IntegrationWebhook[]
-=======
-  IntegrationWebhooks  IntegrationWebhook[]
-  AnalyticsDetails     AnalyticsDetails[]
-  AnalyticsMetrics     AnalyticsMetrics[]
-  CreditTransaction    CreditTransaction[]
-  APIKeys              APIKey[]
->>>>>>> abf73e8d
 
   @@index([id])
   @@index([email])
@@ -72,18 +64,14 @@
 
   AgentNodes          AgentNode[]
   AgentGraphExecution AgentGraphExecution[]
-<<<<<<< HEAD
 
   AgentPreset                 AgentPreset[]
   UserAgent                   UserAgent[]
   StoreListing                StoreListing[]
   StoreListingVersion         StoreListingVersion?
   AgentGraphExecutionSchedule AgentGraphExecutionSchedule[]
-=======
->>>>>>> abf73e8d
 
   @@id(name: "graphVersionId", [id, version])
-  @@index([userId, isActive])
 }
 
 //////////////////////////////////////////////////////////// 
@@ -252,16 +240,9 @@
   userId String
   user   User   @relation(fields: [userId], references: [id], onDelete: Cascade)
 
-<<<<<<< HEAD
   stats         String? // JSON serialized object
   AgentPreset   AgentPreset? @relation(fields: [agentPresetId], references: [id])
   agentPresetId String?
-=======
-  stats String? // JSON serialized object
-
-  @@index([agentGraphId, agentGraphVersion])
-  @@index([userId])
->>>>>>> abf73e8d
 }
 
 // This model describes the execution of an AgentNode.
@@ -310,7 +291,6 @@
 
   // Input and Output pin names are unique for each AgentNodeExecution.
   @@unique([referencedByInputExecId, referencedByOutputExecId, name])
-  @@index([referencedByOutputExecId])
 }
 
 // This model describes the recurring execution schedule of an Agent.
@@ -418,16 +398,12 @@
   USAGE
 }
 
-<<<<<<< HEAD
 //////////////////////////////////////////////////////////// 
 //////////////////////////////////////////////////////////// 
 ////////   ACCOUNTING AND CREDIT SYSTEM TABLES    //////////
 //////////////////////////////////////////////////////////// 
 //////////////////////////////////////////////////////////// 
 model UserBlockCredit {
-=======
-model CreditTransaction {
->>>>>>> abf73e8d
   transactionKey String   @default(uuid())
   createdAt      DateTime @default(now())
 
@@ -444,7 +420,6 @@
   metadata Json?
 
   @@id(name: "creditTransactionIdentifier", [transactionKey, userId])
-  @@index([userId, createdAt])
 }
 
 //////////////////////////////////////////////////////////// 
@@ -657,6 +632,7 @@
   id          String             @id @default(uuid())
   name        String
   prefix      String // First 8 chars for identification
+  prefix      String // First 8 chars for identification
   postfix     String
   key         String             @unique // Hashed key
   status      APIKeyStatus       @default(ACTIVE)
