[tool.poetry]
name = "autogpt-platform-backend"
version = "0.3.4"
description = "A platform for building AI-powered agentic workflows"
authors = ["AutoGPT <info@agpt.co>"]
readme = "README.md"
packages = [{ include = "backend", format = "sdist" }]


[tool.poetry.dependencies]
python = ">=3.10,<3.13"
aio-pika = "^9.5.4"
anthropic = "^0.40.0"
apscheduler = "^3.11.0"
autogpt-libs = { path = "../autogpt_libs", develop = true }
click = "^8.1.7"
discord-py = "^2.4.0"
e2b-code-interpreter = "^1.0.1"
fastapi = "^0.115.5"
feedparser = "^6.0.11"
flake8 = "^7.0.0"
google-api-python-client = "^2.154.0"
google-auth-oauthlib = "^1.2.1"
groq = "^0.13.1"
jinja2 = "^3.1.4"
jsonref = "^1.1.0"
jsonschema = "^4.22.0"
ollama = "^0.4.1"
openai = "^1.57.4"
praw = "~7.8.1"
prisma = "^0.15.0"
psutil = "^6.1.0"
pydantic = "^2.9.2"
pydantic-settings = "^2.3.4"
pyro5 = "^5.15"
pytest = "^8.2.1"
pytest-asyncio = "^0.25.0"
python-dotenv = "^1.0.1"
redis = "^5.2.0"
sentry-sdk = "2.19.2"
strenum = "^0.4.9"
stripe = "^11.3.0"
supabase = "2.11.0"
tenacity = "^9.0.0"
tweepy = "^4.14.0"
uvicorn = { extras = ["standard"], version = "^0.34.0" }
websockets = "^13.1"
youtube-transcript-api = "^0.6.2"
googlemaps = "^4.10.0"
replicate = "^1.0.4"
pinecone = "^5.3.1"
cryptography = "^43.0"
python-multipart = "^0.0.20"
sqlalchemy = "^2.0.36"
psycopg2-binary = "^2.9.10"
google-cloud-storage = "^2.18.2"
launchdarkly-server-sdk = "^9.8.0"
<<<<<<< HEAD
mem0ai = "^0.1.44"
=======
moviepy = "^2.1.2"
>>>>>>> bb3be444

[tool.poetry.group.dev.dependencies]
poethepoet = "^0.32.1"
httpx = "^0.27.0"
pytest-watcher = "^0.4.2"
requests = "^2.32.3"
ruff = "^0.9.2"
pyright = "^1.1.392"
isort = "^5.13.2"
black = "^24.10.0"
aiohappyeyeballs = "^2.4.4"
pytest-mock = "^3.14.0"
faker = "^33.3.1"

[build-system]
requires = ["poetry-core"]
build-backend = "poetry.core.masonry.api"

[tool.poetry.scripts]
app = "backend.app:main"
rest = "backend.rest:main"
ws = "backend.ws:main"
executor = "backend.exec:main"
cli = "backend.cli:main"
format = "linter:format"
lint = "linter:lint"
test = "run_tests:test"

[tool.isort]
profile = "black"

[tool.pytest-watcher]
now = false
clear = true
delay = 0.2
runner = "pytest"
runner_args = []
patterns = ["*.py"]
ignore_patterns = []

[tool.pytest.ini_options]
asyncio_mode = "auto"

[tool.ruff]
target-version = "py310"<|MERGE_RESOLUTION|>--- conflicted
+++ resolved
@@ -55,11 +55,8 @@
 psycopg2-binary = "^2.9.10"
 google-cloud-storage = "^2.18.2"
 launchdarkly-server-sdk = "^9.8.0"
-<<<<<<< HEAD
 mem0ai = "^0.1.44"
-=======
 moviepy = "^2.1.2"
->>>>>>> bb3be444
 
 [tool.poetry.group.dev.dependencies]
 poethepoet = "^0.32.1"
