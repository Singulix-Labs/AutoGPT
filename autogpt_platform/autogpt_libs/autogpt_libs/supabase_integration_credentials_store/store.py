--- conflicted
+++ resolved
@@ -1,18 +1,14 @@
 import secrets
 from datetime import datetime, timedelta, timezone
-<<<<<<< HEAD
 from typing import cast
 from backend.data import db
 from prisma import Json, Prisma
 from prisma.models import User
 import json
-=======
 from typing import TYPE_CHECKING, cast
->>>>>>> 7f6354ca
 
 if TYPE_CHECKING:
     from redis import Redis
-    from supabase import Client
 
 from autogpt_libs.utils.synchronize import RedisKeyedMutex
 
@@ -26,35 +22,20 @@
 
 
 class SupabaseIntegrationCredentialsStore:
-<<<<<<< HEAD
-    def __init__(self):
+    def __init__(self, redis: "Redis"):
         self.prisma: Prisma = db.prisma
+        self.locks = RedisKeyedMutex(redis)
 
     async def add_creds(self, user_id: str, credentials: Credentials) -> None:
-        if await self.get_creds_by_id(user_id, credentials.id):
-            raise ValueError(
-                f"Can not re-create existing credentials with ID {credentials.id} "
-                f"for user with ID {user_id}"
-            )
-        await self._set_user_integration_creds(
-            user_id, [*(await self.get_all_creds(user_id)), credentials]
-        )
-=======
-    def __init__(self, supabase: "Client", redis: "Redis"):
-        self.supabase = supabase
-        self.locks = RedisKeyedMutex(redis)
-
-    def add_creds(self, user_id: str, credentials: Credentials) -> None:
         with self.locked_user_metadata(user_id):
             if self.get_creds_by_id(user_id, credentials.id):
                 raise ValueError(
                     f"Can not re-create existing credentials #{credentials.id} "
                     f"for user #{user_id}"
                 )
-            self._set_user_integration_creds(
-                user_id, [*self.get_all_creds(user_id), credentials]
+            await self._set_user_integration_creds(
+                user_id, [*await self.get_all_creds(user_id), credentials]
             )
->>>>>>> 7f6354ca
 
     async def get_all_creds(self, user_id: str) -> list[Credentials]:
         user_metadata = await self._get_user_metadata(user_id)
@@ -62,17 +43,9 @@
             user_metadata.model_dump()
         ).integration_credentials
 
-<<<<<<< HEAD
-    async def get_creds_by_id(
-        self, user_id: str, credentials_id: str
-    ) -> Credentials | None:
-        credentials = await self.get_all_creds(user_id)
-        return next((c for c in credentials if c.id == credentials_id), None)
-=======
-    def get_creds_by_id(self, user_id: str, credentials_id: str) -> Credentials | None:
-        all_credentials = self.get_all_creds(user_id)
+    async def get_creds_by_id(self, user_id: str, credentials_id: str) -> Credentials | None:
+        all_credentials = await self.get_all_creds(user_id)
         return next((c for c in all_credentials if c.id == credentials_id), None)
->>>>>>> 7f6354ca
 
     async def get_creds_by_provider(
         self, user_id: str, provider: str
@@ -84,47 +57,7 @@
         credentials = await self.get_all_creds(user_id)
         return list(set(c.provider for c in credentials))
 
-<<<<<<< HEAD
     async def update_creds(self, user_id: str, updated: Credentials) -> None:
-        current = await self.get_creds_by_id(user_id, updated.id)
-        if not current:
-            raise ValueError(
-                f"Credentials with ID {updated.id} "
-                f"for user with ID {user_id} not found"
-            )
-        if type(current) is not type(updated):
-            raise TypeError(
-                f"Can not update credentials with ID {updated.id} "
-                f"from type {type(current)} "
-                f"to type {type(updated)}"
-            )
-
-        # Ensure no scopes are removed when updating credentials
-        if (
-            isinstance(updated, OAuth2Credentials)
-            and isinstance(current, OAuth2Credentials)
-            and not set(updated.scopes).issuperset(current.scopes)
-        ):
-            raise ValueError(
-                f"Can not update credentials with ID {updated.id} "
-                f"and scopes {current.scopes} "
-                f"to more restrictive set of scopes {updated.scopes}"
-            )
-
-        # Update the credentials
-        updated_credentials_list = [
-            updated if c.id == updated.id else c
-            for c in await self.get_all_creds(user_id)
-        ]
-        await self._set_user_integration_creds(user_id, updated_credentials_list)
-
-    async def delete_creds_by_id(self, user_id: str, credentials_id: str) -> None:
-        filtered_credentials = [
-            c for c in await self.get_all_creds(user_id) if c.id != credentials_id
-        ]
-        await self._set_user_integration_creds(user_id, filtered_credentials)
-=======
-    def update_creds(self, user_id: str, updated: Credentials) -> None:
         with self.locked_user_metadata(user_id):
             current = self.get_creds_by_id(user_id, updated.id)
             if not current:
@@ -154,17 +87,16 @@
             # Update the credentials
             updated_credentials_list = [
                 updated if c.id == updated.id else c
-                for c in self.get_all_creds(user_id)
+                for c in await self.get_all_creds(user_id)
             ]
-            self._set_user_integration_creds(user_id, updated_credentials_list)
-
-    def delete_creds_by_id(self, user_id: str, credentials_id: str) -> None:
+            await self._set_user_integration_creds(user_id, updated_credentials_list)
+
+    async def delete_creds_by_id(self, user_id: str, credentials_id: str) -> None:
         with self.locked_user_metadata(user_id):
             filtered_credentials = [
-                c for c in self.get_all_creds(user_id) if c.id != credentials_id
+                c for c in await self.get_all_creds(user_id) if c.id != credentials_id
             ]
-            self._set_user_integration_creds(user_id, filtered_credentials)
->>>>>>> 7f6354ca
+            await self._set_user_integration_creds(user_id, filtered_credentials)
 
     async def store_state_token(
         self, user_id: str, provider: str, scopes: list[str]
@@ -179,26 +111,15 @@
             scopes=scopes,
         )
 
-<<<<<<< HEAD
-        user_metadata = await self._get_user_metadata(user_id)
-        oauth_states = user_metadata.integration_oauth_states
-        oauth_states.append(state.model_dump())
-        user_metadata.integration_oauth_states = oauth_states
-
-        await self.prisma.user.update(
-            where={"id": user_id}, data={"metadata": Json(user_metadata.model_dump())}
-        )
-=======
-        with self.locked_user_metadata(user_id):
-            user_metadata = self._get_user_metadata(user_id)
-            oauth_states = user_metadata.get("integration_oauth_states", [])
+        with self.locked_user_metadata(user_id):
+            user_metadata = await self._get_user_metadata(user_id)
+            oauth_states = user_metadata.integration_oauth_states
             oauth_states.append(state.model_dump())
-            user_metadata["integration_oauth_states"] = oauth_states
-
-            self.supabase.auth.admin.update_user_by_id(
-                user_id, {"user_metadata": user_metadata}
+            user_metadata.integration_oauth_states = oauth_states
+
+            await self.prisma.user.update(
+                where={"id": user_id}, data={"metadata": Json(user_metadata.model_dump())}
             )
->>>>>>> 7f6354ca
 
         return token
 
@@ -233,33 +154,9 @@
         return []
 
     async def verify_state_token(self, user_id: str, token: str, provider: str) -> bool:
-<<<<<<< HEAD
-        user_metadata = await self._get_user_metadata(user_id)
-        oauth_states = user_metadata.integration_oauth_states
-
-        now = datetime.now(timezone.utc)
-        valid_state = next(
-            (
-                state
-                for state in oauth_states
-                if state["token"] == token
-                and state["provider"] == provider
-                and state["expires_at"] > now.timestamp()
-            ),
-            None,
-        )
-
-        if valid_state:
-            # Remove the used state
-            oauth_states.remove(valid_state)
-            user_metadata.integration_oauth_states = oauth_states
-            await self.prisma.user.update(
-                where={"id": user_id},
-                data={"metadata": Json(user_metadata.model_dump())},
-=======
-        with self.locked_user_metadata(user_id):
-            user_metadata = self._get_user_metadata(user_id)
-            oauth_states = user_metadata.get("integration_oauth_states", [])
+        with self.locked_user_metadata(user_id):
+            user_metadata = await self._get_user_metadata(user_id)
+            oauth_states = user_metadata.integration_oauth_states
 
             now = datetime.now(timezone.utc)
             valid_state = next(
@@ -271,15 +168,15 @@
                     and state["expires_at"] > now.timestamp()
                 ),
                 None,
->>>>>>> 7f6354ca
             )
 
             if valid_state:
                 # Remove the used state
                 oauth_states.remove(valid_state)
-                user_metadata["integration_oauth_states"] = oauth_states
-                self.supabase.auth.admin.update_user_by_id(
-                    user_id, {"user_metadata": user_metadata}
+                user_metadata.integration_oauth_states = oauth_states
+                await self.prisma.user.update(
+                    where={"id": user_id},
+                    data={"metadata": Json(user_metadata.model_dump())},
                 )
                 return True
 
@@ -298,16 +195,12 @@
         user = await self.prisma.user.find_unique(where={"id": user_id})
         if not user:
             raise ValueError(f"User with ID {user_id} not found")
-<<<<<<< HEAD
         return (
             UserMetadataRaw.model_validate(user.metadata)
             if user.metadata
             else UserMetadataRaw()
         )
-=======
-        return cast(UserMetadataRaw, response.user.user_metadata)
 
     def locked_user_metadata(self, user_id: str):
-        key = (self.supabase.supabase_url, f"user:{user_id}", "metadata")
-        return self.locks.locked(key)
->>>>>>> 7f6354ca
+        key = ("usermetadatalock", f"user:{user_id}", "metadata")
+        return self.locks.locked(key)