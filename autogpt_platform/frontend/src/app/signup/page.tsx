--- conflicted
+++ resolved
@@ -91,22 +91,6 @@
   }
 
   return (
-<<<<<<< HEAD
-    <div className="flex justify-center">
-      <AuthCard>
-        <AuthHeader>Create a new account</AuthHeader>
-        <Form {...form}>
-          <form onSubmit={form.handleSubmit(onSignup)}>
-            <FormField
-              control={form.control}
-              name="email"
-              render={({ field }) => (
-                <FormItem className="mb-6">
-                  <FormLabel>Email</FormLabel>
-                  <FormControl>
-                    <Input placeholder="m@example.com" {...field} />
-                  </FormControl>
-=======
     <AuthCard className="mx-auto">
       <AuthHeader>Create a new account</AuthHeader>
       <Form {...form}>
@@ -197,125 +181,51 @@
                       Privacy Policy
                     </Link>
                   </FormLabel>
->>>>>>> bdbce585
                   <FormMessage />
-                </FormItem>
-              )}
-            />
-            <FormField
-              control={form.control}
-              name="password"
-              render={({ field }) => (
-                <FormItem className="mb-6">
-                  <FormLabel>Password</FormLabel>
-                  <FormControl>
-                    <PasswordInput {...field} />
-                  </FormControl>
-                  <FormMessage />
-                </FormItem>
-              )}
-            />
-            <FormField
-              control={form.control}
-              name="confirmPassword"
-              render={({ field }) => (
-                <FormItem className="mb-4">
-                  <FormLabel>Confirm Password</FormLabel>
-                  <FormControl>
-                    <PasswordInput {...field} />
-                  </FormControl>
-                  <FormDescription className="text-sm font-normal leading-tight text-slate-500">
-                    Password needs to be at least 6 characters long
-                  </FormDescription>
-                  <FormMessage />
-                </FormItem>
-              )}
-            />
-            <AuthButton
-              onClick={() => onSignup(form.getValues())}
-              isLoading={isLoading}
-              type="submit"
-            >
-              Sign up
-            </AuthButton>
-            <FormField
-              control={form.control}
-              name="agreeToTerms"
-              render={({ field }) => (
-                <FormItem className="mt-6 flex flex-row items-start -space-y-1 space-x-2">
-                  <FormControl>
-                    <Checkbox
-                      checked={field.value}
-                      onCheckedChange={field.onChange}
-                    />
-                  </FormControl>
-                  <div className="">
-                    <FormLabel>
-                      <span className="mr-1 text-sm font-normal leading-normal text-slate-950">
-                        I agree to the
-                      </span>
-                      <Link
-                        href="https://auto-gpt.notion.site/Terms-of-Use-11400ef5bece80d0b087d7831c5fd6bf"
-                        className="text-sm font-normal leading-normal text-slate-950 underline"
-                      >
-                        Terms of Use
-                      </Link>
-                      <span className="mx-1 text-sm font-normal leading-normal text-slate-950">
-                        and
-                      </span>
-                      <Link
-                        href="https://www.notion.so/auto-gpt/Privacy-Policy-ab11c9c20dbd4de1a15dcffe84d77984"
-                        className="text-sm font-normal leading-normal text-slate-950 underline"
-                      >
-                        Privacy Policy
-                      </Link>
-                    </FormLabel>
-                    <FormMessage />
-                  </div>
-                </FormItem>
-              )}
-            />
-          </form>
-          <AuthFeedback message={feedback} isError={true} />
-        </Form>
-        {showWaitlistPrompt && (
-          <div>
-            <span className="mr-1 text-sm font-normal leading-normal text-red-500">
-              The provided email may not be allowed to sign up.
-            </span>
-            <br />
-            <span className="mx-1 text-sm font-normal leading-normal text-slate-950">
-              - AutoGPT Platform is currently in closed beta. You can join
-            </span>
-            <Link
-              href="https://agpt.co/waitlist"
-              className="text-sm font-normal leading-normal text-slate-950 underline"
-            >
-              the waitlist here.
-            </Link>
-            <br />
-            <span className="mx-1 text-sm font-normal leading-normal text-slate-950">
-              - Make sure you use the same email address you used to sign up for
-              the waitlist.
-            </span>
-            <br />
-            <span className="mx-1 text-sm font-normal leading-normal text-slate-950">
-              - You can self host the platform, visit our
-            </span>
-            <Link
-              href="https://agpt.co/waitlist"
-              className="text-sm font-normal leading-normal text-slate-950 underline"
-            >
-              GitHub repository.
-            </Link>
-          </div>
-        )}
-        <AuthBottomText
-          text="Already a member?"
-          linkText="Log in"
-          href="/login"
-        />
-      </AuthCard>
-    </div>
+                </div>
+              </FormItem>
+            )}
+          />
+        </form>
+        <AuthFeedback message={feedback} isError={true} />
+      </Form>
+      {showWaitlistPrompt && (
+        <div>
+          <span className="mr-1 text-sm font-normal leading-normal text-red-500">
+            The provided email may not be allowed to sign up.
+          </span>
+          <br />
+          <span className="mx-1 text-sm font-normal leading-normal text-slate-950">
+            - AutoGPT Platform is currently in closed beta. You can join
+          </span>
+          <Link
+            href="https://agpt.co/waitlist"
+            className="text-sm font-normal leading-normal text-slate-950 underline"
+          >
+            the waitlist here.
+          </Link>
+          <br />
+          <span className="mx-1 text-sm font-normal leading-normal text-slate-950">
+            - Make sure you use the same email address you used to sign up for
+            the waitlist.
+          </span>
+          <br />
+          <span className="mx-1 text-sm font-normal leading-normal text-slate-950">
+            - You can self host the platform, visit our
+          </span>
+          <Link
+            href="https://agpt.co/waitlist"
+            className="text-sm font-normal leading-normal text-slate-950 underline"
+          >
+            GitHub repository.
+          </Link>
+        </div>
+      )}
+      <AuthBottomText
+        text="Already a member?"
+        linkText="Log in"
+        href="/login"
+      />
+    </AuthCard>
   );
 }