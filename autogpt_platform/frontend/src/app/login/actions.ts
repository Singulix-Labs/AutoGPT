--- conflicted
+++ resolved
@@ -85,17 +85,8 @@
         return error.message;
       }
 
-<<<<<<< HEAD
-      if (data.session) {
-        await supabase.auth.setSession(data.session);
-      }
-      console.log("Signed up");
-      revalidatePath("/", "layout");
-      redirect("/marketplace/profile");
-=======
       await api.createUser();
       console.log("Logged in");
->>>>>>> 0872da19
     },
   );
 }