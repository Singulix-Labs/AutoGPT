import { CustomEdge } from "@/components/CustomEdge";
import { CustomNode } from "@/components/CustomNode";
import AutoGPTServerAPI, {
  Block,
  BlockIOSubSchema,
  Graph,
  Link,
  NodeExecutionResult,
} from "@/lib/autogpt-server-api";
import {
  deepEquals,
  getTypeColor,
  removeEmptyStringsAndNulls,
  setNestedProperty,
} from "@/lib/utils";
import { Connection, MarkerType } from "@xyflow/react";
import Ajv from "ajv";
import { useCallback, useEffect, useMemo, useRef, useState } from "react";
import { useRouter, useSearchParams, usePathname } from "next/navigation";
import { useToast } from "@/components/ui/use-toast";

const ajv = new Ajv({ strict: false, allErrors: true });

export default function useAgentGraph(
  flowID?: string,
  template?: boolean,
  passDataToBeads?: boolean,
) {
  const { toast } = useToast();
  const [router, searchParams, pathname] = [
    useRouter(),
    useSearchParams(),
    usePathname(),
  ];
  const [savedAgent, setSavedAgent] = useState<Graph | null>(null);
  const [agentDescription, setAgentDescription] = useState<string>("");
  const [agentName, setAgentName] = useState<string>("");
  const [availableNodes, setAvailableNodes] = useState<Block[]>([]);
  const [updateQueue, setUpdateQueue] = useState<NodeExecutionResult[]>([]);
  const processedUpdates = useRef<NodeExecutionResult[]>([]);
  /**
   * User `request` to save or save&run the agent, or to stop the active run.
   * `state` is used to track the request status:
   * - none: no request
   * - saving: request was sent to save the agent
   *   and nodes are pending sync to update their backend ids
   * - running: request was sent to run the agent
   *   and frontend is enqueueing execution results
   * - stopping: a request to stop the active run has been sent; response is pending
   * - error: request failed
   */
  const [saveRunRequest, setSaveRunRequest] = useState<
    | {
        request: "none" | "save" | "run";
        state: "none" | "saving" | "error";
      }
    | {
        request: "run" | "stop";
        state: "running" | "stopping" | "error";
        activeExecutionID?: string;
      }
  >({
    request: "none",
    state: "none",
  });
  // Determines if nodes backend ids are synced with saved agent (actual ids on the backend)
  const [nodesSyncedWithSavedAgent, setNodesSyncedWithSavedAgent] =
    useState(false);
  const [nodes, setNodes] = useState<CustomNode[]>([]);
  const [edges, setEdges] = useState<CustomEdge[]>([]);

  const api = useMemo(
    () => new AutoGPTServerAPI(process.env.NEXT_PUBLIC_AGPT_SERVER_URL!),
    [],
  );

  // Connect to WebSocket
  useEffect(() => {
    api
      .connectWebSocket()
      .then(() => {
        console.debug("WebSocket connected");
        api.onWebSocketMessage("execution_event", (data) => {
          setUpdateQueue((prev) => [...prev, data]);
        });
      })
      .catch((error) => {
        console.error("Failed to connect WebSocket:", error);
      });

    return () => {
      api.disconnectWebSocket();
    };
  }, [api]);

  // Load available blocks
  useEffect(() => {
    api
      .getBlocks()
      .then((blocks) => setAvailableNodes(blocks))
      .catch();
  }, [api]);

  //TODO to utils? repeated in Flow
  const formatEdgeID = useCallback((conn: Link | Connection): string => {
    if ("sink_id" in conn) {
      return `${conn.source_id}_${conn.source_name}_${conn.sink_id}_${conn.sink_name}`;
    } else {
      return `${conn.source}_${conn.sourceHandle}_${conn.target}_${conn.targetHandle}`;
    }
  }, []);

  const getOutputType = useCallback(
    (nodes: CustomNode[], nodeId: string, handleId: string) => {
      const node = nodes.find((n) => n.id === nodeId);
      if (!node) return "unknown";

      const outputSchema = node.data.outputSchema;
      if (!outputSchema) return "unknown";

      const outputHandle = outputSchema.properties[handleId];
      if (!("type" in outputHandle)) return "unknown";
      return outputHandle.type;
    },
    [],
  );

  // Load existing graph
  const loadGraph = useCallback(
    (graph: Graph) => {
      setSavedAgent(graph);
      setAgentName(graph.name);
      setAgentDescription(graph.description);

      setNodes(() => {
        const newNodes = graph.nodes.map((node) => {
          const block = availableNodes.find(
            (block) => block.id === node.block_id,
          )!;
          const newNode: CustomNode = {
            id: node.id,
            type: "custom",
            position: {
              x: node?.metadata?.position?.x || 0,
              y: node?.metadata?.position?.y || 0,
            },
            data: {
              block_id: block.id,
              blockType: block.name,
              blockCosts: block.costs,
              categories: block.categories,
              description: block.description,
              title: `${block.name} ${node.id}`,
              inputSchema: block.inputSchema,
              outputSchema: block.outputSchema,
              hardcodedValues: node.input_default,
              uiType: block.uiType,
              connections: graph.links
                .filter((l) => [l.source_id, l.sink_id].includes(node.id))
                .map((link) => ({
                  edge_id: formatEdgeID(link),
                  source: link.source_id,
                  sourceHandle: link.source_name,
                  target: link.sink_id,
                  targetHandle: link.sink_name,
                })),
              isOutputOpen: false,
            },
          };
          return newNode;
        });
        setEdges((_) =>
          graph.links.map((link) => ({
            id: formatEdgeID(link),
            type: "custom",
            data: {
              edgeColor: getTypeColor(
                getOutputType(newNodes, link.source_id, link.source_name!),
              ),
              sourcePos: newNodes.find((node) => node.id === link.source_id)
                ?.position,
              isStatic: link.is_static,
              beadUp: 0,
              beadDown: 0,
              beadData: [],
            },
            markerEnd: {
              type: MarkerType.ArrowClosed,
              strokeWidth: 2,
              color: getTypeColor(
                getOutputType(newNodes, link.source_id, link.source_name!),
              ),
            },
            source: link.source_id,
            target: link.sink_id,
            sourceHandle: link.source_name || undefined,
            targetHandle: link.sink_name || undefined,
          })),
        );
        return newNodes;
      });
    },
    [availableNodes, formatEdgeID, getOutputType],
  );

  const getFrontendId = useCallback(
    (backendId: string, nodes: CustomNode[]) => {
      const node = nodes.find((node) => node.data.backend_id === backendId);
      return node?.id;
    },
    [],
  );

  const updateEdgeBeads = useCallback(
    (executionData: NodeExecutionResult) => {
      setEdges((edges) => {
        return edges.map((e) => {
          const edge = { ...e, data: { ...e.data } } as CustomEdge;

          if (executionData.status === "COMPLETED") {
            // Produce output beads
            for (let key in executionData.output_data) {
              if (
                edge.source !== getFrontendId(executionData.node_id, nodes) ||
                edge.sourceHandle !== key
              ) {
                continue;
              }
              edge.data!.beadUp = (edge.data!.beadUp ?? 0) + 1;
              // For static edges beadDown is always one less than beadUp
              // Because there's no queueing and one bead is always at the connection point
              if (edge.data?.isStatic) {
                edge.data!.beadDown = (edge.data!.beadUp ?? 0) - 1;
                edge.data!.beadData = edge.data!.beadData!.slice(0, -1);
                continue;
              }
              //todo kcze this assumes output at key is always array with one element
              edge.data!.beadData = [
                executionData.output_data[key][0],
                ...edge.data!.beadData!,
              ];
            }
          } else if (executionData.status === "RUNNING") {
            // Consume input beads
            for (let key in executionData.input_data) {
              if (
                edge.target !== getFrontendId(executionData.node_id, nodes) ||
                edge.targetHandle !== key
              ) {
                continue;
              }
              // Skip decreasing bead count if edge doesn't match or if it's static
              if (
                edge.data!.beadData![edge.data!.beadData!.length - 1] !==
                  executionData.input_data[key] ||
                edge.data?.isStatic
              ) {
                continue;
              }
              edge.data!.beadDown = (edge.data!.beadDown ?? 0) + 1;
              edge.data!.beadData = edge.data!.beadData!.slice(0, -1);
            }
          }
          return edge;
        });
      });
    },
    [getFrontendId, nodes],
  );

  const updateNodesWithExecutionData = useCallback(
    (executionData: NodeExecutionResult) => {
      if (passDataToBeads) {
        updateEdgeBeads(executionData);
      }
      setNodes((nodes) => {
        const nodeId = nodes.find(
          (node) => node.data.backend_id === executionData.node_id,
        )?.id;
        if (!nodeId) {
          console.error(
            "Node not found for execution data:",
            executionData,
            "This shouldn't happen and means that the frontend and backend are out of sync.",
          );
          return nodes;
        }
        return nodes.map((node) =>
          node.id === nodeId
            ? {
                ...node,
                data: {
                  ...node.data,
                  status: executionData.status,
                  executionResults:
                    Object.keys(executionData.output_data).length > 0
                      ? [
                          ...(node.data.executionResults || []),
                          {
                            execId: executionData.node_exec_id,
                            data: executionData.output_data,
                          },
                        ]
                      : node.data.executionResults,
                  isOutputOpen: true,
                },
              }
            : node,
        );
      });
    },
    [passDataToBeads, updateEdgeBeads],
  );

  useEffect(() => {
    if (!flowID || availableNodes.length == 0) return;

    (template ? api.getTemplate(flowID) : api.getGraph(flowID)).then(
      (graph) => {
        console.debug("Loading graph");
        loadGraph(graph);
      },
    );
  }, [flowID, template, availableNodes, api, loadGraph]);

  // Update nodes with execution data
  useEffect(() => {
    if (updateQueue.length === 0 || !nodesSyncedWithSavedAgent) {
      return;
    }
    setUpdateQueue((prev) => {
      prev.forEach((data) => {
        // Skip already processed updates by checking
        // if the data is in the processedUpdates array by reference
        // This is not to process twice in react dev mode
        // because it'll add double the beads
        if (processedUpdates.current.includes(data)) {
          return;
        }
        updateNodesWithExecutionData(data);
        processedUpdates.current.push(data);
      });
      return [];
    });
  }, [updateQueue, nodesSyncedWithSavedAgent, updateNodesWithExecutionData]);

  const validateNodes = useCallback((): boolean => {
    let isValid = true;

    nodes.forEach((node) => {
      const validate = ajv.compile(node.data.inputSchema);
      const errors = {} as { [key: string]: string };

      // Validate values against schema using AJV
      const valid = validate(node.data.hardcodedValues);
      if (!valid) {
        // Populate errors if validation fails
        validate.errors?.forEach((error) => {
          // Skip error if there's an edge connected
          const path =
            "dataPath" in error
              ? (error.dataPath as string)
              : error.instancePath;
          const handle = path.split(/[\/.]/)[0];
          if (
            node.data.connections.some(
              (conn) => conn.target === node.id || conn.targetHandle === handle,
            )
          ) {
            return;
          }
          console.warn("Error", error);
          isValid = false;
          if (path && error.message) {
            const key = path.slice(1);
            console.log("Error", key, error.message);
            setNestedProperty(
              errors,
              key,
              error.message[0].toUpperCase() + error.message.slice(1),
            );
          } else if (error.keyword === "required") {
            const key = error.params.missingProperty;
            setNestedProperty(errors, key, "This field is required");
          }
        });
      }
      // Set errors
      setNodes((nodes) => {
        return nodes.map((n) => {
          if (n.id === node.id) {
            return {
              ...n,
              data: {
                ...n.data,
                errors,
              },
            };
          }
          return n;
        });
      });
    });

    return isValid;
  }, [nodes]);

  // Handle user requests
  useEffect(() => {
    // Ignore none request
    if (saveRunRequest.request === "none") {
      return;
    }
    // Display error message
    if (saveRunRequest.state === "error") {
      if (saveRunRequest.request === "save") {
        console.error("Error saving agent");
      } else if (saveRunRequest.request === "run") {
        console.error(`Error saving&running agent`);
      } else if (saveRunRequest.request === "stop") {
        console.error(`Error stopping agent`);
      }
      // Reset request
      setSaveRunRequest({
        request: "none",
        state: "none",
      });
      return;
    }
    // When saving request is done
    if (
      saveRunRequest.state === "saving" &&
      savedAgent &&
      nodesSyncedWithSavedAgent
    ) {
      // Reset request if only save was requested
      if (saveRunRequest.request === "save") {
        setSaveRunRequest({
          request: "none",
          state: "none",
        });
        // If run was requested, run the agent
      } else if (saveRunRequest.request === "run") {
        if (!validateNodes()) {
          console.error("Validation failed; aborting run");
          setSaveRunRequest({
            request: "none",
            state: "none",
          });
          return;
        }
        api.subscribeToExecution(savedAgent.id);
        setSaveRunRequest({ request: "run", state: "running" });
        api
          .executeGraph(savedAgent.id)
          .then((graphExecution) => {
            setSaveRunRequest({
              request: "run",
              state: "running",
              activeExecutionID: graphExecution.id,
            });

            // Track execution until completed
            const pendingNodeExecutions: Set<string> = new Set();
            const cancelExecListener = api.onWebSocketMessage(
              "execution_event",
              (nodeResult) => {
                // We are racing the server here, since we need the ID to filter events
                if (nodeResult.graph_exec_id != graphExecution.id) {
                  return;
                }
                if (
                  nodeResult.status != "COMPLETED" &&
                  nodeResult.status != "FAILED"
                ) {
                  pendingNodeExecutions.add(nodeResult.node_exec_id);
                } else {
                  pendingNodeExecutions.delete(nodeResult.node_exec_id);
                }
                if (pendingNodeExecutions.size == 0) {
                  // Assuming the first event is always a QUEUED node, and
                  // following nodes are QUEUED before all preceding nodes are COMPLETED,
                  // an empty set means the graph has finished running.
                  cancelExecListener();
                  setSaveRunRequest({ request: "none", state: "none" });
                }
              },
            );
          })
          .catch(() => setSaveRunRequest({ request: "run", state: "error" }));

        processedUpdates.current = processedUpdates.current = [];
      }
    }
    // Handle stop request
    if (
      saveRunRequest.request === "stop" &&
      saveRunRequest.state != "stopping" &&
      savedAgent &&
      saveRunRequest.activeExecutionID
    ) {
      setSaveRunRequest({
        request: "stop",
        state: "stopping",
        activeExecutionID: saveRunRequest.activeExecutionID,
      });
      api
        .stopGraphExecution(savedAgent.id, saveRunRequest.activeExecutionID)
        .then(() => setSaveRunRequest({ request: "none", state: "none" }));
    }
  }, [
    api,
    saveRunRequest,
    savedAgent,
    nodesSyncedWithSavedAgent,
    validateNodes,
  ]);

  // Check if node ids are synced with saved agent
  useEffect(() => {
    // Check if all node ids are synced with saved agent (frontend and backend)
    if (!savedAgent || nodes?.length === 0) {
      setNodesSyncedWithSavedAgent(false);
      return;
    }
    // Find at least one node that has backend id existing on any saved agent node
    // This will works as long as ALL ids are replaced each time the graph is run
    const oneNodeSynced = savedAgent.nodes.some(
      (backendNode) => backendNode.id === nodes[0].data.backend_id,
    );
    setNodesSyncedWithSavedAgent(oneNodeSynced);
  }, [savedAgent, nodes]);

  const prepareNodeInputData = useCallback(
    (node: CustomNode) => {
      console.debug(
        "Preparing input data for node:",
        node.id,
        node.data.blockType,
      );

      const blockSchema = availableNodes.find(
        (n) => n.id === node.data.block_id,
      )?.inputSchema;

      if (!blockSchema) {
        console.error(`Schema not found for block ID: ${node.data.block_id}`);
        return {};
      }

      const getNestedData = (
        schema: BlockIOSubSchema,
        values: { [key: string]: any },
      ): { [key: string]: any } => {
        let inputData: { [key: string]: any } = {};

        if ("properties" in schema) {
          Object.keys(schema.properties).forEach((key) => {
            if (values[key] !== undefined) {
              if (
                "properties" in schema.properties[key] ||
                "additionalProperties" in schema.properties[key]
              ) {
                inputData[key] = getNestedData(
                  schema.properties[key],
                  values[key],
                );
              } else {
                inputData[key] = values[key];
              }
            }
          });
        }

        if ("additionalProperties" in schema) {
          inputData = { ...inputData, ...values };
        }

        return inputData;
      };

      let inputData = getNestedData(blockSchema, node.data.hardcodedValues);

      console.debug(
        `Final prepared input for ${node.data.blockType} (${node.id}):`,
        inputData,
      );
      return inputData;
    },
    [availableNodes],
  );

<<<<<<< HEAD
  const _saveAgent = async (asTemplate: boolean = false) => {
    //FIXME frontend ids should be resolved better (e.g. returned from the server)
    // currently this relays on block_id and position
    const blockIdToNodeIdMap: Record<string, string> = {};
=======
  const _saveAgent = (
    () =>
    async (asTemplate: boolean = false) => {
      //FIXME frontend ids should be resolved better (e.g. returned from the server)
      // currently this relays on block_id and position
      const blockIdToNodeIdMap: Record<string, string> = {};
>>>>>>> 21100c10

    nodes.forEach((node) => {
      const key = `${node.data.block_id}_${node.position.x}_${node.position.y}`;
      blockIdToNodeIdMap[key] = node.id;
    });

    const formattedNodes = nodes.map((node) => {
      const inputDefault = prepareNodeInputData(node);
      const inputNodes = edges
        .filter((edge) => edge.target === node.id)
        .map((edge) => ({
          name: edge.targetHandle || "",
          node_id: edge.source,
        }));

      const outputNodes = edges
        .filter((edge) => edge.source === node.id)
        .map((edge) => ({
          name: edge.sourceHandle || "",
          node_id: edge.target,
        }));

      return {
        id: node.id,
        block_id: node.data.block_id,
        input_default: inputDefault,
        input_nodes: inputNodes,
        output_nodes: outputNodes,
        data: {
          ...node.data,
          hardcodedValues: removeEmptyStringsAndNulls(
            node.data.hardcodedValues,
          ),
        },
        metadata: { position: node.position },
      };
    });

    const links = edges.map((edge) => ({
      source_id: edge.source,
      sink_id: edge.target,
      source_name: edge.sourceHandle || "",
      sink_name: edge.targetHandle || "",
    }));

    const payload = {
      id: savedAgent?.id!,
      name: agentName || "Agent Name",
      description: agentDescription || "Agent Description",
      nodes: formattedNodes,
      links: links,
    };

    // To avoid saving the same graph, we compare the payload with the saved agent.
    // Differences in IDs are ignored.
    const comparedPayload = {
      ...(({ id, ...rest }) => rest)(payload),
      nodes: payload.nodes.map(
        ({ id, data, input_nodes, output_nodes, ...rest }) => rest,
      ),
      links: payload.links.map(({ source_id, sink_id, ...rest }) => rest),
    };
    const comparedSavedAgent = {
      name: savedAgent?.name,
      description: savedAgent?.description,
      nodes: savedAgent?.nodes.map((v) => ({
        block_id: v.block_id,
        input_default: v.input_default,
        metadata: v.metadata,
      })),
      links: savedAgent?.links.map((v) => ({
        sink_name: v.sink_name,
        source_name: v.source_name,
      })),
    };

    let newSavedAgent = null;
    if (savedAgent && deepEquals(comparedPayload, comparedSavedAgent)) {
      console.warn("No need to save: Graph is the same as version on server");
      newSavedAgent = savedAgent;
    } else {
      console.debug(
        "Saving new Graph version; old vs new:",
        comparedPayload,
        payload,
      );
      setNodesSyncedWithSavedAgent(false);

      newSavedAgent = savedAgent
        ? await (savedAgent.is_template
            ? api.updateTemplate(savedAgent.id, payload)
            : api.updateGraph(savedAgent.id, payload))
        : await (asTemplate
            ? api.createTemplate(payload)
            : api.createGraph(payload));

      console.debug("Response from the API:", newSavedAgent);
    }

<<<<<<< HEAD
    // Route the URL to the new flow ID if it's a new agent.
    if (!savedAgent) {
      const path = new URLSearchParams(searchParams);
      path.set("flowID", newSavedAgent.id);
      router.push(`${pathname}?${path.toString()}`);
      return;
    }

    // Update the node IDs on the frontend
    setSavedAgent(newSavedAgent);
    setNodes((prev) => {
      return newSavedAgent.nodes
        .map((backendNode) => {
          const key = `${backendNode.block_id}_${backendNode.metadata.position.x}_${backendNode.metadata.position.y}`;
          const frontendNodeId = blockIdToNodeIdMap[key];
          const frontendNode = prev.find((node) => node.id === frontendNodeId);

          return frontendNode
            ? {
                ...frontendNode,
                position: backendNode.metadata.position,
                data: {
                  ...frontendNode.data,
                  hardcodedValues: removeEmptyStringsAndNulls(
                    frontendNode.data.hardcodedValues,
                  ),
                  status: undefined,
                  backend_id: backendNode.id,
                  executionResults: [],
                },
              }
            : null;
        })
        .filter((node) => node !== null);
    });
    // Reset bead count
    setEdges((edges) => {
      return edges.map((edge) => ({
        ...edge,
        data: {
          ...edge.data,
          edgeColor: edge.data?.edgeColor!,
          beadUp: 0,
          beadDown: 0,
          beadData: [],
        },
      }));
    });
  };
=======
            return frontendNode
              ? {
                  ...frontendNode,
                  position: backendNode.metadata.position,
                  data: {
                    ...frontendNode.data,
                    hardcodedValues: removeEmptyStringsAndNulls(
                      frontendNode.data.hardcodedValues,
                    ),
                    status: undefined,
                    backend_id: backendNode.id,
                    executionResults: [],
                  },
                }
              : null;
          })
          .filter((node) => node !== null);
      });
      // Reset bead count
      setEdges((edges) => {
        return edges.map((edge) => ({
          ...edge,
          data: {
            ...edge.data,
            edgeColor: edge.data?.edgeColor!,
            beadUp: 0,
            beadDown: 0,
            beadData: [],
          },
        }));
      });
    }
  )();
>>>>>>> 21100c10

  const saveAgent = useCallback(
    async (asTemplate: boolean = false) => {
      try {
        await _saveAgent(asTemplate);
      } catch (error) {
        const errorMessage =
          error instanceof Error ? error.message : String(error);
        console.error("Error saving agent", error);
        toast({
          variant: "destructive",
          title: "Error saving agent",
          description: errorMessage,
        });
      }
    },
    [
      api,
      nodes,
      edges,
      pathname,
      router,
      searchParams,
      savedAgent,
      agentName,
      agentDescription,
      prepareNodeInputData,
    ],
  );

  const requestSave = useCallback(
    (asTemplate: boolean) => {
      saveAgent(asTemplate);
      setSaveRunRequest({
        request: "save",
        state: "saving",
      });
    },
    [saveAgent],
  );

  const requestSaveAndRun = useCallback(() => {
    saveAgent();
    setSaveRunRequest({
      request: "run",
      state: "saving",
    });
  }, [saveAgent]);

  const requestStopRun = useCallback(() => {
    if (saveRunRequest.state != "running") {
      return;
    }
    if (!saveRunRequest.activeExecutionID) {
      console.warn(
        "Stop requested but execution ID is unknown; state:",
        saveRunRequest,
      );
    }
    setSaveRunRequest((prev) => ({
      ...prev,
      request: "stop",
      state: "running",
    }));
  }, [saveRunRequest]);

  return {
    agentName,
    setAgentName,
    agentDescription,
    setAgentDescription,
    savedAgent,
    availableNodes,
    getOutputType,
    requestSave,
    requestSaveAndRun,
    requestStopRun,
    isSaving: saveRunRequest.state == "saving",
    isRunning: saveRunRequest.state == "running",
    isStopping: saveRunRequest.state == "stopping",
    nodes,
    setNodes,
    edges,
    setEdges,
  };
}<|MERGE_RESOLUTION|>--- conflicted
+++ resolved
@@ -590,169 +590,129 @@
     [availableNodes],
   );
 
-<<<<<<< HEAD
-  const _saveAgent = async (asTemplate: boolean = false) => {
-    //FIXME frontend ids should be resolved better (e.g. returned from the server)
-    // currently this relays on block_id and position
-    const blockIdToNodeIdMap: Record<string, string> = {};
-=======
-  const _saveAgent = (
-    () =>
+  const _saveAgent = useCallback(
     async (asTemplate: boolean = false) => {
       //FIXME frontend ids should be resolved better (e.g. returned from the server)
       // currently this relays on block_id and position
       const blockIdToNodeIdMap: Record<string, string> = {};
->>>>>>> 21100c10
-
-    nodes.forEach((node) => {
-      const key = `${node.data.block_id}_${node.position.x}_${node.position.y}`;
-      blockIdToNodeIdMap[key] = node.id;
-    });
-
-    const formattedNodes = nodes.map((node) => {
-      const inputDefault = prepareNodeInputData(node);
-      const inputNodes = edges
-        .filter((edge) => edge.target === node.id)
-        .map((edge) => ({
-          name: edge.targetHandle || "",
-          node_id: edge.source,
-        }));
-
-      const outputNodes = edges
-        .filter((edge) => edge.source === node.id)
-        .map((edge) => ({
-          name: edge.sourceHandle || "",
-          node_id: edge.target,
-        }));
-
-      return {
-        id: node.id,
-        block_id: node.data.block_id,
-        input_default: inputDefault,
-        input_nodes: inputNodes,
-        output_nodes: outputNodes,
-        data: {
-          ...node.data,
-          hardcodedValues: removeEmptyStringsAndNulls(
-            node.data.hardcodedValues,
-          ),
-        },
-        metadata: { position: node.position },
+
+      nodes.forEach((node) => {
+        const key = `${node.data.block_id}_${node.position.x}_${node.position.y}`;
+        blockIdToNodeIdMap[key] = node.id;
+      });
+
+      const formattedNodes = nodes.map((node) => {
+        const inputDefault = prepareNodeInputData(node);
+        const inputNodes = edges
+          .filter((edge) => edge.target === node.id)
+          .map((edge) => ({
+            name: edge.targetHandle || "",
+            node_id: edge.source,
+          }));
+
+        const outputNodes = edges
+          .filter((edge) => edge.source === node.id)
+          .map((edge) => ({
+            name: edge.sourceHandle || "",
+            node_id: edge.target,
+          }));
+
+        return {
+          id: node.id,
+          block_id: node.data.block_id,
+          input_default: inputDefault,
+          input_nodes: inputNodes,
+          output_nodes: outputNodes,
+          data: {
+            ...node.data,
+            hardcodedValues: removeEmptyStringsAndNulls(
+              node.data.hardcodedValues,
+            ),
+          },
+          metadata: { position: node.position },
+        };
+      });
+
+      const links = edges.map((edge) => ({
+        source_id: edge.source,
+        sink_id: edge.target,
+        source_name: edge.sourceHandle || "",
+        sink_name: edge.targetHandle || "",
+      }));
+
+      const payload = {
+        id: savedAgent?.id!,
+        name: agentName || "Agent Name",
+        description: agentDescription || "Agent Description",
+        nodes: formattedNodes,
+        links: links,
       };
-    });
-
-    const links = edges.map((edge) => ({
-      source_id: edge.source,
-      sink_id: edge.target,
-      source_name: edge.sourceHandle || "",
-      sink_name: edge.targetHandle || "",
-    }));
-
-    const payload = {
-      id: savedAgent?.id!,
-      name: agentName || "Agent Name",
-      description: agentDescription || "Agent Description",
-      nodes: formattedNodes,
-      links: links,
-    };
-
-    // To avoid saving the same graph, we compare the payload with the saved agent.
-    // Differences in IDs are ignored.
-    const comparedPayload = {
-      ...(({ id, ...rest }) => rest)(payload),
-      nodes: payload.nodes.map(
-        ({ id, data, input_nodes, output_nodes, ...rest }) => rest,
-      ),
-      links: payload.links.map(({ source_id, sink_id, ...rest }) => rest),
-    };
-    const comparedSavedAgent = {
-      name: savedAgent?.name,
-      description: savedAgent?.description,
-      nodes: savedAgent?.nodes.map((v) => ({
-        block_id: v.block_id,
-        input_default: v.input_default,
-        metadata: v.metadata,
-      })),
-      links: savedAgent?.links.map((v) => ({
-        sink_name: v.sink_name,
-        source_name: v.source_name,
-      })),
-    };
-
-    let newSavedAgent = null;
-    if (savedAgent && deepEquals(comparedPayload, comparedSavedAgent)) {
-      console.warn("No need to save: Graph is the same as version on server");
-      newSavedAgent = savedAgent;
-    } else {
-      console.debug(
-        "Saving new Graph version; old vs new:",
-        comparedPayload,
-        payload,
-      );
-      setNodesSyncedWithSavedAgent(false);
-
-      newSavedAgent = savedAgent
-        ? await (savedAgent.is_template
-            ? api.updateTemplate(savedAgent.id, payload)
-            : api.updateGraph(savedAgent.id, payload))
-        : await (asTemplate
-            ? api.createTemplate(payload)
-            : api.createGraph(payload));
-
-      console.debug("Response from the API:", newSavedAgent);
-    }
-
-<<<<<<< HEAD
-    // Route the URL to the new flow ID if it's a new agent.
-    if (!savedAgent) {
-      const path = new URLSearchParams(searchParams);
-      path.set("flowID", newSavedAgent.id);
-      router.push(`${pathname}?${path.toString()}`);
-      return;
-    }
-
-    // Update the node IDs on the frontend
-    setSavedAgent(newSavedAgent);
-    setNodes((prev) => {
-      return newSavedAgent.nodes
-        .map((backendNode) => {
-          const key = `${backendNode.block_id}_${backendNode.metadata.position.x}_${backendNode.metadata.position.y}`;
-          const frontendNodeId = blockIdToNodeIdMap[key];
-          const frontendNode = prev.find((node) => node.id === frontendNodeId);
-
-          return frontendNode
-            ? {
-                ...frontendNode,
-                position: backendNode.metadata.position,
-                data: {
-                  ...frontendNode.data,
-                  hardcodedValues: removeEmptyStringsAndNulls(
-                    frontendNode.data.hardcodedValues,
-                  ),
-                  status: undefined,
-                  backend_id: backendNode.id,
-                  executionResults: [],
-                },
-              }
-            : null;
-        })
-        .filter((node) => node !== null);
-    });
-    // Reset bead count
-    setEdges((edges) => {
-      return edges.map((edge) => ({
-        ...edge,
-        data: {
-          ...edge.data,
-          edgeColor: edge.data?.edgeColor!,
-          beadUp: 0,
-          beadDown: 0,
-          beadData: [],
-        },
-      }));
-    });
-  };
-=======
+
+      // To avoid saving the same graph, we compare the payload with the saved agent.
+      // Differences in IDs are ignored.
+      const comparedPayload = {
+        ...(({ id, ...rest }) => rest)(payload),
+        nodes: payload.nodes.map(
+          ({ id, data, input_nodes, output_nodes, ...rest }) => rest,
+        ),
+        links: payload.links.map(({ source_id, sink_id, ...rest }) => rest),
+      };
+      const comparedSavedAgent = {
+        name: savedAgent?.name,
+        description: savedAgent?.description,
+        nodes: savedAgent?.nodes.map((v) => ({
+          block_id: v.block_id,
+          input_default: v.input_default,
+          metadata: v.metadata,
+        })),
+        links: savedAgent?.links.map((v) => ({
+          sink_name: v.sink_name,
+          source_name: v.source_name,
+        })),
+      };
+
+      let newSavedAgent = null;
+      if (savedAgent && deepEquals(comparedPayload, comparedSavedAgent)) {
+        console.warn("No need to save: Graph is the same as version on server");
+        newSavedAgent = savedAgent;
+      } else {
+        console.debug(
+          "Saving new Graph version; old vs new:",
+          comparedPayload,
+          payload,
+        );
+        setNodesSyncedWithSavedAgent(false);
+
+        newSavedAgent = savedAgent
+          ? await (savedAgent.is_template
+              ? api.updateTemplate(savedAgent.id, payload)
+              : api.updateGraph(savedAgent.id, payload))
+          : await (asTemplate
+              ? api.createTemplate(payload)
+              : api.createGraph(payload));
+
+        console.debug("Response from the API:", newSavedAgent);
+      }
+
+      // Route the URL to the new flow ID if it's a new agent.
+      if (!savedAgent) {
+        const path = new URLSearchParams(searchParams);
+        path.set("flowID", newSavedAgent.id);
+        router.push(`${pathname}?${path.toString()}`);
+        return;
+      }
+
+      // Update the node IDs on the frontend
+      setSavedAgent(newSavedAgent);
+      setNodes((prev) => {
+        return newSavedAgent.nodes
+          .map((backendNode) => {
+            const key = `${backendNode.block_id}_${backendNode.metadata.position.x}_${backendNode.metadata.position.y}`;
+            const frontendNodeId = blockIdToNodeIdMap[key];
+            const frontendNode = prev.find(
+              (node) => node.id === frontendNodeId,
+            );
+
             return frontendNode
               ? {
                   ...frontendNode,
@@ -784,9 +744,20 @@
           },
         }));
       });
-    }
-  )();
->>>>>>> 21100c10
+    },
+    [
+      api,
+      nodes,
+      edges,
+      pathname,
+      router,
+      searchParams,
+      savedAgent,
+      agentName,
+      agentDescription,
+      prepareNodeInputData,
+    ],
+  );
 
   const saveAgent = useCallback(
     async (asTemplate: boolean = false) => {
@@ -803,18 +774,7 @@
         });
       }
     },
-    [
-      api,
-      nodes,
-      edges,
-      pathname,
-      router,
-      searchParams,
-      savedAgent,
-      agentName,
-      agentDescription,
-      prepareNodeInputData,
-    ],
+    [_saveAgent, toast],
   );
 
   const requestSave = useCallback(
