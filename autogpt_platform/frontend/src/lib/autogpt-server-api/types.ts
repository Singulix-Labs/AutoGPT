--- conflicted
+++ resolved
@@ -330,7 +330,7 @@
   index: string;
 };
 
-<<<<<<< HEAD
+
 // API Key Types
 
 export enum APIKeyPermission {
@@ -363,7 +363,7 @@
   api_key: APIKey;
   plain_text_key: string;
 }
-=======
+
 // Schedule types
 export type Schedule = {
   id: string;
@@ -379,4 +379,3 @@
 export type ScheduleUpdateable = {
   is_enabled: boolean;
 };
->>>>>>> f9633ffb
