export type Category = {
  category: string;
  description: string;
};

export enum BlockCostType {
  RUN = "run",
  BYTE = "byte",
  SECOND = "second",
}

export type BlockCost = {
  cost_amount: number;
  cost_type: BlockCostType;
  cost_filter: { [key: string]: any };
};

/* Mirror of backend/data/block.py:Block */
export type Block = {
  id: string;
  name: string;
  description: string;
  categories: Category[];
  inputSchema: BlockIORootSchema;
  outputSchema: BlockIORootSchema;
  staticOutput: boolean;
  uiType: BlockUIType;
  costs: BlockCost[];
};

export type BlockIORootSchema = {
  type: "object";
  properties: { [key: string]: BlockIOSubSchema };
  required?: (keyof BlockIORootSchema["properties"])[];
  additionalProperties?: { type: string };
};

export type BlockIOSubSchema =
  | BlockIOSimpleTypeSubSchema
  | BlockIOCombinedTypeSubSchema;

type BlockIOSimpleTypeSubSchema =
  | BlockIOObjectSubSchema
  | BlockIOCredentialsSubSchema
  | BlockIOKVSubSchema
  | BlockIOArraySubSchema
  | BlockIOStringSubSchema
  | BlockIONumberSubSchema
  | BlockIOBooleanSubSchema
  | BlockIONullSubSchema;

export type BlockIOSubSchemaMeta = {
  title?: string;
  description?: string;
  placeholder?: string;
  advanced?: boolean;
};

export type BlockIOObjectSubSchema = BlockIOSubSchemaMeta & {
  type: "object";
  properties: { [key: string]: BlockIOSubSchema };
  default?: { [key: keyof BlockIOObjectSubSchema["properties"]]: any };
  required?: (keyof BlockIOObjectSubSchema["properties"])[];
};

export type BlockIOKVSubSchema = BlockIOSubSchemaMeta & {
  type: "object";
  additionalProperties: { type: "string" | "number" | "integer" };
  default?: { [key: string]: string | number };
};

export type BlockIOArraySubSchema = BlockIOSubSchemaMeta & {
  type: "array";
  items?: BlockIOSimpleTypeSubSchema;
  default?: Array<string>;
};

export type BlockIOStringSubSchema = BlockIOSubSchemaMeta & {
  type: "string";
  enum?: string[];
  secret?: true;
  default?: string;
};

export type BlockIONumberSubSchema = BlockIOSubSchemaMeta & {
  type: "integer" | "number";
  default?: number;
};

export type BlockIOBooleanSubSchema = BlockIOSubSchemaMeta & {
  type: "boolean";
  default?: boolean;
};

export type CredentialsType = "api_key" | "oauth2";

// --8<-- [start:BlockIOCredentialsSubSchema]
export const PROVIDER_NAMES = {
  D_ID: "d_id",
  DISCORD: "discord",
  GITHUB: "github",
  GOOGLE: "google",
  GOOGLE_MAPS: "google_maps",
  IDEOGRAM: "ideogram",
  MEDIUM: "medium",
  NOTION: "notion",
  OPENAI: "openai",
  OPENWEATHERMAP: "openweathermap",
  REPLICATE: "replicate",
  REVID: "revid",
  UNREAL_SPEECH: "unreal_speech",
} as const;
// --8<-- [end:BlockIOCredentialsSubSchema]

export type CredentialsProviderName =
  (typeof PROVIDER_NAMES)[keyof typeof PROVIDER_NAMES];

export type BlockIOCredentialsSubSchema = BlockIOSubSchemaMeta & {
<<<<<<< HEAD
  credentials_provider: CredentialsProviderName;
=======
  credentials_provider: "github" | "google" | "notion" | "jina" | "pinecone";
>>>>>>> e990a9d3
  credentials_scopes?: string[];
  credentials_types: Array<CredentialsType>;
};

export type BlockIONullSubSchema = BlockIOSubSchemaMeta & {
  type: "null";
};

// At the time of writing, combined schemas only occur on the first nested level in a
// block schema. It is typed this way to make the use of these objects less tedious.
type BlockIOCombinedTypeSubSchema = BlockIOSubSchemaMeta &
  (
    | {
        allOf: [BlockIOSimpleTypeSubSchema];
      }
    | {
        anyOf: BlockIOSimpleTypeSubSchema[];
        default?: string | number | boolean | null;
      }
    | {
        oneOf: BlockIOSimpleTypeSubSchema[];
        default?: string | number | boolean | null;
      }
  );

/* Mirror of backend/data/graph.py:Node */
export type Node = {
  id: string;
  block_id: string;
  input_default: { [key: string]: any };
  input_nodes: Array<{ name: string; node_id: string }>;
  output_nodes: Array<{ name: string; node_id: string }>;
  metadata: {
    position: { x: number; y: number };
    [key: string]: any;
  };
};

/* Mirror of backend/data/graph.py:Link */
export type Link = {
  id: string;
  source_id: string;
  sink_id: string;
  source_name: string;
  sink_name: string;
  is_static: boolean;
};

export type LinkCreatable = Omit<Link, "id" | "is_static"> & {
  id?: string;
};

/* Mirror of autogpt_server/data/graph.py:ExecutionMeta */
export type ExecutionMeta = {
  execution_id: string;
  started_at: number;
  ended_at: number;
  duration: number;
  total_run_time: number;
  status: "running" | "waiting" | "success" | "failed";
};

/* Mirror of backend/data/graph.py:GraphMeta */
export type GraphMeta = {
  id: string;
  version: number;
  is_active: boolean;
  is_template: boolean;
  name: string;
  description: string;
};

export type GraphMetaWithRuns = GraphMeta & {
  executions: ExecutionMeta[];
};

/* Mirror of backend/data/graph.py:Graph */
export type Graph = GraphMeta & {
  nodes: Array<Node>;
  links: Array<Link>;
};

export type GraphUpdateable = Omit<
  Graph,
  "version" | "is_active" | "is_template" | "links"
> & {
  version?: number;
  is_active?: boolean;
  is_template?: boolean;
  links: Array<LinkCreatable>;
};

export type GraphCreatable = Omit<GraphUpdateable, "id"> & { id?: string };

/* Derived from backend/executor/manager.py:ExecutionManager.add_execution */
export type GraphExecuteResponse = {
  /** ID of the initiated run */
  id: string;
  /** List of node executions */
  executions: Array<{ id: string; node_id: string }>;
};

/* Mirror of backend/data/execution.py:ExecutionResult */
export type NodeExecutionResult = {
  graph_exec_id: string;
  node_exec_id: string;
  graph_id: string;
  graph_version: number;
  node_id: string;
  status: "INCOMPLETE" | "QUEUED" | "RUNNING" | "COMPLETED" | "FAILED";
  input_data: { [key: string]: any };
  output_data: { [key: string]: Array<any> };
  add_time: Date;
  queue_time?: Date;
  start_time?: Date;
  end_time?: Date;
};

/* Mirror of backend/server/integrations/router.py:CredentialsMetaResponse */
export type CredentialsMetaResponse = {
  id: string;
  type: CredentialsType;
  title?: string;
  scopes?: Array<string>;
  username?: string;
};

/* Mirror of backend/server/integrations/router.py:CredentialsDeletionResponse */
export type CredentialsDeleteResponse = {
  deleted: true;
  revoked: boolean | null;
};

/* Mirror of backend/data/model.py:CredentialsMetaInput */
export type CredentialsMetaInput = {
  id: string;
  type: CredentialsType;
  title?: string;
  provider: string;
};

/* Mirror of autogpt_libs/supabase_integration_credentials_store/types.py:_BaseCredentials */
type BaseCredentials = {
  id: string;
  type: CredentialsType;
  title?: string;
  provider: string;
};

/* Mirror of autogpt_libs/supabase_integration_credentials_store/types.py:OAuth2Credentials */
export type OAuth2Credentials = BaseCredentials & {
  type: "oauth2";
  scopes: string[];
  username?: string;
  access_token: string;
  access_token_expires_at?: number;
  refresh_token?: string;
  refresh_token_expires_at?: number;
  metadata: Record<string, any>;
};

/* Mirror of autogpt_libs/supabase_integration_credentials_store/types.py:APIKeyCredentials */
export type APIKeyCredentials = BaseCredentials & {
  type: "api_key";
  title: string;
  api_key: string;
  expires_at?: number;
};

export type User = {
  id: string;
  email: string;
};

export enum BlockUIType {
  STANDARD = "Standard",
  INPUT = "Input",
  OUTPUT = "Output",
  NOTE = "Note",
}

export type AnalyticsMetrics = {
  metric_name: string;
  metric_value: number;
  data_string: string;
};

export type AnalyticsDetails = {
  type: string;
  data: { [key: string]: any };
  index: string;
};<|MERGE_RESOLUTION|>--- conflicted
+++ resolved
@@ -102,10 +102,12 @@
   GOOGLE: "google",
   GOOGLE_MAPS: "google_maps",
   IDEOGRAM: "ideogram",
+  JINA: "jina",
   MEDIUM: "medium",
   NOTION: "notion",
   OPENAI: "openai",
   OPENWEATHERMAP: "openweathermap",
+  PINECONE: "pinecone",
   REPLICATE: "replicate",
   REVID: "revid",
   UNREAL_SPEECH: "unreal_speech",
@@ -116,11 +118,7 @@
   (typeof PROVIDER_NAMES)[keyof typeof PROVIDER_NAMES];
 
 export type BlockIOCredentialsSubSchema = BlockIOSubSchemaMeta & {
-<<<<<<< HEAD
   credentials_provider: CredentialsProviderName;
-=======
-  credentials_provider: "github" | "google" | "notion" | "jina" | "pinecone";
->>>>>>> e990a9d3
   credentials_scopes?: string[];
   credentials_types: Array<CredentialsType>;
 };
