import { z } from "zod";
import { cn } from "@/lib/utils";
import { useForm } from "react-hook-form";
import { Input } from "@/components/ui/input";
import { Button } from "@/components/ui/button";
import useCredentials from "@/hooks/useCredentials";
import { zodResolver } from "@hookform/resolvers/zod";
import AutoGPTServerAPI from "@/lib/autogpt-server-api";
import { NotionLogoIcon } from "@radix-ui/react-icons";
<<<<<<< HEAD
import {
  FaDiscord,
  FaGithub,
  FaGoogle,
  FaMedium,
  FaQuestionCircle,
} from "react-icons/fa";
=======
import { FaGithub, FaGoogle, FaKey } from "react-icons/fa";
>>>>>>> e990a9d3
import { FC, useMemo, useState } from "react";
import {
  CredentialsMetaInput,
  CredentialsProviderName,
} from "@/lib/autogpt-server-api/types";
import { IconKey, IconKeyPlus, IconUserPlus } from "@/components/ui/icons";
import {
  Dialog,
  DialogContent,
  DialogDescription,
  DialogHeader,
  DialogTitle,
} from "@/components/ui/dialog";
import {
  Form,
  FormControl,
  FormDescription,
  FormField,
  FormItem,
  FormLabel,
  FormMessage,
} from "@/components/ui/form";
import {
  Select,
  SelectContent,
  SelectItem,
  SelectSeparator,
  SelectTrigger,
  SelectValue,
} from "@/components/ui/select";

const fallbackIcon = FaQuestionCircle;

// --8<-- [start:ProviderIconsEmbed]
export const providerIcons: Record<
  CredentialsProviderName,
  React.FC<{ className?: string }>
> = {
  github: FaGithub,
  google: FaGoogle,
  notion: NotionLogoIcon,
<<<<<<< HEAD
  discord: FaDiscord,
  d_id: fallbackIcon,
  google_maps: FaGoogle,
  ideogram: fallbackIcon,
  medium: FaMedium,
  openai: fallbackIcon,
  openweathermap: fallbackIcon,
  replicate: fallbackIcon,
  revid: fallbackIcon,
  unreal_speech: fallbackIcon,
=======
  jina: FaKey,
  pinecone: FaKey,
>>>>>>> e990a9d3
};
// --8<-- [end:ProviderIconsEmbed]

export type OAuthPopupResultMessage = { message_type: "oauth_popup_result" } & (
  | {
      success: true;
      code: string;
      state: string;
    }
  | {
      success: false;
      message: string;
    }
);

export const CredentialsInput: FC<{
  className?: string;
  selectedCredentials?: CredentialsMetaInput;
  onSelectCredentials: (newValue: CredentialsMetaInput) => void;
}> = ({ className, selectedCredentials, onSelectCredentials }) => {
  const api = useMemo(() => new AutoGPTServerAPI(), []);
  const credentials = useCredentials();
  const [isAPICredentialsModalOpen, setAPICredentialsModalOpen] =
    useState(false);
  const [isOAuth2FlowInProgress, setOAuth2FlowInProgress] = useState(false);
  const [oAuthPopupController, setOAuthPopupController] =
    useState<AbortController | null>(null);
  const [oAuthError, setOAuthError] = useState<string | null>(null);

  if (!credentials) {
    return null;
  }

  if (credentials.isLoading) {
    return <div>Loading...</div>;
  }

  const {
    schema,
    provider,
    providerName,
    supportsApiKey,
    supportsOAuth2,
    savedApiKeys,
    savedOAuthCredentials,
    oAuthCallback,
  } = credentials;

  async function handleOAuthLogin() {
    setOAuthError(null);
    const { login_url, state_token } = await api.oAuthLogin(
      provider,
      schema.credentials_scopes,
    );
    setOAuth2FlowInProgress(true);
    const popup = window.open(login_url, "_blank", "popup=true");

    if (!popup) {
      throw new Error(
        "Failed to open popup window. Please allow popups for this site.",
      );
    }

    const controller = new AbortController();
    setOAuthPopupController(controller);
    controller.signal.onabort = () => {
      console.debug("OAuth flow aborted");
      setOAuth2FlowInProgress(false);
      popup.close();
    };

    const handleMessage = async (e: MessageEvent<OAuthPopupResultMessage>) => {
      console.debug("Message received:", e.data);
      if (
        typeof e.data != "object" ||
        !("message_type" in e.data) ||
        e.data.message_type !== "oauth_popup_result"
      ) {
        console.debug("Ignoring irrelevant message");
        return;
      }

      if (!e.data.success) {
        console.error("OAuth flow failed:", e.data.message);
        setOAuthError(`OAuth flow failed: ${e.data.message}`);
        setOAuth2FlowInProgress(false);
        return;
      }

      if (e.data.state !== state_token) {
        console.error("Invalid state token received");
        setOAuthError("Invalid state token received");
        setOAuth2FlowInProgress(false);
        return;
      }

      try {
        console.debug("Processing OAuth callback");
        const credentials = await oAuthCallback(e.data.code, e.data.state);
        console.debug("OAuth callback processed successfully");
        onSelectCredentials({
          id: credentials.id,
          type: "oauth2",
          title: credentials.title,
          provider,
        });
      } catch (error) {
        console.error("Error in OAuth callback:", error);
        setOAuthError(
          // type of error is unkown so we need to use String(error)
          `Error in OAuth callback: ${
            error instanceof Error ? error.message : String(error)
          }`,
        );
      } finally {
        console.debug("Finalizing OAuth flow");
        setOAuth2FlowInProgress(false);
        controller.abort("success");
      }
    };

    console.debug("Adding message event listener");
    window.addEventListener("message", handleMessage, {
      signal: controller.signal,
    });

    setTimeout(
      () => {
        console.debug("OAuth flow timed out");
        controller.abort("timeout");
        setOAuth2FlowInProgress(false);
        setOAuthError("OAuth flow timed out");
      },
      5 * 60 * 1000,
    );
  }

  const ProviderIcon = providerIcons[provider];
  const modals = (
    <>
      {supportsApiKey && (
        <APIKeyCredentialsModal
          open={isAPICredentialsModalOpen}
          onClose={() => setAPICredentialsModalOpen(false)}
          onCredentialsCreate={(credsMeta) => {
            onSelectCredentials(credsMeta);
            setAPICredentialsModalOpen(false);
          }}
        />
      )}
      {supportsOAuth2 && (
        <OAuth2FlowWaitingModal
          open={isOAuth2FlowInProgress}
          onClose={() => oAuthPopupController?.abort("canceled")}
          providerName={providerName}
        />
      )}
    </>
  );

  // No saved credentials yet
  if (savedApiKeys.length === 0 && savedOAuthCredentials.length === 0) {
    return (
      <>
        <div className={cn("flex flex-row space-x-2", className)}>
          {supportsOAuth2 && (
            <Button onClick={handleOAuthLogin}>
              <ProviderIcon className="mr-2 h-4 w-4" />
              {"Sign in with " + providerName}
            </Button>
          )}
          {supportsApiKey && (
            <Button onClick={() => setAPICredentialsModalOpen(true)}>
              <ProviderIcon className="mr-2 h-4 w-4" />
              Enter API key
            </Button>
          )}
        </div>
        {modals}
        {oAuthError && (
          <div className="mt-2 text-red-500">Error: {oAuthError}</div>
        )}
      </>
    );
  }

  function handleValueChange(newValue: string) {
    if (newValue === "sign-in") {
      // Trigger OAuth2 sign in flow
      handleOAuthLogin();
    } else if (newValue === "add-api-key") {
      // Open API key dialog
      setAPICredentialsModalOpen(true);
    } else {
      const selectedCreds = savedApiKeys
        .concat(savedOAuthCredentials)
        .find((c) => c.id == newValue)!;

      onSelectCredentials({
        id: selectedCreds.id,
        type: selectedCreds.type,
        provider: schema.credentials_provider,
        // title: customTitle, // TODO: add input for title
      });
    }
  }

  // Saved credentials exist
  return (
    <>
      <Select value={selectedCredentials?.id} onValueChange={handleValueChange}>
        <SelectTrigger>
          <SelectValue placeholder={schema.placeholder} />
        </SelectTrigger>
        <SelectContent className="nodrag">
          {savedOAuthCredentials.map((credentials, index) => (
            <SelectItem key={index} value={credentials.id}>
              <ProviderIcon className="mr-2 inline h-4 w-4" />
              {credentials.username}
            </SelectItem>
          ))}
          {savedApiKeys.map((credentials, index) => (
            <SelectItem key={index} value={credentials.id}>
              <ProviderIcon className="mr-2 inline h-4 w-4" />
              <IconKey className="mr-1.5 inline" />
              {credentials.title}
            </SelectItem>
          ))}
          <SelectSeparator />
          {supportsOAuth2 && (
            <SelectItem value="sign-in">
              <IconUserPlus className="mr-1.5 inline" />
              Sign in with {providerName}
            </SelectItem>
          )}
          {supportsApiKey && (
            <SelectItem value="add-api-key">
              <IconKeyPlus className="mr-1.5 inline" />
              Add new API key
            </SelectItem>
          )}
        </SelectContent>
      </Select>
      {modals}
      {oAuthError && (
        <div className="mt-2 text-red-500">Error: {oAuthError}</div>
      )}
    </>
  );
};

export const APIKeyCredentialsModal: FC<{
  open: boolean;
  onClose: () => void;
  onCredentialsCreate: (creds: CredentialsMetaInput) => void;
}> = ({ open, onClose, onCredentialsCreate }) => {
  const credentials = useCredentials();

  const formSchema = z.object({
    apiKey: z.string().min(1, "API Key is required"),
    title: z.string().min(1, "Name is required"),
    expiresAt: z.string().optional(),
  });

  const form = useForm<z.infer<typeof formSchema>>({
    resolver: zodResolver(formSchema),
    defaultValues: {
      apiKey: "",
      title: "",
      expiresAt: "",
    },
  });

  if (!credentials || credentials.isLoading || !credentials.supportsApiKey) {
    return null;
  }

  const { schema, provider, providerName, createAPIKeyCredentials } =
    credentials;

  async function onSubmit(values: z.infer<typeof formSchema>) {
    const expiresAt = values.expiresAt
      ? new Date(values.expiresAt).getTime() / 1000
      : undefined;
    const newCredentials = await createAPIKeyCredentials({
      api_key: values.apiKey,
      title: values.title,
      expires_at: expiresAt,
    });
    onCredentialsCreate({
      provider,
      id: newCredentials.id,
      type: "api_key",
      title: newCredentials.title,
    });
  }

  return (
    <Dialog
      open={open}
      onOpenChange={(open) => {
        if (!open) onClose();
      }}
    >
      <DialogContent>
        <DialogHeader>
          <DialogTitle>Add new API key for {providerName}</DialogTitle>
          {schema.description && (
            <DialogDescription>{schema.description}</DialogDescription>
          )}
        </DialogHeader>

        <Form {...form}>
          <form onSubmit={form.handleSubmit(onSubmit)} className="space-y-4">
            <FormField
              control={form.control}
              name="apiKey"
              render={({ field }) => (
                <FormItem>
                  <FormLabel>API Key</FormLabel>
                  {schema.credentials_scopes && (
                    <FormDescription>
                      Required scope(s) for this block:{" "}
                      {schema.credentials_scopes?.map((s, i, a) => (
                        <span key={i}>
                          <code>{s}</code>
                          {i < a.length - 1 && ", "}
                        </span>
                      ))}
                    </FormDescription>
                  )}
                  <FormControl>
                    <Input
                      type="password"
                      placeholder="Enter API key..."
                      {...field}
                    />
                  </FormControl>
                  <FormMessage />
                </FormItem>
              )}
            />
            <FormField
              control={form.control}
              name="title"
              render={({ field }) => (
                <FormItem>
                  <FormLabel>Name</FormLabel>
                  <FormControl>
                    <Input
                      type="text"
                      placeholder="Enter a name for this API key..."
                      {...field}
                    />
                  </FormControl>
                  <FormMessage />
                </FormItem>
              )}
            />
            <FormField
              control={form.control}
              name="expiresAt"
              render={({ field }) => (
                <FormItem>
                  <FormLabel>Expiration Date (Optional)</FormLabel>
                  <FormControl>
                    <Input
                      type="datetime-local"
                      placeholder="Select expiration date..."
                      {...field}
                    />
                  </FormControl>
                  <FormMessage />
                </FormItem>
              )}
            />
            <Button type="submit" className="w-full">
              Save & use this API key
            </Button>
          </form>
        </Form>
      </DialogContent>
    </Dialog>
  );
};

export const OAuth2FlowWaitingModal: FC<{
  open: boolean;
  onClose: () => void;
  providerName: string;
}> = ({ open, onClose, providerName }) => {
  return (
    <Dialog
      open={open}
      onOpenChange={(open) => {
        if (!open) onClose();
      }}
    >
      <DialogContent>
        <DialogHeader>
          <DialogTitle>
            Waiting on {providerName} sign-in process...
          </DialogTitle>
          <DialogDescription>
            Complete the sign-in process in the pop-up window.
            <br />
            Closing this dialog will cancel the sign-in process.
          </DialogDescription>
        </DialogHeader>
      </DialogContent>
    </Dialog>
  );
};<|MERGE_RESOLUTION|>--- conflicted
+++ resolved
@@ -7,17 +7,13 @@
 import { zodResolver } from "@hookform/resolvers/zod";
 import AutoGPTServerAPI from "@/lib/autogpt-server-api";
 import { NotionLogoIcon } from "@radix-ui/react-icons";
-<<<<<<< HEAD
 import {
   FaDiscord,
   FaGithub,
   FaGoogle,
   FaMedium,
-  FaQuestionCircle,
+  FaKey
 } from "react-icons/fa";
-=======
-import { FaGithub, FaGoogle, FaKey } from "react-icons/fa";
->>>>>>> e990a9d3
 import { FC, useMemo, useState } from "react";
 import {
   CredentialsMetaInput,
@@ -49,7 +45,7 @@
   SelectValue,
 } from "@/components/ui/select";
 
-const fallbackIcon = FaQuestionCircle;
+const fallbackIcon = FaKey;
 
 // --8<-- [start:ProviderIconsEmbed]
 export const providerIcons: Record<
@@ -59,21 +55,18 @@
   github: FaGithub,
   google: FaGoogle,
   notion: NotionLogoIcon,
-<<<<<<< HEAD
   discord: FaDiscord,
   d_id: fallbackIcon,
   google_maps: FaGoogle,
+  jina: fallbackIcon,
   ideogram: fallbackIcon,
   medium: FaMedium,
   openai: fallbackIcon,
   openweathermap: fallbackIcon,
+  pinecone: fallbackIcon,
   replicate: fallbackIcon,
   revid: fallbackIcon,
   unreal_speech: fallbackIcon,
-=======
-  jina: FaKey,
-  pinecone: FaKey,
->>>>>>> e990a9d3
 };
 // --8<-- [end:ProviderIconsEmbed]
 
