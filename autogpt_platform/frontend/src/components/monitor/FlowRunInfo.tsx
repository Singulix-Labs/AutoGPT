import React, { useCallback, useEffect, useMemo, useState } from "react";
import AutoGPTServerAPI, {
  GraphExecution,
  GraphMeta,
  NodeExecutionResult,
  SpecialBlockID,
} from "@/lib/autogpt-server-api";
import { Card, CardContent, CardHeader, CardTitle } from "@/components/ui/card";
import Link from "next/link";
import { Button, buttonVariants } from "@/components/ui/button";
import { IconSquare } from "@/components/ui/icons";
import { ExitIcon, Pencil2Icon } from "@radix-ui/react-icons";
import moment from "moment/moment";
import { FlowRunStatusBadge } from "@/components/monitor/FlowRunStatusBadge";
import RunnerOutputUI, { BlockOutput } from "../runner-ui/RunnerOutputUI";

export const FlowRunInfo: React.FC<
  React.HTMLAttributes<HTMLDivElement> & {
    flow: GraphMeta;
    execution: GraphExecution;
  }
> = ({ flow, execution, ...props }) => {
  const [isOutputOpen, setIsOutputOpen] = useState(false);
  const [blockOutputs, setBlockOutputs] = useState<BlockOutput[]>([]);
  const api = useMemo(() => new AutoGPTServerAPI(), []);

  const fetchBlockResults = useCallback(async () => {
    const executionResults = await api.getGraphExecutionInfo(
      flow.id,
      execution.execution_id,
    );

    // Create a map of the latest COMPLETED execution results of output nodes by node_id
    const latestCompletedResults = executionResults
      .filter(
        (result) =>
          result.status === "COMPLETED" &&
          result.block_id === SpecialBlockID.OUTPUT,
      )
      .reduce((acc, result) => {
        const existing = acc.get(result.node_id);

        // Compare dates if there's an existing result
        if (existing) {
          const existingDate = existing.end_time || existing.add_time;
          const currentDate = result.end_time || result.add_time;

          if (currentDate > existingDate) {
            acc.set(result.node_id, result);
          }
        } else {
          acc.set(result.node_id, result);
        }

        return acc;
      }, new Map<string, NodeExecutionResult>());

    // Transform results to BlockOutput format
    setBlockOutputs(
      Array.from(latestCompletedResults.values()).map((result) => ({
        id: result.node_id,
        type: "output" as const,
        hardcodedValues: {
          name: result.input_data.name || "Output",
          description: result.input_data.description || "Output from the agent",
          value: result.input_data.value,
        },
        // Change this line to extract the array directly
        result: result.output_data?.output || undefined,
      })),
    );
  }, [api, flow.id, execution.execution_id]);

  // Fetch graph and execution data
  useEffect(() => {
    if (!isOutputOpen) return;
    fetchBlockResults();
  }, [isOutputOpen, fetchBlockResults]);

  if (execution.graph_id != flow.id) {
    throw new Error(
      `FlowRunInfo can't be used with non-matching execution.graph_id and flow.id`,
    );
  }

  const handleStopRun = useCallback(() => {
    api.stopGraphExecution(flow.id, execution.execution_id);
  }, [api, flow.id, execution.execution_id]);

  return (
    <>
      <Card {...props}>
        <CardHeader className="flex-row items-center justify-between space-x-3 space-y-0">
          <div>
            <CardTitle>
              {flow.name}{" "}
              <span className="font-light">v{execution.graph_version}</span>
            </CardTitle>
<<<<<<< HEAD
=======
            <p className="mt-2">
              Agent ID: <code>{flow.id}</code>
            </p>
            <p className="mt-1">
              Run ID: <code>{execution.execution_id}</code>
            </p>
>>>>>>> abf73e8d
          </div>
          <div className="flex space-x-2">
            {execution.status === "RUNNING" && (
              <Button onClick={handleStopRun} variant="destructive">
                <IconSquare className="mr-2" /> Stop Run
              </Button>
            )}
            <Button onClick={() => setIsOutputOpen(true)} variant="outline">
              <ExitIcon className="mr-2" /> View Outputs
            </Button>
            <Link
              className={buttonVariants({ variant: "default" })}
              href={`/build?flowID=${flow.id}`}
            >
              <Pencil2Icon className="mr-2" /> Open in Builder
            </Link>
          </div>
        </CardHeader>
        <CardContent>
          <p className="hidden">
            <strong>Agent ID:</strong> <code>{flow.id}</code>
          </p>
          <p className="hidden">
            <strong>Run ID:</strong> <code>{flowRun.id}</code>
          </p>
          <div>
            <strong>Status:</strong>{" "}
            <FlowRunStatusBadge status={execution.status} />
          </div>
          <p>
            <strong>Started:</strong>{" "}
            {moment(execution.started_at).format("YYYY-MM-DD HH:mm:ss")}
          </p>
          <p>
            <strong>Finished:</strong>{" "}
            {moment(execution.ended_at).format("YYYY-MM-DD HH:mm:ss")}
          </p>
          <p>
            <strong>Duration (run time):</strong>{" "}
            {execution.duration.toFixed(1)} (
            {execution.total_run_time.toFixed(1)}) seconds
          </p>
        </CardContent>
      </Card>
      <RunnerOutputUI
        isOpen={isOutputOpen}
        onClose={() => setIsOutputOpen(false)}
        blockOutputs={blockOutputs}
      />
    </>
  );
};

export default FlowRunInfo;<|MERGE_RESOLUTION|>--- conflicted
+++ resolved
@@ -96,15 +96,6 @@
               {flow.name}{" "}
               <span className="font-light">v{execution.graph_version}</span>
             </CardTitle>
-<<<<<<< HEAD
-=======
-            <p className="mt-2">
-              Agent ID: <code>{flow.id}</code>
-            </p>
-            <p className="mt-1">
-              Run ID: <code>{execution.execution_id}</code>
-            </p>
->>>>>>> abf73e8d
           </div>
           <div className="flex space-x-2">
             {execution.status === "RUNNING" && (
