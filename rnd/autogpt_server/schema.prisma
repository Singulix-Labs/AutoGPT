--- conflicted
+++ resolved
@@ -22,12 +22,9 @@
   AgentGraphs                  AgentGraph[]
   AgentGraphExecutions         AgentGraphExecution[]
   AgentGraphExecutionSchedules AgentGraphExecutionSchedule[]
-<<<<<<< HEAD
   AnalyticsDetails             AnalyticsDetails[]
   AnalyticsMetrics             AnalyticsMetrics[]
-=======
   UserBlockCredit              UserBlockCredit[]
->>>>>>> f6ab15db
 
   @@index([id])
   @@index([email])
@@ -217,7 +214,6 @@
   @@index([isEnabled])
 }
 
-<<<<<<< HEAD
 model AnalyticsDetails {
   // PK uses gen_random_uuid() to allow the db inserts to happen outside of prisma
   // typical uuid() inserts are handled by prisma
@@ -261,7 +257,7 @@
   user   User   @relation(fields: [userId], references: [id])
 
   @@index(fields: [analyticMetric, userId, dataString], name: "analytics_metric_index")
-=======
+}
 enum UserBlockCreditType {
   TOP_UP
   USAGE
@@ -284,5 +280,4 @@
   metadata Json?
 
   @@id(name: "creditTransactionIdentifier", [transactionKey, userId])
->>>>>>> f6ab15db
 }