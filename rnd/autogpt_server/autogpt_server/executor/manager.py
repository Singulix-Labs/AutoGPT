--- conflicted
+++ resolved
@@ -466,7 +466,7 @@
         cls.loop.run_until_complete(db.connect())
         cls.pool_size = Config().num_node_workers
         cls._init_node_executor_pool()
-        logger.warning(f"Graph executor started with max-{cls.pool_size} node workers.")
+        logger.info(f"Graph executor started with max-{cls.pool_size} node workers.")
 
     @classmethod
     def _init_node_executor_pool(cls):
@@ -474,18 +474,10 @@
             processes=cls.pool_size,
             initializer=cls.on_node_executor_start,
         )
-<<<<<<< HEAD
-
-    @classmethod
-    def on_graph_execution(cls, graph_data: GraphExecution, cancel: threading.Event):
-        prefix = get_log_prefix(graph_data.graph_exec_id, "*")
-        logger.warning(f"{prefix} Start graph execution")
-=======
-        cls.logger.info(f"Graph executor started with max-{cls.pool_size} node workers")
 
     @classmethod
     @error_logged
-    def on_graph_execution(cls, data: GraphExecution):
+    def on_graph_execution(cls, data: GraphExecution, cancel: threading.Event):
         log_metadata = get_log_metadata(
             graph_eid=data.graph_exec_id,
             graph_id=data.graph_id,
@@ -493,7 +485,7 @@
             node_eid="*",
             block_name="-",
         )
-        timing_info, node_count = cls._on_graph_execution(data, log_metadata)
+        timing_info, node_count = cls._on_graph_execution(data, cancel, log_metadata)
         metric_graph_timing("walltime", timing_info.wall_time, tags=log_metadata)
         metric_graph_timing("cputime", timing_info.cpu_time, tags=log_metadata)
         metric_graph_count("nodecount", node_count, tags=log_metadata)
@@ -511,7 +503,9 @@
 
     @classmethod
     @time_measured
-    def _on_graph_execution(cls, graph_data: GraphExecution, log_metadata: dict) -> int:
+    def _on_graph_execution(
+        cls, graph_data: GraphExecution, cancel: threading.Event, log_metadata: dict
+    ) -> int:
         cls.logger.info(
             "Start graph execution",
             extra={
@@ -520,9 +514,7 @@
                 }
             },
         )
-        node_executed = 0
->>>>>>> 82239dd1
-
+        n_node_executions = 0
         finished = False
 
         def cancel_handler():
@@ -532,7 +524,8 @@
                 return
             cls.executor.terminate()
             logger.info(
-                f"{prefix} Terminated graph execution {graph_data.graph_exec_id}"
+                f"Terminated graph execution {graph_data.graph_exec_id}",
+                extra={"json_fields": {**log_metadata}},
             )
             cls._init_node_executor_pool()
 
@@ -548,11 +541,17 @@
 
             def make_exec_callback(exec_data: NodeExecution):
                 node_id = exec_data.node_id
-                return lambda _: running_executions.pop(node_id)
+
+                def callback(_):
+                    running_executions.pop(node_id)
+                    nonlocal n_node_executions
+                    n_node_executions += 1
+
+                return callback
 
             while not queue.empty():
                 if cancel.is_set():
-                    return
+                    return n_node_executions
 
                 exec_data = queue.get()
 
@@ -572,25 +571,15 @@
                 )
 
                 # Avoid terminating graph execution when some nodes are still running.
-<<<<<<< HEAD
                 while queue.empty() and running_executions:
                     for execution in list(running_executions.values()):
                         if cancel.is_set():
-                            return
+                            return n_node_executions
 
                         if not queue.empty():
                             break  # yield to parent loop to execute new queue items
 
                         execution.wait(3)
-=======
-                while queue.empty() and futures:
-                    for node_id, future in list(futures.items()):
-                        if future.done():
-                            node_executed += 1
-                            del futures[node_id]
-                        elif queue.empty():
-                            cls.wait_future(future)
->>>>>>> 82239dd1
 
             cls.logger.info(
                 "Finished graph execution",
@@ -601,15 +590,7 @@
                 },
             )
         except Exception as e:
-<<<<<<< HEAD
-            logger.exception(f"{prefix} Failed graph execution: {e}")
-        finally:
-            if not cancel.is_set():
-                finished = True
-                cancel.set()
-            cancel_thread.join()
-=======
-            cls.logger.exception(
+            logger.exception(
                 f"Failed graph execution: {e}",
                 extra={
                     "json_fields": {
@@ -617,18 +598,12 @@
                     }
                 },
             )
-
-        return node_executed
-
-    @classmethod
-    def wait_future(cls, future: Future, timeout: int | None = 3):
-        try:
-            if not future.done():
-                future.result(timeout=timeout)
-        except TimeoutError:
-            # Avoid being blocked by long-running node, by not waiting its completion.
-            pass
->>>>>>> 82239dd1
+        finally:
+            if not cancel.is_set():
+                finished = True
+                cancel.set()
+            cancel_thread.join()
+            return n_node_executions
 
 
 class ExecutionManager(AppService):
@@ -646,10 +621,7 @@
             max_workers=self.pool_size,
             initializer=Executor.on_graph_executor_start,
         ) as executor:
-<<<<<<< HEAD
             sync_manager = multiprocessing.Manager()
-=======
->>>>>>> 82239dd1
             logger.info(
                 f"Execution manager started with max-{self.pool_size} graph workers."
             )
