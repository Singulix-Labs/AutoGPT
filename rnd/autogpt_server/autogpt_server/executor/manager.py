import asyncio
import atexit
import logging
import multiprocessing
import os
import signal
import sys
import threading
from concurrent.futures import Future, ProcessPoolExecutor
from contextlib import contextmanager
from multiprocessing.pool import AsyncResult, Pool
from typing import TYPE_CHECKING, Any, Coroutine, Generator, TypeVar, cast

from autogpt_libs.supabase_integration_credentials_store.types import Credentials
from pydantic import BaseModel

if TYPE_CHECKING:
    from autogpt_server.server.rest_api import AgentServer

from autogpt_server.blocks.basic import AgentInputBlock
from autogpt_server.data import db
from autogpt_server.data.block import Block, BlockData, BlockInput, get_block
from autogpt_server.data.credit import get_user_credit_model
from autogpt_server.data.execution import (
    ExecutionQueue,
    ExecutionResult,
    ExecutionStatus,
    GraphExecution,
    NodeExecution,
    create_graph_execution,
    get_execution_results,
    get_incomplete_executions,
    get_latest_execution,
    merge_execution_input,
    parse_execution_output,
    update_execution_status,
    update_graph_execution_stats,
    update_node_execution_stats,
    upsert_execution_input,
    upsert_execution_output,
)
from autogpt_server.data.graph import Graph, Link, Node, get_graph, get_node
from autogpt_server.data.model import CREDENTIALS_FIELD_NAME, CredentialsMetaInput
from autogpt_server.util import json
from autogpt_server.util.decorator import error_logged, time_measured
from autogpt_server.util.logging import configure_logging
from autogpt_server.util.service import AppService, expose, get_service_client
from autogpt_server.util.settings import Config
from autogpt_server.util.type import convert

logger = logging.getLogger(__name__)


class LogMetadata:
    def __init__(
        self,
        user_id: str,
        graph_eid: str,
        graph_id: str,
        node_eid: str,
        node_id: str,
        block_name: str,
    ):
        self.metadata = {
            "component": "ExecutionManager",
            "user_id": user_id,
            "graph_eid": graph_eid,
            "graph_id": graph_id,
            "node_eid": node_eid,
            "node_id": node_id,
            "block_name": block_name,
        }
        self.prefix = f"[ExecutionManager|uid:{user_id}|gid:{graph_id}|nid:{node_id}]|geid:{graph_eid}|nid:{node_eid}|{block_name}]"

    def info(self, msg: str, **extra):
        logger.info(msg, extra={"json_fields": {**self.metadata, **extra}})

    def warning(self, msg: str, **extra):
        logger.warning(msg, extra={"json_fields": {**self.metadata, **extra}})

    def error(self, msg: str, **extra):
        logger.error(msg, extra={"json_fields": {**self.metadata, **extra}})

    def debug(self, msg: str, **extra):
        logger.debug(msg, extra={"json_fields": {**self.metadata, **extra}})

    def exception(self, msg: str, **extra):
        logger.exception(msg, extra={"json_fields": {**self.metadata, **extra}})


T = TypeVar("T")
ExecutionStream = Generator[NodeExecution, None, None]


def execute_node(
    loop: asyncio.AbstractEventLoop,
    api_client: "AgentServer",
    data: NodeExecution,
    input_credentials: Credentials | None = None,
    execution_stats: dict[str, Any] | None = None,
) -> ExecutionStream:
    """
    Execute a node in the graph. This will trigger a block execution on a node,
    persist the execution result, and return the subsequent node to be executed.

    Args:
        loop: The event loop to run the async functions.
        api_client: The client to send execution updates to the server.
        data: The execution data for executing the current node.
        execution_stats: The execution statistics to be updated.

    Returns:
        The subsequent node to be enqueued, or None if there is no subsequent node.
    """
    user_id = data.user_id
    graph_exec_id = data.graph_exec_id
    graph_id = data.graph_id
    node_exec_id = data.node_exec_id
    node_id = data.node_id

    asyncio.set_event_loop(loop)

    def wait(f: Coroutine[Any, Any, T]) -> T:
        return loop.run_until_complete(f)

    def update_execution(status: ExecutionStatus) -> ExecutionResult:
        exec_update = wait(update_execution_status(node_exec_id, status))
        api_client.send_execution_update(exec_update.model_dump())
        return exec_update

    node = wait(get_node(node_id))

    node_block = get_block(node.block_id)
    if not node_block:
        logger.error(f"Block {node.block_id} not found.")
        return

    # Sanity check: validate the execution input.
    log_metadata = LogMetadata(
        user_id=user_id,
        graph_eid=graph_exec_id,
        graph_id=graph_id,
        node_eid=node_exec_id,
        node_id=node_id,
        block_name=node_block.name,
    )
    input_data, error = validate_exec(node, data.data, resolve_input=False)
    if input_data is None:
        log_metadata.error(f"Skip execution, input validation error: {error}")
        return

    # Execute the node
    input_data_str = json.dumps(input_data)
    input_size = len(input_data_str)
    log_metadata.info("Executed node with input", input=input_data_str)
    update_execution(ExecutionStatus.RUNNING)
    user_credit = get_user_credit_model()

    extra_exec_kwargs = {}
    if input_credentials:
        extra_exec_kwargs["credentials"] = input_credentials

    output_size = 0
    try:
<<<<<<< HEAD
        for output_name, output_data in node_block.execute(
            input_data, **extra_exec_kwargs
        ):
=======
        credit = wait(user_credit.get_or_refill_credit(user_id))
        if credit < 0:
            raise ValueError("Insufficient credit: {credit}")

        for output_name, output_data in node_block.execute(input_data):
>>>>>>> 5a7193cf
            output_size += len(json.dumps(output_data))
            log_metadata.info("Node produced output", output_name=output_data)
            wait(upsert_execution_output(node_exec_id, output_name, output_data))

            for execution in _enqueue_next_nodes(
                api_client=api_client,
                loop=loop,
                node=node,
                output=(output_name, output_data),
                user_id=user_id,
                graph_exec_id=graph_exec_id,
                graph_id=graph_id,
                log_metadata=log_metadata,
            ):
                yield execution

        r = update_execution(ExecutionStatus.COMPLETED)
        s = input_size + output_size
        t = (
            (r.end_time - r.start_time).total_seconds()
            if r.end_time and r.start_time
            else 0
        )
        wait(user_credit.spend_credits(user_id, credit, node_block, input_data, s, t))

    except Exception as e:
        error_msg = str(e)
        log_metadata.exception(f"Node execution failed with error {error_msg}")
        wait(upsert_execution_output(node_exec_id, "error", error_msg))
        update_execution(ExecutionStatus.FAILED)

        raise e

    finally:
        if execution_stats is not None:
            execution_stats["input_size"] = input_size
            execution_stats["output_size"] = output_size


@contextmanager
def synchronized(api_client: "AgentServer", key: Any):
    api_client.acquire_lock(key)
    try:
        yield
    finally:
        api_client.release_lock(key)


def _enqueue_next_nodes(
    api_client: "AgentServer",
    loop: asyncio.AbstractEventLoop,
    node: Node,
    output: BlockData,
    user_id: str,
    graph_exec_id: str,
    graph_id: str,
    log_metadata: LogMetadata,
) -> list[NodeExecution]:
    def wait(f: Coroutine[Any, Any, T]) -> T:
        return loop.run_until_complete(f)

    def add_enqueued_execution(
        node_exec_id: str, node_id: str, data: BlockInput
    ) -> NodeExecution:
        exec_update = wait(
            update_execution_status(node_exec_id, ExecutionStatus.QUEUED, data)
        )
        api_client.send_execution_update(exec_update.model_dump())
        return NodeExecution(
            user_id=user_id,
            graph_exec_id=graph_exec_id,
            graph_id=graph_id,
            node_exec_id=node_exec_id,
            node_id=node_id,
            data=data,
        )

    def register_next_executions(node_link: Link) -> list[NodeExecution]:
        enqueued_executions = []
        next_output_name = node_link.source_name
        next_input_name = node_link.sink_name
        next_node_id = node_link.sink_id

        next_data = parse_execution_output(output, next_output_name)
        if next_data is None:
            return enqueued_executions

        next_node = wait(get_node(next_node_id))

        # Multiple node can register the same next node, we need this to be atomic
        # To avoid same execution to be enqueued multiple times,
        # Or the same input to be consumed multiple times.
        with synchronized(api_client, ("upsert_input", next_node_id, graph_exec_id)):
            # Add output data to the earliest incomplete execution, or create a new one.
            next_node_exec_id, next_node_input = wait(
                upsert_execution_input(
                    node_id=next_node_id,
                    graph_exec_id=graph_exec_id,
                    input_name=next_input_name,
                    input_data=next_data,
                )
            )

            # Complete missing static input pins data using the last execution input.
            static_link_names = {
                link.sink_name
                for link in next_node.input_links
                if link.is_static and link.sink_name not in next_node_input
            }
            if static_link_names and (
                latest_execution := wait(
                    get_latest_execution(next_node_id, graph_exec_id)
                )
            ):
                for name in static_link_names:
                    next_node_input[name] = latest_execution.input_data.get(name)

            # Validate the input data for the next node.
            next_node_input, validation_msg = validate_exec(next_node, next_node_input)
            suffix = f"{next_output_name}>{next_input_name}~{next_node_exec_id}:{validation_msg}"

            # Incomplete input data, skip queueing the execution.
            if not next_node_input:
                log_metadata.warning(f"Skipped queueing {suffix}")
                return enqueued_executions

            # Input is complete, enqueue the execution.
            log_metadata.info(f"Enqueued {suffix}")
            enqueued_executions.append(
                add_enqueued_execution(next_node_exec_id, next_node_id, next_node_input)
            )

            # Next execution stops here if the link is not static.
            if not node_link.is_static:
                return enqueued_executions

            # If link is static, there could be some incomplete executions waiting for it.
            # Load and complete the input missing input data, and try to re-enqueue them.
            for iexec in wait(get_incomplete_executions(next_node_id, graph_exec_id)):
                idata = iexec.input_data
                ineid = iexec.node_exec_id

                static_link_names = {
                    link.sink_name
                    for link in next_node.input_links
                    if link.is_static and link.sink_name not in idata
                }
                for input_name in static_link_names:
                    idata[input_name] = next_node_input[input_name]

                idata, msg = validate_exec(next_node, idata)
                suffix = f"{next_output_name}>{next_input_name}~{ineid}:{msg}"
                if not idata:
                    log_metadata.info(f"Enqueueing static-link skipped: {suffix}")
                    continue
                log_metadata.info(f"Enqueueing static-link execution {suffix}")
                enqueued_executions.append(
                    add_enqueued_execution(iexec.node_exec_id, next_node_id, idata)
                )
            return enqueued_executions

    return [
        execution
        for link in node.output_links
        for execution in register_next_executions(link)
    ]


def validate_exec(
    node: Node,
    data: BlockInput,
    resolve_input: bool = True,
) -> tuple[BlockInput | None, str]:
    """
    Validate the input data for a node execution.

    Args:
        node: The node to execute.
        data: The input data for the node execution.
        resolve_input: Whether to resolve dynamic pins into dict/list/object.

    Returns:
        A tuple of the validated data and the block name.
        If the data is invalid, the first element will be None, and the second element
        will be an error message.
        If the data is valid, the first element will be the resolved input data, and
        the second element will be the block name.
    """
    node_block: Block | None = get_block(node.block_id)
    if not node_block:
        return None, f"Block for {node.block_id} not found."

    error_prefix = f"Input data missing for {node_block.name}:"

    # Input data (without default values) should contain all required fields.
    input_fields_from_nodes = {link.sink_name for link in node.input_links}
    if not input_fields_from_nodes.issubset(data):
        return None, f"{error_prefix} {input_fields_from_nodes - set(data)}"

    # Merge input data with default values and resolve dynamic dict/list/object pins.
    data = {**node.input_default, **data}
    if resolve_input:
        data = merge_execution_input(data)

    # Input data post-merge should contain all required fields from the schema.
    input_fields_from_schema = node_block.input_schema.get_required_fields()
    if not input_fields_from_schema.issubset(data):
        return None, f"{error_prefix} {input_fields_from_schema - set(data)}"

    # Convert non-matching data types to the expected input schema.
    for name, data_type in node_block.input_schema.__annotations__.items():
        if (value := data.get(name)) and (type(value) is not data_type):
            data[name] = convert(value, data_type)

    # Last validation: Validate the input values against the schema.
    if error := node_block.input_schema.validate_data(data):
        error_message = f"Input data doesn't match {node_block.name}: {error}"
        logger.error(error_message)
        return None, error_message

    return data, node_block.name


def get_agent_server_client() -> "AgentServer":
    from autogpt_server.server.rest_api import AgentServer

    return get_service_client(AgentServer, Config().agent_server_port)


class Executor:
    """
    This class contains event handlers for the process pool executor events.

    The main events are:
        on_node_executor_start: Initialize the process that executes the node.
        on_node_execution: Execution logic for a node.

        on_graph_executor_start: Initialize the process that executes the graph.
        on_graph_execution: Execution logic for a graph.

    The execution flow:
        1. Graph execution request is added to the queue.
        2. Graph executor loop picks the request from the queue.
        3. Graph executor loop submits the graph execution request to the executor pool.
      [on_graph_execution]
        4. Graph executor initialize the node execution queue.
        5. Graph executor adds the starting nodes to the node execution queue.
        6. Graph executor waits for all nodes to be executed.
      [on_node_execution]
        7. Node executor picks the node execution request from the queue.
        8. Node executor executes the node.
        9. Node executor enqueues the next executed nodes to the node execution queue.
    """

    @classmethod
    def on_node_executor_start(cls):
        configure_logging()

        cls.loop = asyncio.new_event_loop()
        cls.pid = os.getpid()

        cls.loop.run_until_complete(db.connect())
        cls.agent_server_client = get_agent_server_client()

        # Set up shutdown handlers
        cls.shutdown_lock = threading.Lock()
        atexit.register(cls.on_node_executor_stop)  # handle regular shutdown
        signal.signal(  # handle termination
            signal.SIGTERM, lambda _, __: cls.on_node_executor_sigterm()
        )

    @classmethod
    def on_node_executor_stop(cls):
        if not cls.shutdown_lock.acquire(blocking=False):
            return  # already shutting down

        logger.info(f"[on_node_executor_stop {cls.pid}] ⏳ Disconnecting DB...")
        cls.loop.run_until_complete(db.disconnect())
        logger.info(f"[on_node_executor_stop {cls.pid}] ✅ Finished cleanup")

    @classmethod
    def on_node_executor_sigterm(cls):
        llprint(f"[on_node_executor_sigterm {cls.pid}] ⚠️ SIGTERM received")
        if not cls.shutdown_lock.acquire(blocking=False):
            return  # already shutting down, no need to self-terminate

        llprint(f"[on_node_executor_sigterm {cls.pid}] ⏳ Disconnecting DB...")
        cls.loop.run_until_complete(db.disconnect())
        llprint(f"[on_node_executor_sigterm {cls.pid}] ✅ Finished cleanup")
        sys.exit(0)

    @classmethod
    @error_logged
    def on_node_execution(
        cls,
        q: ExecutionQueue[NodeExecution],
        node_exec: NodeExecution,
        input_credentials: Credentials | None,
    ):
        log_metadata = LogMetadata(
            user_id=node_exec.user_id,
            graph_eid=node_exec.graph_exec_id,
            graph_id=node_exec.graph_id,
            node_eid=node_exec.node_exec_id,
            node_id=node_exec.node_id,
            block_name="-",
        )

        execution_stats = {}
        timing_info, _ = cls._on_node_execution(
<<<<<<< HEAD
            q, node_exec, input_credentials, log_metadata, prefix, execution_stats
=======
            q, node_exec, log_metadata, execution_stats
>>>>>>> 5a7193cf
        )
        execution_stats["walltime"] = timing_info.wall_time
        execution_stats["cputime"] = timing_info.cpu_time

        cls.loop.run_until_complete(
            update_node_execution_stats(node_exec.node_exec_id, execution_stats)
        )

    @classmethod
    @time_measured
    def _on_node_execution(
        cls,
        q: ExecutionQueue[NodeExecution],
        node_exec: NodeExecution,
<<<<<<< HEAD
        input_credentials: Credentials | None,
        log_metadata: dict,
        prefix: str,
=======
        log_metadata: LogMetadata,
>>>>>>> 5a7193cf
        stats: dict[str, Any] | None = None,
    ):
        try:
            log_metadata.info(f"Start node execution {node_exec.node_exec_id}")
            for execution in execute_node(
                cls.loop, cls.agent_server_client, node_exec, input_credentials, stats
            ):
                q.add(execution)
            log_metadata.info(f"Finished node execution {node_exec.node_exec_id}")
        except Exception as e:
            log_metadata.exception(
                f"Failed node execution {node_exec.node_exec_id}: {e}"
            )

    @classmethod
    def on_graph_executor_start(cls):
        configure_logging()

        cls.pool_size = Config().num_node_workers
        cls.loop = asyncio.new_event_loop()
        cls.pid = os.getpid()

        cls.loop.run_until_complete(db.connect())
        cls._init_node_executor_pool()
        logger.info(
            f"Graph executor {cls.pid} started with {cls.pool_size} node workers"
        )

        # Set up shutdown handler
        atexit.register(cls.on_graph_executor_stop)

    @classmethod
    def on_graph_executor_stop(cls):
        prefix = f"[on_graph_executor_stop {cls.pid}]"
        logger.info(f"{prefix} ⏳ Disconnecting DB...")
        cls.loop.run_until_complete(db.disconnect())
        logger.info(f"{prefix} ⏳ Terminating node executor pool...")
        cls.executor.terminate()
        logger.info(f"{prefix} ✅ Finished cleanup")

    @classmethod
    def _init_node_executor_pool(cls):
        cls.executor = Pool(
            processes=cls.pool_size,
            initializer=cls.on_node_executor_start,
        )

    @classmethod
    @error_logged
    def on_graph_execution(cls, graph_exec: GraphExecution, cancel: threading.Event):
        log_metadata = LogMetadata(
            user_id=graph_exec.user_id,
            graph_eid=graph_exec.graph_exec_id,
            graph_id=graph_exec.graph_id,
            node_id="*",
            node_eid="*",
            block_name="-",
        )
        timing_info, node_count = cls._on_graph_execution(
            graph_exec, cancel, log_metadata
        )

        cls.loop.run_until_complete(
            update_graph_execution_stats(
                graph_exec.graph_exec_id,
                {
                    "walltime": timing_info.wall_time,
                    "cputime": timing_info.cpu_time,
                    "nodecount": node_count,
                },
            )
        )

    @classmethod
    @time_measured
    def _on_graph_execution(
        cls,
        graph_exec: GraphExecution,
        cancel: threading.Event,
        log_metadata: LogMetadata,
    ) -> int:
        log_metadata.info(f"Start graph execution {graph_exec.graph_exec_id}")
        n_node_executions = 0
        finished = False

        def cancel_handler():
            while not cancel.is_set():
                cancel.wait(1)
            if finished:
                return
            cls.executor.terminate()
            log_metadata.info(f"Terminated graph execution {graph_exec.graph_exec_id}")
            cls._init_node_executor_pool()

        cancel_thread = threading.Thread(target=cancel_handler)
        cancel_thread.start()

        try:
            queue = ExecutionQueue[NodeExecution]()
            for node_exec in graph_exec.start_node_execs:
                queue.add(node_exec)

            running_executions: dict[str, AsyncResult] = {}

            def make_exec_callback(exec_data: NodeExecution):
                node_id = exec_data.node_id

                def callback(_):
                    running_executions.pop(node_id)
                    nonlocal n_node_executions
                    n_node_executions += 1

                return callback

            while not queue.empty():
                if cancel.is_set():
                    return n_node_executions

                exec_data = queue.get()

                # Avoid parallel execution of the same node.
                execution = running_executions.get(exec_data.node_id)
                if execution and not execution.ready():
                    # TODO (performance improvement):
                    #   Wait for the completion of the same node execution is blocking.
                    #   To improve this we need a separate queue for each node.
                    #   Re-enqueueing the data back to the queue will disrupt the order.
                    execution.wait()

                log_metadata.debug(
                    f"Dispatching node execution {exec_data.node_exec_id} "
                    f"for node {exec_data.node_id}",
                )
                running_executions[exec_data.node_id] = cls.executor.apply_async(
                    cls.on_node_execution,
                    (
                        queue,
                        exec_data,
                        graph_exec.node_input_credentials.get(exec_data.node_id),
                    ),
                    callback=make_exec_callback(exec_data),
                )

                # Avoid terminating graph execution when some nodes are still running.
                while queue.empty() and running_executions:
                    log_metadata.debug(
                        f"Queue empty; running nodes: {list(running_executions.keys())}"
                    )
                    for node_id, execution in list(running_executions.items()):
                        if cancel.is_set():
                            return n_node_executions

                        if not queue.empty():
                            break  # yield to parent loop to execute new queue items

                        log_metadata.debug(f"Waiting on execution of node {node_id}")
                        execution.wait(3)

            log_metadata.info(f"Finished graph execution {graph_exec.graph_exec_id}")
        except Exception as e:
            log_metadata.exception(
                f"Failed graph execution {graph_exec.graph_exec_id}: {e}"
            )
        finally:
            if not cancel.is_set():
                finished = True
                cancel.set()
            cancel_thread.join()
            return n_node_executions


class ExecutionManager(AppService):
    def __init__(self):
        super().__init__(port=Config().execution_manager_port)
        self.use_db = True
        self.use_supabase = True
        self.pool_size = Config().num_graph_workers
        self.queue = ExecutionQueue[GraphExecution]()
        self.active_graph_runs: dict[str, tuple[Future, threading.Event]] = {}

    def run_service(self):
        from autogpt_libs.supabase_integration_credentials_store import (
            SupabaseIntegrationCredentialsStore,
        )

        self.credentials_store = SupabaseIntegrationCredentialsStore(self.supabase)
        self.executor = ProcessPoolExecutor(
            max_workers=self.pool_size,
            initializer=Executor.on_graph_executor_start,
        )
        sync_manager = multiprocessing.Manager()
        logger.info(
            f"[{self.service_name}] Started with max-{self.pool_size} graph workers"
        )
        while True:
            graph_exec_data = self.queue.get()
            graph_exec_id = graph_exec_data.graph_exec_id
            logger.debug(
                f"[ExecutionManager] Dispatching graph execution {graph_exec_id}"
            )
            cancel_event = sync_manager.Event()
            future = self.executor.submit(
                Executor.on_graph_execution, graph_exec_data, cancel_event
            )
            self.active_graph_runs[graph_exec_id] = (future, cancel_event)
            future.add_done_callback(
                lambda _: self.active_graph_runs.pop(graph_exec_id)
            )

    def cleanup(self):
        logger.info(f"[{__class__.__name__}] ⏳ Shutting down graph executor pool...")
        self.executor.shutdown(cancel_futures=True)

        super().cleanup()

    @property
    def agent_server_client(self) -> "AgentServer":
        return get_agent_server_client()

    @expose
    def add_execution(
        self, graph_id: str, data: BlockInput, user_id: str
    ) -> dict[str, Any]:
        graph: Graph | None = self.run_and_wait(get_graph(graph_id, user_id=user_id))
        if not graph:
            raise Exception(f"Graph #{graph_id} not found.")

        graph.validate_graph(for_run=True)
        node_input_credentials = self._get_node_input_credentials(graph, user_id)

        nodes_input = []
        for node in graph.starting_nodes:
            input_data = {}
            if isinstance(get_block(node.block_id), AgentInputBlock):
                name = node.input_default.get("name")
                if name and name in data:
                    input_data = {"value": data[name]}

            input_data, error = validate_exec(node, input_data)
            if input_data is None:
                raise Exception(error)
            else:
                nodes_input.append((node.id, input_data))

        graph_exec_id, node_execs = self.run_and_wait(
            create_graph_execution(
                graph_id=graph_id,
                graph_version=graph.version,
                nodes_input=nodes_input,
                user_id=user_id,
            )
        )

        starting_node_execs = []
        for node_exec in node_execs:
            starting_node_execs.append(
                NodeExecution(
                    user_id=user_id,
                    graph_exec_id=node_exec.graph_exec_id,
                    graph_id=node_exec.graph_id,
                    node_exec_id=node_exec.node_exec_id,
                    node_id=node_exec.node_id,
                    data=node_exec.input_data,
                )
            )
            exec_update = self.run_and_wait(
                update_execution_status(
                    node_exec.node_exec_id, ExecutionStatus.QUEUED, node_exec.input_data
                )
            )
            self.agent_server_client.send_execution_update(exec_update.model_dump())

        graph_exec = GraphExecution(
            user_id=user_id,
            graph_id=graph_id,
            graph_exec_id=graph_exec_id,
            start_node_execs=starting_node_execs,
            node_input_credentials=node_input_credentials,
        )
        self.queue.add(graph_exec)

        return graph_exec.model_dump()

    @expose
    def cancel_execution(self, graph_exec_id: str) -> None:
        """
        Mechanism:
        1. Set the cancel event
        2. Graph executor's cancel handler thread detects the event, terminates workers,
           reinitializes worker pool, and returns.
        3. Update execution statuses in DB and set `error` outputs to `"TERMINATED"`.
        """
        if graph_exec_id not in self.active_graph_runs:
            raise Exception(
                f"Graph execution #{graph_exec_id} not active/running: "
                "possibly already completed/cancelled."
            )

        future, cancel_event = self.active_graph_runs[graph_exec_id]
        if cancel_event.is_set():
            return

        cancel_event.set()
        future.result()

        # Update the status of the unfinished node executions
        node_execs = self.run_and_wait(get_execution_results(graph_exec_id))
        for node_exec in node_execs:
            if node_exec.status not in (
                ExecutionStatus.COMPLETED,
                ExecutionStatus.FAILED,
            ):
                self.run_and_wait(
                    upsert_execution_output(
                        node_exec.node_exec_id, "error", "TERMINATED"
                    )
                )
                exec_update = self.run_and_wait(
                    update_execution_status(
                        node_exec.node_exec_id, ExecutionStatus.FAILED
                    )
                )
                self.agent_server_client.send_execution_update(exec_update.model_dump())

    def _get_node_input_credentials(
        self, graph: Graph, user_id: str
    ) -> dict[str, Credentials]:
        """Gets all credentials for all nodes of the graph"""

        node_credentials: dict[str, Credentials] = {}

        for node in graph.nodes:
            block = get_block(node.block_id)
            if not block:
                raise ValueError(f"Unknown block {node.block_id} for node #{node.id}")

            # Find any fields of type CredentialsMetaInput
            model_fields = cast(type[BaseModel], block.input_schema).model_fields
            if CREDENTIALS_FIELD_NAME not in model_fields:
                continue

            field = model_fields[CREDENTIALS_FIELD_NAME]

            # The BlockSchema class enforces that a `credentials` field is always a
            # `CredentialsMetaInput`, so we can safely assume this here.
            credentials_meta_type = cast(CredentialsMetaInput, field.annotation)
            credentials_meta = credentials_meta_type.model_validate(
                node.input_default[CREDENTIALS_FIELD_NAME]
            )
            # Fetch the corresponding Credentials and perform sanity checks
            credentials = self.credentials_store.get_creds_by_id(
                user_id, credentials_meta.id
            )
            if not credentials:
                raise ValueError(
                    f"Unknown credentials #{credentials_meta.id} "
                    f"for node #{node.id}"
                )
            if (
                credentials.provider != credentials_meta.provider
                or credentials.type != credentials_meta.type
            ):
                logger.warning(
                    f"Invalid credentials #{credentials.id} for node #{node.id}: "
                    "type/provider mismatch: "
                    f"{credentials_meta.type}<>{credentials.type};"
                    f"{credentials_meta.provider}<>{credentials.provider}"
                )
                raise ValueError(
                    f"Invalid credentials #{credentials.id} for node #{node.id}: "
                    "type/provider mismatch"
                )
            node_credentials[node.id] = credentials

        return node_credentials


def llprint(message: str):
    """
    Low-level print/log helper function for use in signal handlers.
    Regular log/print statements are not allowed in signal handlers.
    """
    if logger.getEffectiveLevel() == logging.DEBUG:
        os.write(sys.stdout.fileno(), (message + "\n").encode())<|MERGE_RESOLUTION|>--- conflicted
+++ resolved
@@ -162,17 +162,13 @@
 
     output_size = 0
     try:
-<<<<<<< HEAD
+        credit = wait(user_credit.get_or_refill_credit(user_id))
+        if credit < 0:
+            raise ValueError("Insufficient credit: {credit}")
+
         for output_name, output_data in node_block.execute(
             input_data, **extra_exec_kwargs
         ):
-=======
-        credit = wait(user_credit.get_or_refill_credit(user_id))
-        if credit < 0:
-            raise ValueError("Insufficient credit: {credit}")
-
-        for output_name, output_data in node_block.execute(input_data):
->>>>>>> 5a7193cf
             output_size += len(json.dumps(output_data))
             log_metadata.info("Node produced output", output_name=output_data)
             wait(upsert_execution_output(node_exec_id, output_name, output_data))
@@ -483,11 +479,7 @@
 
         execution_stats = {}
         timing_info, _ = cls._on_node_execution(
-<<<<<<< HEAD
-            q, node_exec, input_credentials, log_metadata, prefix, execution_stats
-=======
-            q, node_exec, log_metadata, execution_stats
->>>>>>> 5a7193cf
+            q, node_exec, input_credentials, log_metadata, execution_stats
         )
         execution_stats["walltime"] = timing_info.wall_time
         execution_stats["cputime"] = timing_info.cpu_time
@@ -502,13 +494,8 @@
         cls,
         q: ExecutionQueue[NodeExecution],
         node_exec: NodeExecution,
-<<<<<<< HEAD
         input_credentials: Credentials | None,
-        log_metadata: dict,
-        prefix: str,
-=======
         log_metadata: LogMetadata,
->>>>>>> 5a7193cf
         stats: dict[str, Any] | None = None,
     ):
         try:
