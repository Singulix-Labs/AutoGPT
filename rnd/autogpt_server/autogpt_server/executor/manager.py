--- conflicted
+++ resolved
@@ -62,10 +62,6 @@
     }
 
 
-def get_log_prefix(graph_eid: str, node_eid: str, block_name: str = "-"):
-    return f"[ExecutionManager][graph-eid-{graph_eid}|node-eid-{node_eid}|{block_name}]"
-
-
 T = TypeVar("T")
 ExecutionStream = Generator[NodeExecution, None, None]
 
@@ -118,23 +114,11 @@
         node_id=node_id,
         block_name=node_block.name,
     )
-    prefix = get_log_prefix(
-        graph_eid=graph_exec_id,
-        node_eid=node_exec_id,
-        block_name=node_block.name,
-    )
     input_data, error = validate_exec(node, data.data, resolve_input=False)
     if input_data is None:
         logger.error(
-<<<<<<< HEAD
-            f"{prefix} Skip execution, input validation error",
-            extra={
-                "json_fields": {**log_metadata, "error": error},
-            },
-=======
             "Skip execution, input validation error",
             extra={"json_fields": {**log_metadata, "error": error}},
->>>>>>> 52c731ab
         )
         return
 
@@ -142,7 +126,7 @@
     input_data_str = json.dumps(input_data)
     input_size = len(input_data_str)
     logger.info(
-        f"{prefix} Executed node with input",
+        "Executed node with input",
         extra={"json_fields": {**log_metadata, "input": input_data_str}},
     )
     update_execution(ExecutionStatus.RUNNING)
@@ -152,13 +136,8 @@
         for output_name, output_data in node_block.execute(input_data):
             output_size += len(json.dumps(output_data))
             logger.info(
-<<<<<<< HEAD
-                f"{prefix} Node produced output",
-                extra={"json_fields": {**log_metadata, output_name: output_data_str}},
-=======
                 "Node produced output",
                 extra={"json_fields": {**log_metadata, output_name: output_data}},
->>>>>>> 52c731ab
             )
             wait(upsert_execution_output(node_exec_id, output_name, output_data))
 
@@ -178,7 +157,7 @@
     except Exception as e:
         error_msg = f"{e.__class__.__name__}: {e}"
         logger.exception(
-            f"{prefix} Node execution failed with error",
+            "Node execution failed with error",
             extra={"json_fields": {**log_metadata, error: error_msg}},
         )
         wait(upsert_execution_output(node_exec_id, "error", error_msg))
@@ -462,11 +441,6 @@
             node_id=node_exec.node_id,
             block_name="-",
         )
-        log_prefix = get_log_prefix(
-            graph_eid=data.graph_exec_id,
-            node_eid=data.node_exec_id,
-            block_name="-",
-        )
 
         execution_stats = {}
         timing_info, _ = cls._on_node_execution(
@@ -486,41 +460,17 @@
         q: ExecutionQueue[NodeExecution],
         node_exec: NodeExecution,
         log_metadata: dict,
-        prefix: str,
         stats: dict[str, Any] | None = None,
     ):
         try:
-<<<<<<< HEAD
-            cls.logger.info(
-                f"{prefix} Start node execution",
-                extra={
-                    "json_fields": {
-                        **log_metadata,
-                    }
-                },
-=======
             logger.info(
                 f"Start node execution {node_exec.node_exec_id}",
                 extra={"json_fields": {**log_metadata}},
->>>>>>> 52c731ab
             )
             for execution in execute_node(
                 cls.loop, cls.agent_server_client, node_exec, stats
             ):
                 q.add(execution)
-<<<<<<< HEAD
-            cls.logger.info(
-                f"{prefix} Finished node execution",
-                extra={
-                    "json_fields": {
-                        **log_metadata,
-                    }
-                },
-            )
-        except Exception as e:
-            cls.logger.exception(
-                f"{prefix} Failed node execution: {e}",
-=======
             logger.info(
                 f"Finished node execution {node_exec.node_exec_id}",
                 extra={"json_fields": {**log_metadata}},
@@ -528,7 +478,6 @@
         except Exception as e:
             logger.exception(
                 f"Failed node execution {node_exec.node_exec_id}: {e}",
->>>>>>> 52c731ab
                 extra={
                     **log_metadata,
                 },
@@ -575,18 +524,9 @@
             node_eid="*",
             block_name="-",
         )
-<<<<<<< HEAD
-        log_prefix = get_log_prefix(
-            graph_eid=data.graph_exec_id,
-            node_eid="*",
-            block_name="-",
-        )
-        timing_info, node_count = cls._on_graph_execution(data, cancel, log_metadata)
-=======
         timing_info, node_count = cls._on_graph_execution(
             graph_exec, cancel, log_metadata
         )
->>>>>>> 52c731ab
 
         cls.loop.run_until_complete(
             update_graph_execution_stats(
@@ -602,27 +542,11 @@
     @classmethod
     @time_measured
     def _on_graph_execution(
-<<<<<<< HEAD
-        cls,
-        graph_data: GraphExecution,
-        cancel: threading.Event,
-        log_metadata: dict,
-        prefix: str,
-    ) -> int:
-        cls.logger.info(
-            f"{prefix} Start graph execution",
-            extra={
-                "json_fields": {
-                    **log_metadata,
-                }
-            },
-=======
         cls, graph_exec: GraphExecution, cancel: threading.Event, log_metadata: dict
     ) -> int:
         logger.info(
             f"Start graph execution {graph_exec.graph_exec_id}",
             extra={"json_fields": {**log_metadata}},
->>>>>>> 52c731ab
         )
         n_node_executions = 0
         finished = False
@@ -634,11 +558,7 @@
                 return
             cls.executor.terminate()
             logger.info(
-<<<<<<< HEAD
-                f"{prefix} Terminated graph execution {graph_data.graph_exec_id}",
-=======
                 f"Terminated graph execution {graph_exec.graph_exec_id}",
->>>>>>> 52c731ab
                 extra={"json_fields": {**log_metadata}},
             )
             cls._init_node_executor_pool()
@@ -709,24 +629,6 @@
                         )
                         execution.wait(3)
 
-<<<<<<< HEAD
-            cls.logger.info(
-                f"{prefix} Finished graph execution",
-                extra={
-                    "json_fields": {
-                        **log_metadata,
-                    }
-                },
-            )
-        except Exception as e:
-            logger.exception(
-                f"{prefix} Failed graph execution: {e}",
-                extra={
-                    "json_fields": {
-                        **log_metadata,
-                    }
-                },
-=======
             logger.info(
                 f"Finished graph execution {graph_exec.graph_exec_id}",
                 extra={"json_fields": {**log_metadata}},
@@ -735,7 +637,6 @@
             logger.exception(
                 f"Failed graph execution {graph_exec.graph_exec_id}: {e}",
                 extra={"json_fields": {**log_metadata}},
->>>>>>> 52c731ab
             )
         finally:
             if not cancel.is_set():
