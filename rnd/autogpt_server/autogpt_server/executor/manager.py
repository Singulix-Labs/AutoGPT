import asyncio
import logging
import multiprocessing
import threading
from concurrent.futures import Future, ProcessPoolExecutor
from contextlib import contextmanager
from multiprocessing.pool import AsyncResult, Pool
from typing import TYPE_CHECKING, Any, Coroutine, Generator, TypeVar

if TYPE_CHECKING:
    from autogpt_server.server.rest_api import AgentServer

from autogpt_server.blocks.basic import InputBlock
from autogpt_server.data import db
from autogpt_server.data.block import Block, BlockData, BlockInput, get_block
from autogpt_server.data.execution import (
    ExecutionQueue,
    ExecutionStatus,
    GraphExecution,
    NodeExecution,
    create_graph_execution,
    get_execution_results,
    get_incomplete_executions,
    get_latest_execution,
    merge_execution_input,
    parse_execution_output,
    update_execution_status,
    update_graph_execution_stats,
    update_node_execution_stats,
    upsert_execution_input,
    upsert_execution_output,
)
from autogpt_server.data.graph import Graph, Link, Node, get_graph, get_node
from autogpt_server.util import json
from autogpt_server.util.decorator import error_logged, time_measured
from autogpt_server.util.logging import configure_logging
from autogpt_server.util.service import AppService, expose, get_service_client
from autogpt_server.util.settings import Config
from autogpt_server.util.type import convert

logger = logging.getLogger(__name__)


def get_log_metadata(
    graph_eid: str,
    graph_id: str,
    node_eid: str,
    node_id: str,
    block_name: str,
) -> dict:
    return {
        "component": "ExecutionManager",
        "graph_eid": graph_eid,
        "graph_id": graph_id,
        "node_eid": node_eid,
        "node_id": node_id,
        "block_name": block_name,
    }


def get_log_prefix(graph_eid: str, node_eid: str, block_name: str = "-"):
    return f"[ExecutionManager][graph-eid-{graph_eid}|node-eid-{node_eid}|{block_name}]"


T = TypeVar("T")
ExecutionStream = Generator[NodeExecution, None, None]


def execute_node(
    loop: asyncio.AbstractEventLoop,
    api_client: "AgentServer",
    data: NodeExecution,
    execution_stats: dict[str, Any] | None = None,
) -> ExecutionStream:
    """
    Execute a node in the graph. This will trigger a block execution on a node,
    persist the execution result, and return the subsequent node to be executed.

    Args:
        loop: The event loop to run the async functions.
        api_client: The client to send execution updates to the server.
        data: The execution data for executing the current node.
        execution_stats: The execution statistics to be updated.

    Returns:
        The subsequent node to be enqueued, or None if there is no subsequent node.
    """
    graph_exec_id = data.graph_exec_id
    graph_id = data.graph_id
    node_exec_id = data.node_exec_id
    node_id = data.node_id

    asyncio.set_event_loop(loop)

    def wait(f: Coroutine[Any, Any, T]) -> T:
        return loop.run_until_complete(f)

    def update_execution(status: ExecutionStatus):
        exec_update = wait(update_execution_status(node_exec_id, status))
        api_client.send_execution_update(exec_update.model_dump())

    node = wait(get_node(node_id))

    node_block = get_block(node.block_id)
    if not node_block:
        logger.error(f"Block {node.block_id} not found.")
        return

    # Sanity check: validate the execution input.
    log_metadata = get_log_metadata(
        graph_eid=graph_exec_id,
        graph_id=graph_id,
        node_eid=node_exec_id,
        node_id=node_id,
        block_name=node_block.name,
    )
    prefix = get_log_prefix(
        graph_eid=graph_exec_id,
        node_eid=node_exec_id,
        block_name=node_block.name,
    )
    input_data, error = validate_exec(node, data.data, resolve_input=False)
    if input_data is None:
        logger.error(
            f"{prefix} Skip execution, input validation error",
            extra={
                "json_fields": {**log_metadata, "error": error},
            },
        )
        return

    # Execute the node
    input_data_str = json.dumps(input_data)
    input_size = len(input_data_str)
    logger.info(
        f"{prefix}Executed node with input",
        extra={"json_fields": {**log_metadata, "input": input_data_str}},
    )
    update_execution(ExecutionStatus.RUNNING)

    output_size = 0
    try:
        for output_name, output_data in node_block.execute(input_data):
            output_data_str = json.dumps(output_data)
            output_size += len(output_data_str)
            logger.info(
                f"{prefix} Node produced output",
                extra={"json_fields": {**log_metadata, output_name: output_data_str}},
            )
            wait(upsert_execution_output(node_exec_id, output_name, output_data_str))

            for execution in _enqueue_next_nodes(
                api_client=api_client,
                loop=loop,
                node=node,
                output=(output_name, output_data),
                graph_exec_id=graph_exec_id,
                graph_id=graph_id,
                log_metadata=log_metadata,
            ):
                yield execution

        update_execution(ExecutionStatus.COMPLETED)

    except Exception as e:
        error_msg = f"{e.__class__.__name__}: {e}"
        logger.exception(
            f"{prefix}Node execution failed with error",
            extra={"json_fields": {**log_metadata, error: error_msg}},
        )
        wait(upsert_execution_output(node_exec_id, "error", error_msg))
        update_execution(ExecutionStatus.FAILED)

        raise e

    finally:
        if execution_stats is not None:
            execution_stats["input_size"] = input_size
            execution_stats["output_size"] = output_size


@contextmanager
def synchronized(api_client: "AgentServer", key: Any):
    api_client.acquire_lock(key)
    try:
        yield
    finally:
        api_client.release_lock(key)


def _enqueue_next_nodes(
    api_client: "AgentServer",
    loop: asyncio.AbstractEventLoop,
    node: Node,
    output: BlockData,
    graph_exec_id: str,
    graph_id: str,
    log_metadata: dict,
) -> list[NodeExecution]:
    def wait(f: Coroutine[Any, Any, T]) -> T:
        return loop.run_until_complete(f)

    def add_enqueued_execution(
        node_exec_id: str, node_id: str, data: BlockInput
    ) -> NodeExecution:
        exec_update = wait(
            update_execution_status(node_exec_id, ExecutionStatus.QUEUED, data)
        )
        api_client.send_execution_update(exec_update.model_dump())
        return NodeExecution(
            graph_exec_id=graph_exec_id,
            graph_id=graph_id,
            node_exec_id=node_exec_id,
            node_id=node_id,
            data=data,
        )

    def register_next_executions(node_link: Link) -> list[NodeExecution]:
        enqueued_executions = []
        next_output_name = node_link.source_name
        next_input_name = node_link.sink_name
        next_node_id = node_link.sink_id

        next_data = parse_execution_output(output, next_output_name)
        if next_data is None:
            return enqueued_executions

        next_node = wait(get_node(next_node_id))

        # Multiple node can register the same next node, we need this to be atomic
        # To avoid same execution to be enqueued multiple times,
        # Or the same input to be consumed multiple times.
        with synchronized(api_client, ("upsert_input", next_node_id, graph_exec_id)):
            # Add output data to the earliest incomplete execution, or create a new one.
            next_node_exec_id, next_node_input = wait(
                upsert_execution_input(
                    node_id=next_node_id,
                    graph_exec_id=graph_exec_id,
                    input_name=next_input_name,
                    input_data=next_data,
                )
            )

            # Complete missing static input pins data using the last execution input.
            static_link_names = {
                link.sink_name
                for link in next_node.input_links
                if link.is_static and link.sink_name not in next_node_input
            }
            if static_link_names and (
                latest_execution := wait(
                    get_latest_execution(next_node_id, graph_exec_id)
                )
            ):
                for name in static_link_names:
                    next_node_input[name] = latest_execution.input_data.get(name)

            # Validate the input data for the next node.
            next_node_input, validation_msg = validate_exec(next_node, next_node_input)
            suffix = f"{next_output_name}>{next_input_name}~{next_node_exec_id}:{validation_msg}"

            # Incomplete input data, skip queueing the execution.
            if not next_node_input:
                logger.warning(
                    f"Skipped queueing {suffix}",
                    extra={
                        "json_fields": {
                            **log_metadata,
                        }
                    },
                )
                return enqueued_executions

            # Input is complete, enqueue the execution.
            logger.info(
                f"Enqueued {suffix}",
                extra={
                    "json_fields": {
                        **log_metadata,
                    }
                },
            )
            enqueued_executions.append(
                add_enqueued_execution(next_node_exec_id, next_node_id, next_node_input)
            )

            # Next execution stops here if the link is not static.
            if not node_link.is_static:
                return enqueued_executions

            # If link is static, there could be some incomplete executions waiting for it.
            # Load and complete the input missing input data, and try to re-enqueue them.
            for iexec in wait(get_incomplete_executions(next_node_id, graph_exec_id)):
                idata = iexec.input_data
                ineid = iexec.node_exec_id

                static_link_names = {
                    link.sink_name
                    for link in next_node.input_links
                    if link.is_static and link.sink_name not in idata
                }
                for input_name in static_link_names:
                    idata[input_name] = next_node_input[input_name]

                idata, msg = validate_exec(next_node, idata)
                suffix = f"{next_output_name}>{next_input_name}~{ineid}:{msg}"
                if not idata:
                    logger.info(
                        f"{log_metadata} Enqueueing static-link skipped: {suffix}"
                    )
                    continue
                logger.info(f"{log_metadata} Enqueueing static-link execution {suffix}")
                enqueued_executions.append(
                    add_enqueued_execution(iexec.node_exec_id, next_node_id, idata)
                )
            return enqueued_executions

    return [
        execution
        for link in node.output_links
        for execution in register_next_executions(link)
    ]


def validate_exec(
    node: Node,
    data: BlockInput,
    resolve_input: bool = True,
) -> tuple[BlockInput | None, str]:
    """
    Validate the input data for a node execution.

    Args:
        node: The node to execute.
        data: The input data for the node execution.
        resolve_input: Whether to resolve dynamic pins into dict/list/object.

    Returns:
        A tuple of the validated data and the block name.
        If the data is invalid, the first element will be None, and the second element
        will be an error message.
        If the data is valid, the first element will be the resolved input data, and
        the second element will be the block name.
    """
    node_block: Block | None = get_block(node.block_id)
    if not node_block:
        return None, f"Block for {node.block_id} not found."

    error_prefix = f"Input data missing for {node_block.name}:"

    # Input data (without default values) should contain all required fields.
    input_fields_from_nodes = {link.sink_name for link in node.input_links}
    if not input_fields_from_nodes.issubset(data):
        return None, f"{error_prefix} {input_fields_from_nodes - set(data)}"

    # Merge input data with default values and resolve dynamic dict/list/object pins.
    data = {**node.input_default, **data}
    if resolve_input:
        data = merge_execution_input(data)

    # Input data post-merge should contain all required fields from the schema.
    input_fields_from_schema = node_block.input_schema.get_required_fields()
    if not input_fields_from_schema.issubset(data):
        return None, f"{error_prefix} {input_fields_from_schema - set(data)}"

    # Convert non-matching data types to the expected input schema.
    for name, data_type in node_block.input_schema.__annotations__.items():
        if (value := data.get(name)) and (type(value) is not data_type):
            data[name] = convert(value, data_type)

    # Last validation: Validate the input values against the schema.
    if error := node_block.input_schema.validate_data(data):
        error_message = f"Input data doesn't match {node_block.name}: {error}"
        logger.error(error_message)
        return None, error_message

    return data, node_block.name


def get_agent_server_client() -> "AgentServer":
    from autogpt_server.server.rest_api import AgentServer

    return get_service_client(AgentServer)


class Executor:
    """
    This class contains event handlers for the process pool executor events.

    The main events are:
        on_node_executor_start: Initialize the process that executes the node.
        on_node_execution: Execution logic for a node.

        on_graph_executor_start: Initialize the process that executes the graph.
        on_graph_execution: Execution logic for a graph.

    The execution flow:
        1. Graph execution request is added to the queue.
        2. Graph executor loop picks the request from the queue.
        3. Graph executor loop submits the graph execution request to the executor pool.
      [on_graph_execution]
        4. Graph executor initialize the node execution queue.
        5. Graph executor adds the starting nodes to the node execution queue.
        6. Graph executor waits for all nodes to be executed.
      [on_node_execution]
        7. Node executor picks the node execution request from the queue.
        8. Node executor executes the node.
        9. Node executor enqueues the next executed nodes to the node execution queue.
    """

    @classmethod
    def on_node_executor_start(cls):
        configure_logging()
        cls.logger = logging.getLogger("node_executor")
        cls.loop = asyncio.new_event_loop()
        cls.loop.run_until_complete(db.connect())
        cls.agent_server_client = get_agent_server_client()

    @classmethod
    @error_logged
    def on_node_execution(cls, q: ExecutionQueue[NodeExecution], data: NodeExecution):
        log_metadata = get_log_metadata(
            graph_eid=data.graph_exec_id,
            graph_id=data.graph_id,
            node_eid=data.node_exec_id,
            node_id=data.node_id,
            block_name="-",
        )
<<<<<<< HEAD
        log_prefix = get_log_prefix(
            graph_eid=data.graph_exec_id,
            node_eid=data.node_exec_id,
            block_name="-",
        )
        timing_info, _ = cls._on_node_execution(q, data, log_metadata, log_prefix)
        metric_node_timing("walltime", timing_info.wall_time, tags=log_metadata)
        metric_node_timing("cputime", timing_info.cpu_time, tags=log_metadata)
=======

        execution_stats = {}
        timing_info, _ = cls._on_node_execution(q, data, log_metadata, execution_stats)
        execution_stats["walltime"] = timing_info.wall_time
        execution_stats["cputime"] = timing_info.cpu_time

>>>>>>> 010a8ffa
        cls.loop.run_until_complete(
            update_node_execution_stats(data.node_exec_id, execution_stats)
        )

    @classmethod
    @time_measured
    def _on_node_execution(
        cls,
        q: ExecutionQueue[NodeExecution],
<<<<<<< HEAD
        data: NodeExecution,
        log_metadata: dict,
        prefix: str,
=======
        d: NodeExecution,
        log_metadata: dict,
        stats: dict[str, Any] | None = None,
>>>>>>> 010a8ffa
    ):
        try:
            cls.logger.info(
                f"{prefix} Start node execution",
                extra={
                    "json_fields": {
                        **log_metadata,
                    }
                },
            )
            for execution in execute_node(cls.loop, cls.agent_server_client, d, stats):
                q.add(execution)
            cls.logger.info(
                f"{prefix} Finished node execution",
                extra={
                    "json_fields": {
                        **log_metadata,
                    }
                },
            )
        except Exception as e:
            cls.logger.exception(
                f"{prefix} Failed node execution: {e}",
                extra={
                    **log_metadata,
                },
            )

    @classmethod
    def on_graph_executor_start(cls):
        configure_logging()
        cls.logger = logging.getLogger("graph_executor")
        cls.loop = asyncio.new_event_loop()
        cls.loop.run_until_complete(db.connect())
        cls.pool_size = Config().num_node_workers
        cls._init_node_executor_pool()
        logger.info(f"Graph executor started with max-{cls.pool_size} node workers.")

    @classmethod
    def _init_node_executor_pool(cls):
        cls.executor = Pool(
            processes=cls.pool_size,
            initializer=cls.on_node_executor_start,
        )

    @classmethod
    @error_logged
    def on_graph_execution(cls, data: GraphExecution, cancel: threading.Event):
        log_metadata = get_log_metadata(
            graph_eid=data.graph_exec_id,
            graph_id=data.graph_id,
            node_id="*",
            node_eid="*",
            block_name="-",
        )
<<<<<<< HEAD
        log_prefix = get_log_prefix(
            graph_eid=data.graph_exec_id,
            node_eid="*",
            block_name="-",
        )
        timing_info, node_count = cls._on_graph_execution(
            data, cancel, log_metadata, log_prefix
        )
        metric_graph_timing("walltime", timing_info.wall_time, tags=log_metadata)
        metric_graph_timing("cputime", timing_info.cpu_time, tags=log_metadata)
        metric_graph_count("nodecount", node_count, tags=log_metadata)
=======
        timing_info, node_count = cls._on_graph_execution(data, cancel, log_metadata)
>>>>>>> 010a8ffa

        cls.loop.run_until_complete(
            update_graph_execution_stats(
                data.graph_exec_id,
                {
                    "walltime": timing_info.wall_time,
                    "cputime": timing_info.cpu_time,
                    "nodecount": node_count,
                },
            )
        )

    @classmethod
    @time_measured
    def _on_graph_execution(
        cls,
        graph_data: GraphExecution,
        cancel: threading.Event,
        log_metadata: dict,
        prefix: str,
    ) -> int:
        cls.logger.info(
            f"{prefix} Start graph execution",
            extra={
                "json_fields": {
                    **log_metadata,
                }
            },
        )
        n_node_executions = 0
        finished = False

        def cancel_handler():
            while not cancel.is_set():
                cancel.wait(1)
            if finished:
                return
            cls.executor.terminate()
            logger.info(
                f"{prefix} Terminated graph execution {graph_data.graph_exec_id}",
                extra={"json_fields": {**log_metadata}},
            )
            cls._init_node_executor_pool()

        cancel_thread = threading.Thread(target=cancel_handler)
        cancel_thread.start()

        try:
            queue = ExecutionQueue[NodeExecution]()
            for node_exec in graph_data.start_node_execs:
                queue.add(node_exec)

            running_executions: dict[str, AsyncResult] = {}

            def make_exec_callback(exec_data: NodeExecution):
                node_id = exec_data.node_id

                def callback(_):
                    running_executions.pop(node_id)
                    nonlocal n_node_executions
                    n_node_executions += 1

                return callback

            while not queue.empty():
                if cancel.is_set():
                    return n_node_executions

                exec_data = queue.get()

                # Avoid parallel execution of the same node.
                execution = running_executions.get(exec_data.node_id)
                if execution and not execution.ready():
                    # TODO (performance improvement):
                    #   Wait for the completion of the same node execution is blocking.
                    #   To improve this we need a separate queue for each node.
                    #   Re-enqueueing the data back to the queue will disrupt the order.
                    execution.wait()

                logger.debug(f"Dispatching execution of node {exec_data.node_id}")
                running_executions[exec_data.node_id] = cls.executor.apply_async(
                    cls.on_node_execution,
                    (queue, exec_data),
                    callback=make_exec_callback(exec_data),
                )

                # Avoid terminating graph execution when some nodes are still running.
                while queue.empty() and running_executions:
                    logger.debug(
                        "Queue empty; running nodes: "
                        f"{list(running_executions.keys())}"
                    )
                    for node_id, execution in list(running_executions.items()):
                        if cancel.is_set():
                            return n_node_executions

                        if not queue.empty():
                            logger.debug(
                                "Queue no longer empty! Returning to dispatching loop."
                            )
                            break  # yield to parent loop to execute new queue items

                        logger.debug(f"Waiting on execution of node {node_id}")
                        execution.wait(3)
                        logger.debug(
                            f"State of execution of node {node_id} after waiting: "
                            f"{'DONE' if execution.ready() else 'RUNNING'}"
                        )

            cls.logger.info(
                f"{prefix} Finished graph execution",
                extra={
                    "json_fields": {
                        **log_metadata,
                    }
                },
            )
        except Exception as e:
            logger.exception(
                f"{prefix} Failed graph execution: {e}",
                extra={
                    "json_fields": {
                        **log_metadata,
                    }
                },
            )
        finally:
            if not cancel.is_set():
                finished = True
                cancel.set()
            cancel_thread.join()
            return n_node_executions


class ExecutionManager(AppService):
    def __init__(self):
        self.use_db = True
        self.pool_size = Config().num_graph_workers
        self.queue = ExecutionQueue[GraphExecution]()
        self.active_graph_runs: dict[str, tuple[Future, threading.Event]] = {}

    # def __del__(self):
    #     self.sync_manager.shutdown()

    def run_service(self):
        with ProcessPoolExecutor(
            max_workers=self.pool_size,
            initializer=Executor.on_graph_executor_start,
        ) as executor:
            sync_manager = multiprocessing.Manager()
            logger.info(
                f"Execution manager started with max-{self.pool_size} graph workers."
            )
            while True:
                graph_exec_data = self.queue.get()
                graph_exec_id = graph_exec_data.graph_exec_id
                cancel_event = sync_manager.Event()
                future = executor.submit(
                    Executor.on_graph_execution, graph_exec_data, cancel_event
                )
                self.active_graph_runs[graph_exec_id] = (future, cancel_event)
                future.add_done_callback(
                    lambda _: self.active_graph_runs.pop(graph_exec_id)
                )

    @property
    def agent_server_client(self) -> "AgentServer":
        return get_agent_server_client()

    @expose
    def add_execution(
        self, graph_id: str, data: BlockInput, user_id: str
    ) -> dict[str, Any]:
        graph: Graph | None = self.run_and_wait(get_graph(graph_id, user_id=user_id))
        if not graph:
            raise Exception(f"Graph #{graph_id} not found.")
        graph.validate_graph(for_run=True)
        nodes_input = []
        for node in graph.starting_nodes:
            input_data = {}
            if isinstance(get_block(node.block_id), InputBlock):
                name = node.input_default.get("name")
                if name and name in data:
                    input_data = {"value": data[name]}

            input_data, error = validate_exec(node, input_data)
            if input_data is None:
                raise Exception(error)
            else:
                nodes_input.append((node.id, input_data))

        graph_exec_id, node_execs = self.run_and_wait(
            create_graph_execution(
                graph_id=graph_id,
                graph_version=graph.version,
                nodes_input=nodes_input,
                user_id=user_id,
            )
        )

        starting_node_execs = []
        for node_exec in node_execs:
            starting_node_execs.append(
                NodeExecution(
                    graph_exec_id=node_exec.graph_exec_id,
                    graph_id=node_exec.graph_id,
                    node_exec_id=node_exec.node_exec_id,
                    node_id=node_exec.node_id,
                    data=node_exec.input_data,
                )
            )
            exec_update = self.run_and_wait(
                update_execution_status(
                    node_exec.node_exec_id, ExecutionStatus.QUEUED, node_exec.input_data
                )
            )
            self.agent_server_client.send_execution_update(exec_update.model_dump())

        graph_exec = GraphExecution(
            graph_id=graph_id,
            graph_exec_id=graph_exec_id,
            start_node_execs=starting_node_execs,
        )
        self.queue.add(graph_exec)

        return graph_exec.model_dump()

    @expose
    def cancel_execution(self, graph_exec_id: str) -> None:
        """
        Mechanism:
        1. Set the cancel event
        2. Graph executor's cancel handler thread detects the event, terminates workers,
           reinitializes worker pool, and returns.
        3. Update execution statuses in DB and set `error` outputs to `"TERMINATED"`.
        """
        if graph_exec_id not in self.active_graph_runs:
            raise Exception(
                f"Graph execution #{graph_exec_id} not active/running: "
                "possibly already completed/cancelled."
            )

        future, cancel_event = self.active_graph_runs[graph_exec_id]
        if cancel_event.is_set():
            return

        cancel_event.set()
        future.result()

        # Update the status of the unfinished node executions
        node_execs = self.run_and_wait(get_execution_results(graph_exec_id))
        for node_exec in node_execs:
            if node_exec.status not in (
                ExecutionStatus.COMPLETED,
                ExecutionStatus.FAILED,
            ):
                self.run_and_wait(
                    upsert_execution_output(
                        node_exec.node_exec_id, "error", "TERMINATED"
                    )
                )
                exec_update = self.run_and_wait(
                    update_execution_status(
                        node_exec.node_exec_id, ExecutionStatus.FAILED
                    )
                )
                self.agent_server_client.send_execution_update(exec_update.model_dump())<|MERGE_RESOLUTION|>--- conflicted
+++ resolved
@@ -426,23 +426,17 @@
             node_id=data.node_id,
             block_name="-",
         )
-<<<<<<< HEAD
         log_prefix = get_log_prefix(
             graph_eid=data.graph_exec_id,
             node_eid=data.node_exec_id,
             block_name="-",
         )
-        timing_info, _ = cls._on_node_execution(q, data, log_metadata, log_prefix)
-        metric_node_timing("walltime", timing_info.wall_time, tags=log_metadata)
-        metric_node_timing("cputime", timing_info.cpu_time, tags=log_metadata)
-=======
 
         execution_stats = {}
         timing_info, _ = cls._on_node_execution(q, data, log_metadata, execution_stats)
         execution_stats["walltime"] = timing_info.wall_time
         execution_stats["cputime"] = timing_info.cpu_time
 
->>>>>>> 010a8ffa
         cls.loop.run_until_complete(
             update_node_execution_stats(data.node_exec_id, execution_stats)
         )
@@ -452,15 +446,10 @@
     def _on_node_execution(
         cls,
         q: ExecutionQueue[NodeExecution],
-<<<<<<< HEAD
-        data: NodeExecution,
+        dd: NodeExecution,
         log_metadata: dict,
         prefix: str,
-=======
-        d: NodeExecution,
-        log_metadata: dict,
         stats: dict[str, Any] | None = None,
->>>>>>> 010a8ffa
     ):
         try:
             cls.logger.info(
@@ -516,21 +505,12 @@
             node_eid="*",
             block_name="-",
         )
-<<<<<<< HEAD
         log_prefix = get_log_prefix(
             graph_eid=data.graph_exec_id,
             node_eid="*",
             block_name="-",
         )
-        timing_info, node_count = cls._on_graph_execution(
-            data, cancel, log_metadata, log_prefix
-        )
-        metric_graph_timing("walltime", timing_info.wall_time, tags=log_metadata)
-        metric_graph_timing("cputime", timing_info.cpu_time, tags=log_metadata)
-        metric_graph_count("nodecount", node_count, tags=log_metadata)
-=======
         timing_info, node_count = cls._on_graph_execution(data, cancel, log_metadata)
->>>>>>> 010a8ffa
 
         cls.loop.run_until_complete(
             update_graph_execution_stats(
