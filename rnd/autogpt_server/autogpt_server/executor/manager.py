--- conflicted
+++ resolved
@@ -658,21 +658,16 @@
         self.executor = ProcessPoolExecutor(
             max_workers=self.pool_size,
             initializer=Executor.on_graph_executor_start,
-<<<<<<< HEAD
-        ) as executor:
-            sync_manager = multiprocessing.Manager()
-            logger.info(
-                f"[{self.service_name}] Started with max-{self.pool_size} graph workers"
-=======
         )
         sync_manager = multiprocessing.Manager()
-        logger.info(f"ExecutionManager started with max-{self.pool_size} graph workers")
+        logger.info(
+            f"[{self.service_name}] Started with max-{self.pool_size} graph workers"
+        )
         while True:
             graph_exec_data = self.queue.get()
             graph_exec_id = graph_exec_data.graph_exec_id
             logger.debug(
                 f"[ExecutionManager] Dispatching graph execution {graph_exec_id}"
->>>>>>> 3bd8040d
             )
             cancel_event = sync_manager.Event()
             future = self.executor.submit(
