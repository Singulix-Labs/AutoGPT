--- conflicted
+++ resolved
@@ -440,13 +440,10 @@
 
 class ExecutionManager(AppService):
     def __init__(self):
+        self.use_redis = False
         self.pool_size = Config().num_graph_workers
         self.queue = ExecutionQueue[GraphExecution]()
-<<<<<<< HEAD
         self.active_graph_runs: dict[str, tuple[Future, threading.Event]] = {}
-=======
-        self.use_redis = False
->>>>>>> e4dc16a8
 
     def run_service(self):
         with ProcessPoolExecutor(
