--- conflicted
+++ resolved
@@ -157,7 +157,6 @@
             }
         )
         return existing_execution.id
-<<<<<<< HEAD
 
     else:
         print(f"Creating new execution for input {input_name}={data}")
@@ -170,25 +169,7 @@
             }
         )
         return result.id
-=======
->>>>>>> d5ab83aa
-
-    else:
-        print(f"Creating new execution for input {input_name}={data}")
-        result = await AgentNodeExecution.prisma().create(
-            data={
-                "agentNodeId": node_id,
-                "agentGraphExecutionId": graph_exec_id,
-                "executionStatus": ExecutionStatus.INCOMPLETE,
-                "Input": {"create": {"name": input_name, "data": json_data}},
-            }
-        )
-        return result.id
-
-<<<<<<< HEAD
-=======
-
->>>>>>> d5ab83aa
+
 async def upsert_execution_output(
         node_exec_id: str,
         output_name: str,
@@ -254,9 +235,6 @@
     exec_input = json.loads(execution.AgentNode.constantInput)
     for input_data in execution.Input or []:
         exec_input[input_data.name] = json.loads(input_data.data)
-<<<<<<< HEAD
-    return exec_input
-=======
 
     return merge_execution_input(exec_input)
 
@@ -281,4 +259,4 @@
         data[name].append(value)
 
     return data
->>>>>>> d5ab83aa
+ 