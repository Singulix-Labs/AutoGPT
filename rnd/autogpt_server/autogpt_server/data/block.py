--- conflicted
+++ resolved
@@ -13,65 +13,6 @@
 BlockOutput = Generator[BlockData, None, None]
 
 
-<<<<<<< HEAD
-class BlockFieldSecret:
-    def __init__(self, key=None, value=None):
-        if value is not None:
-            self._value = value
-            return
-
-        self._value = self.__get_secret(key)
-        if self._value is None:
-            raise ValueError(f"Secret {key} not found.")
-
-    STR: ClassVar[str] = "<secret>"
-    SECRETS: ClassVar[Secrets] = Secrets()
-
-    def __repr__(self):
-        return BlockFieldSecret.STR
-
-    def __str__(self):
-        return BlockFieldSecret.STR
-
-    @staticmethod
-    def __get_secret(key: str | None):
-        if not key or not hasattr(BlockFieldSecret.SECRETS, key):
-            return None
-        return getattr(BlockFieldSecret.SECRETS, key)
-
-    def get(self):
-        return str(self._value)
-
-    @classmethod
-    def parse_value(cls, value: Any) -> "BlockFieldSecret":
-        if isinstance(value, BlockFieldSecret):
-            return value
-        return BlockFieldSecret(value=value)
-
-    @classmethod
-    def __get_pydantic_json_schema__(
-            cls, source_type: Any, handler: GetCoreSchemaHandler) -> dict[str, Any]:
-        return {
-            "type": "string",
-            "title": "BlockFieldSecret",
-            "description": "A secret field",
-        }
-
-    @classmethod
-    def __get_pydantic_core_schema__(
-            cls, source_type: Any, handler: GetCoreSchemaHandler) -> CoreSchema:
-        validate_fun = core_schema.no_info_plain_validator_function(cls.parse_value)
-        return core_schema.json_or_python_schema(
-            json_schema=validate_fun,
-            python_schema=validate_fun,
-            serialization=core_schema.plain_serializer_function_ser_schema(
-                lambda val: BlockFieldSecret.STR
-            ),
-        )
-
-
-=======
->>>>>>> 9e22409d
 class BlockSchema(BaseModel):
     cached_jsonschema: ClassVar[dict[str, Any]] = {}
 
