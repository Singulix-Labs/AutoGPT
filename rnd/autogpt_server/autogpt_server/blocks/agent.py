--- conflicted
+++ resolved
@@ -7,24 +7,15 @@
 
 from autogpt.agents.agent import Agent, AgentSettings
 from autogpt.app.config import ConfigBuilder
-<<<<<<< HEAD
 from autogpt_server.data.block import Block, BlockOutput, BlockSchema
-from autogpt_server.data.model import BlockSecret, SecretField
-=======
-from autogpt_server.data.block import Block, BlockFieldSecret, BlockOutput, BlockSchema
-from autogpt_server.data.model import SchemaField
->>>>>>> e7c075a5
+from autogpt_server.data.model import BlockSecret, SchemaField, SecretField
 from forge.agent.components import AgentComponent
-from forge.agent.protocols import (
-    CommandProvider,
-)
+from forge.agent.protocols import CommandProvider
 from forge.command import command
 from forge.command.command import Command
 from forge.file_storage import FileStorageBackendName, get_storage
 from forge.file_storage.base import FileStorage
-from forge.llm.providers import (
-    MultiProvider,
-)
+from forge.llm.providers import MultiProvider
 from forge.llm.providers.openai import OpenAICredentials, OpenAIProvider
 from forge.llm.providers.schema import ModelProviderName
 from forge.models.json_schema import JSONSchema
@@ -85,13 +76,21 @@
 
 class AutoGPTAgentBlock(Block):
     class Input(BlockSchema):
-<<<<<<< HEAD
-        task: str = Field(description="Task description for the agent.")
-        input: str = Field(description="Input data for the task")
-        openai_api_key: BlockSecret = SecretField(key="openai_api_key", description="OpenAI API key")
+        task: str = Field()
+        task: str = SchemaField(
+            description="Task description for the agent.",
+            placeholder="Calculate and use Output command",
+        )
+        input: str = SchemaField(
+            description="Input data for the task",
+            placeholder="8 + 5",
+        )
+        openai_api_key: BlockSecret = SecretField(
+            key="openai_api_key", description="OpenAI API key"
+        )
         enabled_components: list[str] = Field(
             default_factory=lambda: [OutputComponent.__name__],
-            description="List of [AgentComponent](https://docs.agpt.co/forge/components/built-in-components/)s enabled for the agent.",
+            description="List of [AgentComponents](https://docs.agpt.co/forge/components/built-in-components/) enabled for the agent.",
         )
         disabled_commands: list[str] = Field(
             default_factory=list,
@@ -102,15 +101,6 @@
             description="If true uses fast llm, otherwise uses smart and slow llm.",
         )
 
-=======
-        task: str = SchemaField(display_name="Agent Task", placeholder="e.g. Make calculation and use Output command")
-        input: str = SchemaField(display_name="Input data", placeholder="8 + 5")
-        openai_api_key: BlockFieldSecret = BlockFieldSecret(key="openai_api_key")
-        enabled_components: list[str] = Field(default_factory=lambda: [OutputComponent.__name__])
-        disabled_commands: list[str] = Field(default_factory=list)
-        fast_mode: bool = False
-    
->>>>>>> e7c075a5
     class Output(BlockSchema):
         result: str
 
