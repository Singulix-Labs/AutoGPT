--- conflicted
+++ resolved
@@ -11,6 +11,7 @@
 [tool.poetry.dependencies]
 python = "^3.10"
 agpt = { path = "../../autogpt", develop = true }
+aio-pika = "^9.4.3"
 anthropic = "^0.25.1"
 apscheduler = "^3.10.4"
 autogpt-forge = { path = "../../forge", develop = true }
@@ -39,20 +40,14 @@
 pytest = "^8.2.1"
 pytest-asyncio = "^0.23.7"
 python-dotenv = "^1.0.1"
+redis = "^5.0.8"
+sentry-sdk = "1.45.0"
+supabase = "^2.7.2"
 tenacity = "^8.3.0"
 uvicorn = { extras = ["standard"], version = "^0.30.1" }
 websockets = "^12.0"
 youtube-transcript-api = "^0.6.2"
 
-aio-pika = "^9.4.3"
-redis = "^5.0.8"
-sentry-sdk = "1.45.0"
-
-<<<<<<< HEAD
-autogpt-libs = {path = "../autogpt_libs"}
-supabase = "^2.7.2"
-=======
->>>>>>> fd54ad86
 [tool.poetry.group.dev.dependencies]
 poethepoet = "^0.26.1"
 httpx = "^0.27.0"
