--- conflicted
+++ resolved
@@ -38,11 +38,8 @@
 ollama = "^0.3.0"
 feedparser = "^6.0.11"
 python-dotenv = "^1.0.1"
-<<<<<<< HEAD
 expiringdict = "^1.2.2"
-=======
 
->>>>>>> 8bdb48cb
 [tool.poetry.group.dev.dependencies]
 cx-freeze = { git = "https://github.com/ntindle/cx_Freeze.git", rev = "main", develop = true }
 poethepoet = "^0.26.1"
