# AutoGPT Agent Server 

This is an initial project for creating the next generation of agent execution, which is an AutoGPT agent server.
The agent server will enable the creation of composite multi-agent systems that utilize AutoGPT agents and other non-agent components as its primitives.

## Setup

We use the Poetry to manage the dependencies. To set up the project, follow these steps inside this directory:

0. Install Poetry
    ```sh
    pip install poetry
    ```
    
1. Configure Poetry to use .venv in your project directory
    ```sh
    poetry config virtualenvs.in-project true
    ```

2. Enter the poetry shell

   ```sh
   poetry shell
   ```
   
3. Install dependencies

   ```sh
   poetry install
   ```
   
4. Generate the Prisma client

   ```sh
   poetry run prisma generate
   ```
   

   > In case Prisma generates the client for the global Python installation instead of the virtual environment, the current mitigation is to just uninstall the global Prisma package:
   >
   > ```sh
   > pip uninstall prisma
   > ```
   >
   > Then run the generation again. The path *should* look something like this:  
   > `<some path>/pypoetry/virtualenvs/autogpt-server-TQIRSwR6-py3.12/bin/prisma`

<<<<<<< HEAD
4. Run the database

   ```sh
   from rnd/ 
   docker compose up -d
   ```
5. Run the migrations

   ```sh
   prisma migrate dev --name init
=======
5. Migrate the database. Be careful because this deletes current data in the database.

   ```sh
   poetry run prisma migrate dev
>>>>>>> a00df250
  ```

## Running The Server

### Starting the server directly

Run the following command:

```sh
poetry run app
```

## Testing

To run the tests:

```sh
poetry run pytest
```

## Development

### Formatting & Linting
Auto formatter and linter are set up in the project. To run them:

Install:
```sh
poetry install --with dev
```

Format the code:
```sh
poetry run format
```

Lint the code:
```sh
poetry run lint
```

## Project Outline

The current project has the following main modules:

### **blocks**

This module stores all the Agent Blocks, which are reusable components to build a graph that represents the agent's behavior.

### **data**

This module stores the logical model that is persisted in the database.
It abstracts the database operations into functions that can be called by the service layer.
Any code that interacts with Prisma objects or the database should reside in this module.
The main models are:
* `block`: anything related to the block used in the graph
* `execution`: anything related to the execution graph execution
* `graph`: anything related to the graph, node, and its relations

### **execution**

This module stores the business logic of executing the graph.
It currently has the following main modules:
* `manager`: A service that consumes the queue of the graph execution and executes the graph. It contains both pieces of logic.
* `scheduler`: A service that triggers scheduled graph execution based on a cron expression. It pushes an execution request to the manager.

### **server**

This module stores the logic for the server API.
It contains all the logic used for the API that allows the client to create, execute, and monitor the graph and its execution.
This API service interacts with other services like those defined in `manager` and `scheduler`.

### **utils**

This module stores utility functions that are used across the project.
Currently, it has two main modules:
* `process`: A module that contains the logic to spawn a new process.
* `service`: A module that serves as a parent class for all the services in the project.

## Service Communication

Currently, there are only 3 active services:

- AgentServer (the API, defined in `server.py`)
- ExecutionManager (the executor, defined in `manager.py`)
- ExecutionScheduler (the scheduler, defined in `scheduler.py`)

The services run in independent Python processes and communicate through an IPC.
A communication layer (`service.py`) is created to decouple the communication library from the implementation.

Currently, the IPC is done using Pyro5 and abstracted in a way that allows a function decorated with `@expose` to be called from a different process.

## Adding a New Agent Block

To add a new agent block, you need to create a new class that inherits from `Block` and provides the following information:
* All the block code should live in the `blocks` (`autogpt_server.blocks`) module.
* `input_schema`: the schema of the input data, represented by a Pydantic object.
* `output_schema`: the schema of the output data, represented by a Pydantic object.
* `run` method: the main logic of the block.
* `test_input` & `test_output`: the sample input and output data for the block, which will be used to auto-test the block.
* You can mock the functions declared in the block using the `test_mock` field for your unit tests.
* Once you finish creating the block, you can test it by running `pytest -s test/block/test_block.py`.<|MERGE_RESOLUTION|>--- conflicted
+++ resolved
@@ -45,23 +45,10 @@
    > Then run the generation again. The path *should* look something like this:  
    > `<some path>/pypoetry/virtualenvs/autogpt-server-TQIRSwR6-py3.12/bin/prisma`
 
-<<<<<<< HEAD
-4. Run the database
-
-   ```sh
-   from rnd/ 
-   docker compose up -d
-   ```
-5. Run the migrations
-
-   ```sh
-   prisma migrate dev --name init
-=======
 5. Migrate the database. Be careful because this deletes current data in the database.
 
    ```sh
    poetry run prisma migrate dev
->>>>>>> a00df250
   ```
 
 ## Running The Server
