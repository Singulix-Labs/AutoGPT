--- conflicted
+++ resolved
@@ -65,11 +65,12 @@
    poetry run cli stop
    ```
 
-<<<<<<< HEAD
-1. To run the tests
-   ```
-   poetry run pytest
-   ```
+# Testing
+
+To run the tests
+```
+poetry run pytest
+```
 
 ## Project Outline
 
@@ -131,12 +132,4 @@
 * `test_input` & `test_output`: the sample input and output data for the block, this will be used to auto-test the block.
 * You can mock the functions declared in the block using the `test_mock` field for your unit test.
 * If you introduced a new module under the `blocks` package, you need to import the module in `blocks/__init__.py` to make it available to the server.
-* Once you finished creating the block, you can test it by running the test using `pytest test/block/test_block.py`.
-=======
-# Testing
-
-To run the tests
-```
-poetry run pytest
-```
->>>>>>> 227092b6
+* Once you finished creating the block, you can test it by running the test using `pytest test/block/test_block.py`.