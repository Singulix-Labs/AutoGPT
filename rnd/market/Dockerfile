FROM python:3.11-slim-buster AS builder

# Set environment variables
ENV PYTHONDONTWRITEBYTECODE 1
ENV PYTHONUNBUFFERED 1

WORKDIR /app

# Install build dependencies
RUN apt-get update \
    && apt-get install -y build-essential curl ffmpeg wget libcurl4-gnutls-dev libexpat1-dev gettext libz-dev libssl-dev postgresql-client git \
    && apt-get clean \
    && rm -rf /var/lib/apt/lists/*

ENV POETRY_VERSION=1.8.3 \
    POETRY_HOME="/opt/poetry" \
    POETRY_NO_INTERACTION=1 \
    POETRY_VIRTUALENVS_CREATE=false \
    PATH="$POETRY_HOME/bin:$PATH"

<<<<<<< HEAD
=======
# Upgrade pip and setuptools to fix security vulnerabilities
RUN pip3 install --upgrade pip setuptools

RUN pip3 install poetry

>>>>>>> f6ab15db
# Copy and install dependencies
COPY rnd/autogpt_libs /app/rnd/autogpt_libs
COPY rnd/market/poetry.lock rnd/market/pyproject.toml /app/rnd/market/
WORKDIR /app/rnd/market
RUN poetry config virtualenvs.create false \
    && poetry install --no-interaction --no-ansi

# Generate Prisma client
COPY rnd/market /app/rnd/market
RUN poetry config virtualenvs.create false \
    && poetry run prisma generate

FROM python:3.11-slim-buster AS server_dependencies

WORKDIR /app

<<<<<<< HEAD
=======
# Upgrade pip and setuptools to fix security vulnerabilities
RUN pip3 install --upgrade pip setuptools

>>>>>>> f6ab15db
# Copy only necessary files from builder
COPY --from=builder /app /app
COPY --from=builder /usr/local/lib/python3.11 /usr/local/lib/python3.11
COPY --from=builder /usr/local/bin /usr/local/bin
# Copy Prisma binaries
COPY --from=builder /root/.cache/prisma-python/binaries /root/.cache/prisma-python/binaries

ENV PATH="/app/.venv/bin:$PATH"

RUN mkdir -p /app/rnd/autogpt_libs
RUN mkdir -p /app/rnd/market

COPY rnd/autogpt_libs /app/rnd/autogpt_libs

COPY rnd/market /app/rnd/market

WORKDIR /app/rnd/market

FROM server_dependencies AS server

ENV DATABASE_URL=""
<<<<<<< HEAD
ENV PORT=8000
=======
ENV PORT=8015
>>>>>>> f6ab15db

CMD ["uvicorn", "market.app:app", "--reload"]<|MERGE_RESOLUTION|>--- conflicted
+++ resolved
@@ -18,14 +18,11 @@
     POETRY_VIRTUALENVS_CREATE=false \
     PATH="$POETRY_HOME/bin:$PATH"
 
-<<<<<<< HEAD
-=======
 # Upgrade pip and setuptools to fix security vulnerabilities
 RUN pip3 install --upgrade pip setuptools
 
 RUN pip3 install poetry
 
->>>>>>> f6ab15db
 # Copy and install dependencies
 COPY rnd/autogpt_libs /app/rnd/autogpt_libs
 COPY rnd/market/poetry.lock rnd/market/pyproject.toml /app/rnd/market/
@@ -42,12 +39,9 @@
 
 WORKDIR /app
 
-<<<<<<< HEAD
-=======
 # Upgrade pip and setuptools to fix security vulnerabilities
 RUN pip3 install --upgrade pip setuptools
 
->>>>>>> f6ab15db
 # Copy only necessary files from builder
 COPY --from=builder /app /app
 COPY --from=builder /usr/local/lib/python3.11 /usr/local/lib/python3.11
@@ -69,10 +63,6 @@
 FROM server_dependencies AS server
 
 ENV DATABASE_URL=""
-<<<<<<< HEAD
-ENV PORT=8000
-=======
 ENV PORT=8015
->>>>>>> f6ab15db
 
-CMD ["uvicorn", "market.app:app", "--reload"]+CMD ["poetry", "run", "app"]