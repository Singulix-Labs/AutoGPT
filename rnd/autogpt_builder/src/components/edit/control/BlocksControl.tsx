--- conflicted
+++ resolved
@@ -16,10 +16,7 @@
 import { IconToyBrick } from "@/components/ui/icons";
 import SchemaTooltip from "@/components/SchemaTooltip";
 import { getPrimaryCategoryColor } from "@/lib/utils";
-<<<<<<< HEAD
 import { Badge } from "@/components/ui/badge";
-=======
->>>>>>> 7de12a22
 
 interface BlocksControlProps {
   blocks: Block[];
