--- conflicted
+++ resolved
@@ -34,12 +34,7 @@
 
   const onEdgeRemoveClick = () => {
     setEdges((edges) => edges.filter((edge) => edge.id !== id));
-<<<<<<< HEAD
   }
-=======
-    data.clearNodesStatusAndOutput();
-  };
->>>>>>> 951abf6d
 
   const [path, labelX, labelY] = getBezierPath({
     sourceX: sourceX - 5,
@@ -108,13 +103,8 @@
           <button
             onMouseEnter={() => setIsHovered(true)}
             onMouseLeave={() => setIsHovered(false)}
-<<<<<<< HEAD
             className={`edge-label-button ${isHovered ? 'visible' : ''}`}
             onClick={onEdgeRemoveClick}
-=======
-            className={`edge-label-button ${isHovered ? "visible" : ""}`}
-            onClick={onEdgeClick}
->>>>>>> 951abf6d
           >
             <X className="size-4" />
           </button>
