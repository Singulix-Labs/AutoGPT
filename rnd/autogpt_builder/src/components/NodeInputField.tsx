--- conflicted
+++ resolved
@@ -27,7 +27,6 @@
         : []
     );
 
-<<<<<<< HEAD
     function setKeyValuePairs(newKVPairs: typeof keyValuePairs): void {
       _setKeyValuePairs(newKVPairs);
       handleInputChange(
@@ -35,10 +34,9 @@
         newKVPairs.reduce((obj, {key, value}) => ({ ...obj, [key]: value }), {})
       );
     }
-=======
+
     const renderClickableInput = (value: string | null = null, placeholder: string = "", secret: boolean = false) => {
       const className = `clickable-input ${error ? 'border-error' : ''}`
->>>>>>> 5d1035ae
 
     const renderClickableInput = (value: string | null = null, placeholder: string = "", secret: boolean = false) => {
       // if secret is true, then the input field will be a password field if the value is not null
@@ -74,12 +72,7 @@
       );
     }
 
-<<<<<<< HEAD
     if (schema.type === 'object' && schema.additionalProperties) {
-=======
-    if ("additionalProperties" in schema) {
-      const objectValue = value || {};
->>>>>>> 5d1035ae
       return (
         <div key={fullKey}>
           <div>
