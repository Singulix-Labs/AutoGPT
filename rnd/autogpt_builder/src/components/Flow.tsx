--- conflicted
+++ resolved
@@ -34,17 +34,13 @@
 import { Control, ControlPanel } from "@/components/edit/control/ControlPanel";
 import { SaveControl } from "@/components/edit/control/SaveControl";
 import { BlocksControl } from "@/components/edit/control/BlocksControl";
-<<<<<<< HEAD
 import {
   IconPlay,
   IconRedo2,
   IconSquare,
   IconUndo2,
 } from "@/components/ui/icons";
-=======
-import { IconPlay, IconRedo2, IconUndo2 } from "@/components/ui/icons";
 import { startTutorial } from "./tutorial";
->>>>>>> 7de12a22
 import useAgentGraph from "@/hooks/useAgentGraph";
 
 // This is for the history, this is the minimum distance a block must move before it is logged
