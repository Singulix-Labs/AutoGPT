--- conflicted
+++ resolved
@@ -1,5 +1,5 @@
 "use client";
-import React, { useState, useCallback, useEffect, useMemo } from "react";
+import React, { useState, useCallback, useEffect, useMemo } from 'react';
 import ReactFlow, {
   addEdge,
   useNodesState,
@@ -11,61 +11,48 @@
   Connection,
   EdgeTypes,
   MarkerType,
-} from "reactflow";
-import "reactflow/dist/style.css";
-import CustomNode, { CustomNodeData } from "./CustomNode";
-import "./flow.css";
-import AutoGPTServerAPI, {
-  Block,
-  Graph,
-  NodeExecutionResult,
-  ObjectSchema,
-} from "@/lib/autogpt-server-api";
-import { Button } from "./ui/button";
-import { Input } from "./ui/input";
+} from 'reactflow';
+import 'reactflow/dist/style.css';
+import CustomNode, { CustomNodeData } from './CustomNode';
+import './flow.css';
+import AutoGPTServerAPI, { Block, Graph, NodeExecutionResult, ObjectSchema } from '@/lib/autogpt-server-api';
+import { Button } from './ui/button';
+import { Input } from './ui/input';
 import { ChevronRight, ChevronLeft } from "lucide-react";
-import {
-  deepEquals,
-  getTypeColor,
-  removeEmptyStringsAndNulls,
-  setNestedProperty,
-} from "@/lib/utils";
-import { beautifyString } from "@/lib/utils";
-import { CustomEdge, CustomEdgeData } from "./CustomEdge";
-import ConnectionLine from "./ConnectionLine";
-import Ajv from "ajv";
-
-const Sidebar: React.FC<{
-  isOpen: boolean;
-  availableNodes: Block[];
-  addNode: (id: string, name: string) => void;
-}> = ({ isOpen, availableNodes, addNode }) => {
-  const [searchQuery, setSearchQuery] = useState("");
-
-  if (!isOpen) return null;
-
-  const filteredNodes = availableNodes.filter((node) =>
-    node.name.toLowerCase().includes(searchQuery.toLowerCase()),
-  );
-
-  return (
-    <div className={`sidebar dark-theme ${isOpen ? "open" : ""}`}>
-      <h3>Nodes</h3>
-      <Input
-        type="text"
-        placeholder="Search nodes..."
-        value={searchQuery}
-        onChange={(e) => setSearchQuery(e.target.value)}
-      />
-      {filteredNodes.map((node) => (
-        <div key={node.id} className="sidebarNodeRowStyle dark-theme">
-          <span>{beautifyString(node.name).replace(/Block$/, "")}</span>
-          <Button onClick={() => addNode(node.id, node.name)}>Add</Button>
-        </div>
-      ))}
-    </div>
-  );
-};
+import { deepEquals, getTypeColor, removeEmptyStringsAndNulls, setNestedProperty } from '@/lib/utils';
+import { beautifyString } from '@/lib/utils';
+import { CustomEdge, CustomEdgeData } from './CustomEdge';
+import ConnectionLine from './ConnectionLine';
+import Ajv from 'ajv';
+
+const Sidebar: React.FC<{ isOpen: boolean, availableNodes: Block[], addNode: (id: string, name: string) => void }> =
+  ({ isOpen, availableNodes, addNode }) => {
+    const [searchQuery, setSearchQuery] = useState('');
+
+    if (!isOpen) return null;
+
+    const filteredNodes = availableNodes.filter(node =>
+      node.name.toLowerCase().includes(searchQuery.toLowerCase())
+    );
+
+    return (
+      <div className={`sidebar dark-theme ${isOpen ? 'open' : ''}`}>
+        <h3>Nodes</h3>
+        <Input
+          type="text"
+          placeholder="Search nodes..."
+          value={searchQuery}
+          onChange={(e) => setSearchQuery(e.target.value)}
+        />
+        {filteredNodes.map((node) => (
+          <div key={node.id} className="sidebarNodeRowStyle dark-theme">
+            <span>{beautifyString(node.name).replace(/Block$/, '')}</span>
+            <Button onClick={() => addNode(node.id, node.name)}>Add</Button>
+          </div>
+        ))}
+      </div>
+    );
+  };
 
 const ajv = new Ajv({ strict: false, allErrors: true });
 
@@ -80,8 +67,8 @@
   const [availableNodes, setAvailableNodes] = useState<Block[]>([]);
   const [isSidebarOpen, setIsSidebarOpen] = useState(true);
   const [savedAgent, setSavedAgent] = useState<Graph | null>(null);
-  const [agentDescription, setAgentDescription] = useState<string>("");
-  const [agentName, setAgentName] = useState<string>("");
+  const [agentDescription, setAgentDescription] = useState<string>('');
+  const [agentName, setAgentName] = useState<string>('');
   const [copiedNodes, setCopiedNodes] = useState<Node<CustomNodeData>[]>([]);
   const [copiedEdges, setCopiedEdges] = useState<Edge<CustomEdgeData>[]>([]);
   const [isAnyModalOpen, setIsAnyModalOpen] = useState(false); // Track if any modal is open
@@ -90,16 +77,15 @@
   const api = useMemo(() => new AutoGPTServerAPI(apiUrl), [apiUrl]);
 
   useEffect(() => {
-    api
-      .connectWebSocket()
+    api.connectWebSocket()
       .then(() => {
-        console.log("WebSocket connected");
-        api.onWebSocketMessage("execution_event", (data) => {
+        console.log('WebSocket connected');
+        api.onWebSocketMessage('execution_event', (data) => {
           updateNodesWithExecutionData([data]);
         });
       })
       .catch((error) => {
-        console.error("Failed to connect WebSocket:", error);
+        console.error('Failed to connect WebSocket:', error);
       });
 
     return () => {
@@ -108,9 +94,8 @@
   }, [api]);
 
   useEffect(() => {
-    api
-      .getBlocks()
-      .then((blocks) => setAvailableNodes(blocks))
+    api.getBlocks()
+      .then(blocks => setAvailableNodes(blocks))
       .catch();
   }, []);
 
@@ -118,9 +103,8 @@
   useEffect(() => {
     if (!flowID || availableNodes.length == 0) return;
 
-    (template ? api.getTemplate(flowID) : api.getGraph(flowID)).then((graph) =>
-      loadGraph(graph),
-    );
+    (template ? api.getTemplate(flowID) : api.getGraph(flowID))
+      .then(graph => loadGraph(graph));
   }, [flowID, template, availableNodes]);
 
   const nodeTypes: NodeTypes = useMemo(() => ({ custom: CustomNode }), []);
@@ -128,21 +112,21 @@
 
   const getOutputType = (id: string, handleId: string) => {
     const node = nodes.find((node) => node.id === id);
-    if (!node) return "unknown";
+    if (!node) return 'unknown';
 
     const outputSchema = node.data.outputSchema;
-    if (!outputSchema) return "unknown";
+    if (!outputSchema) return 'unknown';
 
     const outputType = outputSchema.properties[handleId].type;
     return outputType;
-  };
+  }
 
   const getNodePos = (id: string) => {
     const node = nodes.find((node) => node.id === id);
     if (!node) return 0;
 
     return node.position;
-  };
+  }
 
   // Function to clear status, output, and close the output info dropdown of all nodes
   const clearNodesStatusAndOutput = useCallback(() => {
@@ -160,26 +144,15 @@
   }, [setNodes]);
 
   const onConnect: OnConnect = (connection: Connection) => {
-    const edgeColor = getTypeColor(
-      getOutputType(connection.source!, connection.sourceHandle!),
-    );
-    const sourcePos = getNodePos(connection.source!);
-    console.log("sourcePos", sourcePos);
-    setEdges((eds) =>
-      addEdge(
-        {
-          type: "custom",
-          markerEnd: {
-            type: MarkerType.ArrowClosed,
-            strokeWidth: 2,
-            color: edgeColor,
-          },
-          data: { edgeColor, sourcePos },
-          ...connection,
-        },
-        eds,
-      ),
-    );
+    const edgeColor = getTypeColor(getOutputType(connection.source!, connection.sourceHandle!));
+    const sourcePos = getNodePos(connection.source!)
+    console.log('sourcePos', sourcePos);
+    setEdges((eds) => addEdge({
+      type: 'custom',
+      markerEnd: { type: MarkerType.ArrowClosed, strokeWidth: 2, color: edgeColor },
+      data: { edgeColor, sourcePos },
+      ...connection
+    }, eds));
     setNodes((nds) =>
       nds.map((node) => {
         if (node.id === connection.target || node.id === connection.source) {
@@ -194,25 +167,16 @@
                   sourceHandle: connection.sourceHandle,
                   target: connection.target,
                   targetHandle: connection.targetHandle,
-                } as {
-                  source: string;
-                  sourceHandle: string;
-                  target: string;
-                  targetHandle: string;
-                },
+                } as { source: string; sourceHandle: string; target: string; targetHandle: string },
               ],
             },
           };
         }
         return node;
-      }),
+      })
     );
-<<<<<<< HEAD
-  };
-=======
     clearNodesStatusAndOutput(); // Clear status and output on connection change
   }
->>>>>>> e7733293
 
   const onEdgesDelete = useCallback(
     (edgesToDelete: Edge<CustomEdgeData>[]) => {
@@ -228,23 +192,19 @@
                     edge.source === conn.source &&
                     edge.target === conn.target &&
                     edge.sourceHandle === conn.sourceHandle &&
-                    edge.targetHandle === conn.targetHandle,
-                ),
+                    edge.targetHandle === conn.targetHandle
+                )
             ),
           },
-        })),
+        }))
       );
       clearNodesStatusAndOutput(); // Clear status and output on edge deletion
     },
-<<<<<<< HEAD
-    [setNodes],
-=======
     [setNodes, clearNodesStatusAndOutput]
->>>>>>> e7733293
   );
 
   const addNode = (blockId: string, nodeType: string) => {
-    const nodeSchema = availableNodes.find((node) => node.id === blockId);
+    const nodeSchema = availableNodes.find(node => node.id === blockId);
     if (!nodeSchema) {
       console.error(`Schema not found for block ID: ${blockId}`);
       return;
@@ -252,7 +212,7 @@
 
     const newNode: Node<CustomNodeData> = {
       id: nodeId.toString(),
-      type: "custom",
+      type: 'custom',
       position: { x: Math.random() * 400, y: Math.random() * 400 },
       data: {
         blockType: nodeType,
@@ -261,27 +221,23 @@
         outputSchema: nodeSchema.outputSchema,
         hardcodedValues: {},
         setHardcodedValues: (values: { [key: string]: any }) => {
-          setNodes((nds) =>
-            nds.map((node) =>
-              node.id === newNode.id
-                ? { ...node, data: { ...node.data, hardcodedValues: values } }
-                : node,
-            ),
-          );
+          setNodes((nds) => nds.map((node) =>
+            node.id === newNode.id
+              ? { ...node, data: { ...node.data, hardcodedValues: values } }
+              : node
+          ));
         },
         connections: [],
         isOutputOpen: false,
         block_id: blockId,
         setIsAnyModalOpen: setIsAnyModalOpen, // Pass setIsAnyModalOpen function
         setErrors: (errors: { [key: string]: string | null }) => {
-          setNodes((nds) =>
-            nds.map((node) =>
-              node.id === newNode.id
-                ? { ...node, data: { ...node.data, errors } }
-                : node,
-            ),
-          );
-        },
+          setNodes((nds) => nds.map((node) =>
+            node.id === newNode.id
+              ? { ...node, data: { ...node.data, errors } }
+              : node
+          ));
+        }
       },
     };
 
@@ -295,121 +251,81 @@
     setAgentName(graph.name);
     setAgentDescription(graph.description);
 
-    setNodes(
-      graph.nodes.map((node) => {
-        const block = availableNodes.find(
-          (block) => block.id === node.block_id,
-        )!;
-        const newNode: Node<CustomNodeData> = {
-          id: node.id,
-          type: "custom",
-          position: {
-            x: node.metadata.position.x,
-            y: node.metadata.position.y,
+    setNodes(graph.nodes.map(node => {
+      const block = availableNodes.find(block => block.id === node.block_id)!;
+      const newNode: Node<CustomNodeData> = {
+        id: node.id,
+        type: 'custom',
+        position: { x: node.metadata.position.x, y: node.metadata.position.y },
+        data: {
+          setIsAnyModalOpen: setIsAnyModalOpen,
+          block_id: block.id,
+          blockType: block.name,
+          title: `${block.name} ${node.id}`,
+          inputSchema: block.inputSchema,
+          outputSchema: block.outputSchema,
+          hardcodedValues: node.input_default,
+          setHardcodedValues: (values: { [key: string]: any; }) => {
+            setNodes((nds) => nds.map((node) => node.id === newNode.id
+              ? { ...node, data: { ...node.data, hardcodedValues: values } }
+              : node
+            ));
           },
-          data: {
-            setIsAnyModalOpen: setIsAnyModalOpen,
-            block_id: block.id,
-            blockType: block.name,
-            title: `${block.name} ${node.id}`,
-            inputSchema: block.inputSchema,
-            outputSchema: block.outputSchema,
-            hardcodedValues: node.input_default,
-            setHardcodedValues: (values: { [key: string]: any }) => {
-              setNodes((nds) =>
-                nds.map((node) =>
-                  node.id === newNode.id
-                    ? {
-                        ...node,
-                        data: { ...node.data, hardcodedValues: values },
-                      }
-                    : node,
-                ),
-              );
-            },
-            connections: graph.links
-              .filter((l) => [l.source_id, l.sink_id].includes(node.id))
-              .map((link) => ({
-                source: link.source_id,
-                sourceHandle: link.source_name,
-                target: link.sink_id,
-                targetHandle: link.sink_name,
-              })),
-            isOutputOpen: false,
-            setIsAnyModalOpen: setIsAnyModalOpen, // Pass setIsAnyModalOpen function
-            setErrors: (errors: { [key: string]: string | null }) => {
-              setNodes((nds) =>
-                nds.map((node) =>
-                  node.id === newNode.id
-                    ? { ...node, data: { ...node.data, errors } }
-                    : node,
-                ),
-              );
-            },
-          },
-        };
-        return newNode;
-      }),
-    );
-
-    setEdges(
-      graph.links.map(
-        (link) =>
-          ({
-            id: `${link.source_id}_${link.source_name}_${link.sink_id}_${link.sink_name}`,
-            type: "custom",
-            data: {
-              edgeColor: getTypeColor(
-                getOutputType(link.source_id, link.source_name!),
-              ),
-              sourcePos: getNodePos(link.source_id),
-            },
-            markerEnd: {
-              type: MarkerType.ArrowClosed,
-              strokeWidth: 2,
-              color: getTypeColor(
-                getOutputType(link.source_id, link.source_name!),
-              ),
-            },
-            source: link.source_id,
-            target: link.sink_id,
-            sourceHandle: link.source_name || undefined,
-            targetHandle: link.sink_name || undefined,
-          }) as Edge<CustomEdgeData>,
-      ),
-    );
+          connections: graph.links
+            .filter(l => [l.source_id, l.sink_id].includes(node.id))
+            .map(link => ({
+              source: link.source_id,
+              sourceHandle: link.source_name,
+              target: link.sink_id,
+              targetHandle: link.sink_name,
+            })),
+          isOutputOpen: false,
+          setIsAnyModalOpen: setIsAnyModalOpen, // Pass setIsAnyModalOpen function
+          setErrors: (errors: { [key: string]: string | null }) => {
+            setNodes((nds) => nds.map((node) =>
+              node.id === newNode.id
+                ? { ...node, data: { ...node.data, errors } }
+                : node
+            ));
+          }
+        },
+      };
+      return newNode;
+    }));
+
+    setEdges(graph.links.map(link => ({
+      id: `${link.source_id}_${link.source_name}_${link.sink_id}_${link.sink_name}`,
+      type: 'custom',
+      data: {
+        edgeColor: getTypeColor(getOutputType(link.source_id, link.source_name!)),
+        sourcePos: getNodePos(link.source_id)
+      },
+      markerEnd: { type: MarkerType.ArrowClosed, strokeWidth: 2, color: getTypeColor(getOutputType(link.source_id, link.source_name!)) },
+      source: link.source_id,
+      target: link.sink_id,
+      sourceHandle: link.source_name || undefined,
+      targetHandle: link.sink_name || undefined
+    }) as Edge<CustomEdgeData>));
   }
 
-  const prepareNodeInputData = (
-    node: Node<CustomNodeData>,
-    allNodes: Node<CustomNodeData>[],
-    allEdges: Edge<CustomEdgeData>[],
-  ) => {
+  const prepareNodeInputData = (node: Node<CustomNodeData>, allNodes: Node<CustomNodeData>[], allEdges: Edge<CustomEdgeData>[]) => {
     console.log("Preparing input data for node:", node.id, node.data.blockType);
 
-    const blockSchema = availableNodes.find(
-      (n) => n.id === node.data.block_id,
-    )?.inputSchema;
+    const blockSchema = availableNodes.find(n => n.id === node.data.block_id)?.inputSchema;
 
     if (!blockSchema) {
       console.error(`Schema not found for block ID: ${node.data.block_id}`);
       return {};
     }
 
-    const getNestedData = (
-      schema: ObjectSchema,
-      values: { [key: string]: any },
-    ): { [key: string]: any } => {
+    const getNestedData = (schema: ObjectSchema, values: { [key: string]: any }): { [key: string]: any } => {
       let inputData: { [key: string]: any } = {};
 
       if (schema.properties) {
         Object.keys(schema.properties).forEach((key) => {
           if (values[key] !== undefined) {
-            if (schema.properties[key].type === "object") {
-              inputData[key] = getNestedData(
-                schema.properties[key],
-                values[key],
-              );
+            if (schema.properties[key].type === 'object') {
+              inputData[key] = getNestedData(schema.properties[key], values[key]);
             } else {
               inputData[key] = values[key];
             }
@@ -426,10 +342,7 @@
 
     let inputData = getNestedData(blockSchema, node.data.hardcodedValues);
 
-    console.log(
-      `Final prepared input for ${node.data.blockType} (${node.id}):`,
-      inputData,
-    );
+    console.log(`Final prepared input for ${node.data.blockType} (${node.id}):`, inputData);
     return inputData;
   };
 
@@ -439,34 +352,32 @@
         ...node,
         data: {
           ...node.data,
-          hardcodedValues: removeEmptyStringsAndNulls(
-            node.data.hardcodedValues,
-          ),
+          hardcodedValues: removeEmptyStringsAndNulls(node.data.hardcodedValues),
           status: undefined,
         },
-      })),
+      }))
     );
     await new Promise((resolve) => setTimeout(resolve, 100));
     console.log("All nodes before formatting:", nodes);
     const blockIdToNodeIdMap = {};
 
-    const formattedNodes = nodes.map((node) => {
-      nodes.forEach((node) => {
+    const formattedNodes = nodes.map(node => {
+      nodes.forEach(node => {
         const key = `${node.data.block_id}_${node.position.x}_${node.position.y}`;
         blockIdToNodeIdMap[key] = node.id;
       });
       const inputDefault = prepareNodeInputData(node, nodes, edges);
       const inputNodes = edges
-        .filter((edge) => edge.target === node.id)
-        .map((edge) => ({
-          name: edge.targetHandle || "",
+        .filter(edge => edge.target === node.id)
+        .map(edge => ({
+          name: edge.targetHandle || '',
           node_id: edge.source,
         }));
 
       const outputNodes = edges
-        .filter((edge) => edge.source === node.id)
-        .map((edge) => ({
-          name: edge.sourceHandle || "",
+        .filter(edge => edge.source === node.id)
+        .map(edge => ({
+          name: edge.sourceHandle || '',
           node_id: edge.target,
         }));
 
@@ -478,79 +389,71 @@
         output_nodes: outputNodes,
         data: {
           ...node.data,
-          hardcodedValues: removeEmptyStringsAndNulls(
-            node.data.hardcodedValues,
-          ),
+          hardcodedValues: removeEmptyStringsAndNulls(node.data.hardcodedValues),
         },
-        metadata: { position: node.position },
+        metadata: { position: node.position }
       };
     });
 
-    const links = edges.map((edge) => ({
+    const links = edges.map(edge => ({
       source_id: edge.source,
       sink_id: edge.target,
-      source_name: edge.sourceHandle || "",
-      sink_name: edge.targetHandle || "",
+      source_name: edge.sourceHandle || '',
+      sink_name: edge.targetHandle || ''
     }));
 
     const payload = {
       id: savedAgent?.id!,
-      name: agentName || "Agent Name",
-      description: agentDescription || "Agent Description",
+      name: agentName || 'Agent Name',
+      description: agentDescription || 'Agent Description',
       nodes: formattedNodes,
-      links: links, // Ensure this field is included
+      links: links  // Ensure this field is included
     };
 
     if (savedAgent && deepEquals(payload, savedAgent)) {
       console.debug("No need to save: Graph is the same as version on server");
       return;
     } else {
-      console.debug(
-        "Saving new Graph version; old vs new:",
-        savedAgent,
-        payload,
-      );
+      console.debug("Saving new Graph version; old vs new:", savedAgent, payload);
     }
 
     const newSavedAgent = savedAgent
       ? await (savedAgent.is_template
-          ? api.updateTemplate(savedAgent.id, payload)
-          : api.updateGraph(savedAgent.id, payload))
+        ? api.updateTemplate(savedAgent.id, payload)
+        : api.updateGraph(savedAgent.id, payload))
       : await (asTemplate
-          ? api.createTemplate(payload)
-          : api.createGraph(payload));
-    console.debug("Response from the API:", newSavedAgent);
+        ? api.createTemplate(payload)
+        : api.createGraph(payload));
+    console.debug('Response from the API:', newSavedAgent);
     setSavedAgent(newSavedAgent);
 
     // Update the node IDs in the frontend
-    const updatedNodes = newSavedAgent.nodes
-      .map((backendNode) => {
-        const key = `${backendNode.block_id}_${backendNode.metadata.position.x}_${backendNode.metadata.position.y}`;
-        const frontendNodeId = blockIdToNodeIdMap[key];
-        const frontendNode = nodes.find((node) => node.id === frontendNodeId);
-
-        return frontendNode
-          ? {
-              ...frontendNode,
-              position: backendNode.metadata.position,
-              data: {
-                ...frontendNode.data,
-                backend_id: backendNode.id,
-              },
-            }
-          : null;
-      })
-      .filter((node) => node !== null);
+    const updatedNodes = newSavedAgent.nodes.map(backendNode => {
+      const key = `${backendNode.block_id}_${backendNode.metadata.position.x}_${backendNode.metadata.position.y}`;
+      const frontendNodeId = blockIdToNodeIdMap[key];
+      const frontendNode = nodes.find(node => node.id === frontendNodeId);
+
+      return frontendNode
+        ? {
+          ...frontendNode,
+          position: backendNode.metadata.position,
+          data: {
+            ...frontendNode.data,
+            backend_id: backendNode.id,
+          },
+        }
+        : null;
+    }).filter(node => node !== null);
 
     setNodes(updatedNodes);
 
     return newSavedAgent.id;
-  }
+  };
 
   const validateNodes = (): boolean => {
     let isValid = true;
 
-    nodes.forEach((node) => {
+    nodes.forEach(node => {
       const validate = ajv.compile(node.data.inputSchema);
       const errors = {} as { [key: string]: string | null };
 
@@ -562,22 +465,14 @@
           // Skip error if there's an edge connected
           const path = error.instancePath || error.schemaPath;
           const handle = path.split(/[\/.]/)[0];
-          if (
-            node.data.connections.some(
-              (conn) => conn.target === node.id || conn.targetHandle === handle,
-            )
-          ) {
+          if (node.data.connections.some(conn => conn.target === node.id || conn.targetHandle === handle)) {
             return;
           }
           isValid = false;
           if (path && error.message) {
             const key = path.slice(1);
             console.log("Error", key, error.message);
-            setNestedProperty(
-              errors,
-              key,
-              error.message[0].toUpperCase() + error.message.slice(1),
-            );
+            setNestedProperty(errors, key, error.message[0].toUpperCase() + error.message.slice(1));
           } else if (error.keyword === "required") {
             const key = error.params.missingProperty;
             setNestedProperty(errors, key, "This field is required");
@@ -594,30 +489,27 @@
     try {
       const newAgentId = await saveAgent();
       if (!newAgentId) {
-        console.error("Error saving agent; aborting run");
+        console.error('Error saving agent; aborting run');
         return;
       }
 
       if (!validateNodes()) {
-        console.error("Validation failed; aborting run");
+        console.error('Validation failed; aborting run');
         return;
       }
 
       api.subscribeToExecution(newAgentId);
       api.runGraph(newAgentId);
+
     } catch (error) {
-      console.error("Error running agent:", error);
+      console.error('Error running agent:', error);
     }
   };
 
-  const updateNodesWithExecutionData = (
-    executionData: NodeExecutionResult[],
-  ) => {
+  const updateNodesWithExecutionData = (executionData: NodeExecutionResult[]) => {
     setNodes((nds) =>
       nds.map((node) => {
-        const nodeExecution = executionData.find(
-          (exec) => exec.node_id === node.data.backend_id,
-        );
+        const nodeExecution = executionData.find((exec) => exec.node_id === node.data.backend_id);
         if (nodeExecution) {
           return {
             ...node,
@@ -630,88 +522,73 @@
           };
         }
         return node;
-      }),
+      })
     );
   };
 
   const toggleSidebar = () => setIsSidebarOpen(!isSidebarOpen);
 
-  const handleKeyDown = useCallback(
-    (event: KeyboardEvent) => {
-      if (isAnyModalOpen) return; // Prevent copy/paste if any modal is open
-
-      if (event.ctrlKey || event.metaKey) {
-        if (event.key === "c" || event.key === "C") {
-          // Copy selected nodes
-          const selectedNodes = nodes.filter((node) => node.selected);
-          const selectedEdges = edges.filter((edge) => edge.selected);
-          setCopiedNodes(selectedNodes);
-          setCopiedEdges(selectedEdges);
-        }
-        if (event.key === "v" || event.key === "V") {
-          // Paste copied nodes
-          if (copiedNodes.length > 0) {
-            const newNodes = copiedNodes.map((node, index) => {
-              const newNodeId = (nodeId + index).toString();
-              return {
-                ...node,
-                id: newNodeId,
-                position: {
-                  x: node.position.x + 20, // Offset pasted nodes
-                  y: node.position.y + 20,
+  const handleKeyDown = useCallback((event: KeyboardEvent) => {
+    if (isAnyModalOpen) return; // Prevent copy/paste if any modal is open
+
+    if (event.ctrlKey || event.metaKey) {
+      if (event.key === 'c' || event.key === 'C') {
+        // Copy selected nodes
+        const selectedNodes = nodes.filter(node => node.selected);
+        const selectedEdges = edges.filter(edge => edge.selected);
+        setCopiedNodes(selectedNodes);
+        setCopiedEdges(selectedEdges);
+      }
+      if (event.key === 'v' || event.key === 'V') {
+        // Paste copied nodes
+        if (copiedNodes.length > 0) {
+          const newNodes = copiedNodes.map((node, index) => {
+            const newNodeId = (nodeId + index).toString();
+            return {
+              ...node,
+              id: newNodeId,
+              position: {
+                x: node.position.x + 20, // Offset pasted nodes
+                y: node.position.y + 20,
+              },
+              data: {
+                ...node.data,
+                status: undefined, // Reset status
+                output_data: undefined, // Clear output data
+                setHardcodedValues: (values: { [key: string]: any }) => {
+                  setNodes((nds) => nds.map((n) =>
+                    n.id === newNodeId
+                      ? { ...n, data: { ...n.data, hardcodedValues: values } }
+                      : n
+                  ));
                 },
-                data: {
-                  ...node.data,
-                  status: undefined, // Reset status
-                  output_data: undefined, // Clear output data
-                  setHardcodedValues: (values: { [key: string]: any }) => {
-                    setNodes((nds) =>
-                      nds.map((n) =>
-                        n.id === newNodeId
-                          ? {
-                              ...n,
-                              data: { ...n.data, hardcodedValues: values },
-                            }
-                          : n,
-                      ),
-                    );
-                  },
-                },
-              };
-            });
-            const updatedNodes = nodes.map((node) => ({
-              ...node,
-              selected: false,
-            })); // Deselect old nodes
-            setNodes([...updatedNodes, ...newNodes]);
-            setNodeId((prevId) => prevId + copiedNodes.length);
-
-            const newEdges = copiedEdges.map((edge) => {
-              const newSourceId =
-                newNodes.find((n) => n.data.title === edge.source)?.id ||
-                edge.source;
-              const newTargetId =
-                newNodes.find((n) => n.data.title === edge.target)?.id ||
-                edge.target;
-              return {
-                ...edge,
-                id: `${newSourceId}_${edge.sourceHandle}_${newTargetId}_${edge.targetHandle}_${Date.now()}`,
-                source: newSourceId,
-                target: newTargetId,
-              };
-            });
-            setEdges([...edges, ...newEdges]);
-          }
+              },
+            };
+          });
+          const updatedNodes = nodes.map(node => ({ ...node, selected: false })); // Deselect old nodes
+          setNodes([...updatedNodes, ...newNodes]);
+          setNodeId(prevId => prevId + copiedNodes.length);
+
+          const newEdges = copiedEdges.map(edge => {
+            const newSourceId = newNodes.find(n => n.data.title === edge.source)?.id || edge.source;
+            const newTargetId = newNodes.find(n => n.data.title === edge.target)?.id || edge.target;
+            return {
+              ...edge,
+              id: `${newSourceId}_${edge.sourceHandle}_${newTargetId}_${edge.targetHandle}_${Date.now()}`,
+              source: newSourceId,
+              target: newTargetId,
+            };
+          });
+          setEdges([...edges, ...newEdges]);
         }
       }
-    },
-    [nodes, edges, copiedNodes, copiedEdges, nodeId, isAnyModalOpen],
-  );
+    }
+  }, [nodes, edges, copiedNodes, copiedEdges, nodeId, isAnyModalOpen]);
 
   useEffect(() => {
-    window.addEventListener("keydown", handleKeyDown);
+    window.addEventListener('keydown', handleKeyDown);
     return () => {
-      window.removeEventListener("keydown", handleKeyDown);
+      window.removeEventListener('keydown', handleKeyDown);
     };
   }, [handleKeyDown]);
 
@@ -726,35 +603,19 @@
         size="icon"
         onClick={toggleSidebar}
         style={{
-          position: "fixed",
-          left: isSidebarOpen ? "350px" : "10px",
+          position: 'fixed',
+          left: isSidebarOpen ? '350px' : '10px',
           zIndex: 10000,
-          backgroundColor: "black",
-          color: "white",
+          backgroundColor: 'black',
+          color: 'white',
         }}
       >
-        {isSidebarOpen ? (
-          <ChevronLeft className="h-4 w-4" />
-        ) : (
-          <ChevronRight className="h-4 w-4" />
-        )}
+        {isSidebarOpen ? <ChevronLeft className="h-4 w-4" /> : <ChevronRight className="h-4 w-4" />}
       </Button>
-      <Sidebar
-        isOpen={isSidebarOpen}
-        availableNodes={availableNodes}
-        addNode={addNode}
-      />
+      <Sidebar isOpen={isSidebarOpen} availableNodes={availableNodes} addNode={addNode} />
       <ReactFlow
-<<<<<<< HEAD
-        nodes={nodes.map((node) => ({
-          ...node,
-          data: { ...node.data, setIsAnyModalOpen },
-        }))}
-        edges={edges}
-=======
         nodes={nodes.map(node => ({ ...node, data: { ...node.data, setIsAnyModalOpen } }))}
         edges={edges.map(edge => ({...edge, data: { ...edge.data, clearNodesStatusAndOutput } }))}
->>>>>>> e7733293
         onNodesChange={onNodesChange}
         onEdgesChange={onEdgesChange}
         onConnect={onConnect}
@@ -765,7 +626,7 @@
         onEdgesDelete={onEdgesDelete}
         deleteKeyCode={["Backspace", "Delete"]}
       >
-        <div style={{ position: "absolute", right: 10, zIndex: 4 }}>
+        <div style={{ position: 'absolute', right: 10, zIndex: 4 }}>
           <Input
             type="text"
             placeholder="Agent Name"
@@ -778,20 +639,16 @@
             value={agentDescription}
             onChange={(e) => setAgentDescription(e.target.value)}
           />
-          <div
-            style={{ display: "flex", flexDirection: "column", gap: "10px" }}
-          >
-            {" "}
-            {/* Added gap for spacing */}
+          <div style={{ display: 'flex', flexDirection: 'column', gap: '10px' }}>  {/* Added gap for spacing */}
             <Button onClick={() => saveAgent(savedAgent?.is_template)}>
               Save {savedAgent?.is_template ? "Template" : "Agent"}
             </Button>
-            {!savedAgent?.is_template && (
+            {!savedAgent?.is_template &&
               <Button onClick={runAgent}>Save & Run Agent</Button>
-            )}
-            {!savedAgent && (
+            }
+            {!savedAgent &&
               <Button onClick={() => saveAgent(true)}>Save as Template</Button>
-            )}
+            }
           </div>
         </div>
       </ReactFlow>
