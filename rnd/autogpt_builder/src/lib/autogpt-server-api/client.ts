--- conflicted
+++ resolved
@@ -8,292 +8,7 @@
     wsUrl: string = process.env.NEXT_PUBLIC_AGPT_WS_SERVER_URL ||
       "ws://localhost:8001/ws",
   ) {
-<<<<<<< HEAD
-    this.baseUrl = baseUrl;
-    this.wsUrl = wsUrl;
-  }
-
-  async createUser(): Promise<User> {
-    return this._request("POST", "/auth/user", {});
-  }
-
-  async getBlocks(): Promise<Block[]> {
-    return await this._get("/blocks");
-  }
-
-  async listGraphs(): Promise<GraphMeta[]> {
-    return this._get("/graphs");
-  }
-
-  async listTemplates(): Promise<GraphMeta[]> {
-    return this._get("/templates");
-  }
-
-  async getGraph(id: string, version?: number): Promise<Graph> {
-    const query = version !== undefined ? `?version=${version}` : "";
-    return this._get(`/graphs/${id}` + query);
-  }
-
-  async getTemplate(id: string, version?: number): Promise<Graph> {
-    const query = version !== undefined ? `?version=${version}` : "";
-    return this._get(`/templates/${id}` + query);
-  }
-
-  async getGraphAllVersions(id: string): Promise<Graph[]> {
-    return this._get(`/graphs/${id}/versions`);
-  }
-
-  async getTemplateAllVersions(id: string): Promise<Graph[]> {
-    return this._get(`/templates/${id}/versions`);
-  }
-
-  async createGraph(graphCreateBody: GraphCreatable): Promise<Graph>;
-  async createGraph(
-    fromTemplateID: string,
-    templateVersion: number,
-  ): Promise<Graph>;
-  async createGraph(
-    graphOrTemplateID: GraphCreatable | string,
-    templateVersion?: number,
-  ): Promise<Graph> {
-    let requestBody: GraphCreateRequestBody;
-
-    if (typeof graphOrTemplateID == "string") {
-      if (templateVersion == undefined) {
-        throw new Error("templateVersion not specified");
-      }
-      requestBody = {
-        template_id: graphOrTemplateID,
-        template_version: templateVersion,
-      };
-    } else {
-      requestBody = { graph: graphOrTemplateID };
-    }
-
-    return this._request("POST", "/graphs", requestBody);
-  }
-
-  async createTemplate(templateCreateBody: GraphCreatable): Promise<Graph> {
-    const requestBody: GraphCreateRequestBody = { graph: templateCreateBody };
-    return this._request("POST", "/templates", requestBody);
-  }
-
-  async updateGraph(id: string, graph: GraphUpdateable): Promise<Graph> {
-    return await this._request("PUT", `/graphs/${id}`, graph);
-  }
-
-  async updateTemplate(id: string, template: GraphUpdateable): Promise<Graph> {
-    return await this._request("PUT", `/templates/${id}`, template);
-  }
-
-  async setGraphActiveVersion(id: string, version: number): Promise<Graph> {
-    return this._request("PUT", `/graphs/${id}/versions/active`, {
-      active_graph_version: version,
-    });
-  }
-
-  async executeGraph(
-    id: string,
-    inputData: { [key: string]: any } = {},
-  ): Promise<GraphExecuteResponse> {
-    return this._request("POST", `/graphs/${id}/execute`, inputData);
-  }
-
-  async listGraphRunIDs(
-    graphID: string,
-    graphVersion?: number,
-  ): Promise<string[]> {
-    const query =
-      graphVersion !== undefined ? `?graph_version=${graphVersion}` : "";
-    return this._get(`/graphs/${graphID}/executions` + query);
-  }
-
-  async getGraphExecutionInfo(
-    graphID: string,
-    runID: string,
-  ): Promise<NodeExecutionResult[]> {
-    return (await this._get(`/graphs/${graphID}/executions/${runID}`)).map(
-      parseNodeExecutionResultTimestamps,
-    );
-  }
-
-  async stopGraphExecution(
-    graphID: string,
-    runID: string,
-  ): Promise<NodeExecutionResult[]> {
-    return (
-      await this._request("POST", `/graphs/${graphID}/executions/${runID}/stop`)
-    ).map(parseNodeExecutionResultTimestamps);
-  }
-
-  async oAuthLogin(
-    provider: string,
-    scopes?: string[],
-  ): Promise<{ login_url: string; state_token: string }> {
-    const query = scopes ? { scopes: scopes.join(",") } : undefined;
-    return await this._get(`/integrations/${provider}/login`, query);
-  }
-
-  async oAuthCallback(
-    provider: string,
-    code: string,
-    state_token: string,
-  ): Promise<CredentialsMetaResponse> {
-    return this._request("POST", `/integrations/${provider}/callback`, {
-      code,
-      state_token,
-    });
-  }
-
-  async createAPIKeyCredentials(
-    credentials: Omit<APIKeyCredentials, "id" | "type">,
-  ): Promise<APIKeyCredentials> {
-    return this._request(
-      "POST",
-      `/integrations/${credentials.provider}/credentials`,
-      credentials,
-    );
-  }
-
-  async listCredentials(provider: string): Promise<CredentialsMetaResponse[]> {
-    return this._get(`/integrations/${provider}/credentials`);
-  }
-
-  async getCredentials(
-    provider: string,
-    id: string,
-  ): Promise<APIKeyCredentials | OAuth2Credentials> {
-    return this._get(`/integrations/${provider}/credentials/${id}`);
-  }
-
-  async deleteCredentials(provider: string, id: string): Promise<void> {
-    return this._request(
-      "DELETE",
-      `/integrations/${provider}/credentials/${id}`,
-    );
-  }
-
-  private async _get(path: string, query?: Record<string, any>) {
-    return this._request("GET", path, query);
-  }
-
-  private async _request(
-    method: "GET" | "POST" | "PUT" | "PATCH" | "DELETE",
-    path: string,
-    payload?: Record<string, any>,
-  ) {
-    if (method != "GET") {
-      console.debug(`${method} ${path} payload:`, payload);
-    }
-
-    const token =
-      (await this.supabaseClient?.auth.getSession())?.data.session
-        ?.access_token || "";
-
-    let url = this.baseUrl + path;
-    if (method === "GET" && payload) {
-      // For GET requests, use payload as query
-      const queryParams = new URLSearchParams(payload);
-      url += `?${queryParams.toString()}`;
-    }
-
-    const hasRequestBody = method !== "GET" && payload !== undefined;
-    const response = await fetch(url, {
-      method,
-      headers:
-        hasRequestBody
-          ? {
-              "Content-Type": "application/json",
-              Authorization: token ? `Bearer ${token}` : "",
-            }
-          : {
-              Authorization: token ? `Bearer ${token}` : "",
-            },
-      body: hasRequestBody ? JSON.stringify(payload) : undefined,
-    });
-    const response_data = await response.json();
-
-    if (!response.ok) {
-      console.warn(
-        `${method} ${path} returned non-OK response:`,
-        response_data.detail,
-        response,
-      );
-      throw new Error(`HTTP error ${response.status}! ${response_data.detail}`);
-    }
-    return response_data;
-  }
-
-  async connectWebSocket(): Promise<void> {
-    this.wsConnecting ??= new Promise(async (resolve, reject) => {
-      try {
-        const token =
-          (await this.supabaseClient?.auth.getSession())?.data.session
-            ?.access_token || "";
-
-        const wsUrlWithToken = `${this.wsUrl}?token=${token}`;
-        this.webSocket = new WebSocket(wsUrlWithToken);
-
-        this.webSocket.onopen = () => {
-          console.debug("WebSocket connection established");
-          resolve();
-        };
-
-        this.webSocket.onclose = (event) => {
-          console.debug("WebSocket connection closed", event);
-          this.webSocket = null;
-        };
-
-        this.webSocket.onerror = (error) => {
-          console.error("WebSocket error:", error);
-          reject(error);
-        };
-
-        this.webSocket.onmessage = (event) => {
-          const message: WebsocketMessage = JSON.parse(event.data);
-          if (message.method == "execution_event") {
-            message.data = parseNodeExecutionResultTimestamps(message.data);
-          }
-          this.wsMessageHandlers[message.method]?.forEach((handler) =>
-            handler(message.data),
-          );
-        };
-      } catch (error) {
-        console.error("Error connecting to WebSocket:", error);
-        reject(error);
-      }
-    });
-    return this.wsConnecting;
-  }
-
-  disconnectWebSocket() {
-    if (this.webSocket && this.webSocket.readyState === WebSocket.OPEN) {
-      this.webSocket.close();
-    }
-  }
-
-  sendWebSocketMessage<M extends keyof WebsocketMessageTypeMap>(
-    method: M,
-    data: WebsocketMessageTypeMap[M],
-    callCount = 0,
-  ) {
-    if (this.webSocket && this.webSocket.readyState === WebSocket.OPEN) {
-      this.webSocket.send(JSON.stringify({ method, data }));
-    } else {
-      this.connectWebSocket().then(() => {
-        callCount == 0
-          ? this.sendWebSocketMessage(method, data, callCount + 1)
-          : setTimeout(
-              () => {
-                this.sendWebSocketMessage(method, data, callCount + 1);
-              },
-              2 ** (callCount - 1) * 1000,
-            );
-      });
-    }
-=======
     const supabaseClient = createClient();
     super(baseUrl, wsUrl, supabaseClient);
->>>>>>> 03fe5a1a
   }
 }