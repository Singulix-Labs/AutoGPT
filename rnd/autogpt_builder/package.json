{
  "name": "autogpt_builder",
  "version": "0.1.0",
  "private": true,
  "scripts": {
    "dev": "next dev",
    "build": "next build",
    "start": "next start",
    "lint": "next lint"
  },
  "dependencies": {
    "@radix-ui/react-avatar": "^1.1.0",
    "@radix-ui/react-dropdown-menu": "^2.1.1",
    "@radix-ui/react-icons": "^1.3.0",
    "@radix-ui/react-popover": "^1.1.1",
    "@radix-ui/react-slot": "^1.1.0",
    "class-variance-authority": "^0.7.0",
    "clsx": "^2.1.1",
<<<<<<< HEAD
    "date-fns": "^3.6.0",
    "moment": "^2.30.1",
=======
    "dotenv": "^16.4.5",
>>>>>>> d6cbb486
    "next": "14.2.4",
    "next-themes": "^0.3.0",
    "react": "^18",
    "react-day-picker": "^8.10.1",
    "react-dom": "^18",
    "react-modal": "^3.16.1",
    "reactflow": "^11.11.4",
    "recharts": "^2.12.7",
    "tailwind-merge": "^2.3.0",
    "tailwindcss-animate": "^1.0.7"
  },
  "devDependencies": {
    "@types/node": "^20",
    "@types/react": "^18",
    "@types/react-dom": "^18",
    "@types/react-modal": "^3.16.3",
    "eslint": "^8",
    "eslint-config-next": "14.2.4",
    "postcss": "^8",
    "tailwindcss": "^3.4.1",
    "typescript": "^5"
  }
}<|MERGE_RESOLUTION|>--- conflicted
+++ resolved
@@ -16,12 +16,9 @@
     "@radix-ui/react-slot": "^1.1.0",
     "class-variance-authority": "^0.7.0",
     "clsx": "^2.1.1",
-<<<<<<< HEAD
     "date-fns": "^3.6.0",
     "moment": "^2.30.1",
-=======
     "dotenv": "^16.4.5",
->>>>>>> d6cbb486
     "next": "14.2.4",
     "next-themes": "^0.3.0",
     "react": "^18",
