--- conflicted
+++ resolved
@@ -27,28 +27,8 @@
     "vscode": {
       // Set *default* container specific settings.json values on container create.
       "settings": {
-<<<<<<< HEAD
         "python.defaultInterpreterPath": "/usr/local/bin/python"
-	},
-	"extensions": [
-		"ms-vscode-remote.remote-containers"
-	]
-=======
-        "python.defaultInterpreterPath": "/usr/local/bin/python",
-        "python.testing.pytestEnabled": true,
-        "python.testing.unittestEnabled": false
-      },
-      "extensions": [
-        "ms-python.python",
-        "VisualStudioExptTeam.vscodeintellicode",
-        "ms-python.vscode-pylance",
-        "ms-python.black-formatter",
-        "ms-python.isort",
-        "GitHub.vscode-pull-request-github",
-        "GitHub.copilot",
-        "github.vscode-github-actions"
-      ]
->>>>>>> 63b79a88
+      }
     }
   },
   // Use 'forwardPorts' to make a list of ports inside the container available locally.
