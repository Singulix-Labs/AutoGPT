"""
The GCSWorkspace class provides an interface for interacting with a file workspace, and
stores the files in a Google Cloud Storage bucket.
"""
from __future__ import annotations

import inspect
<<<<<<< HEAD
import logging
from io import IOBase
=======
>>>>>>> 323e8ec5
from pathlib import Path

from google.cloud import storage
from google.cloud.exceptions import NotFound

from AFAAS.core.configuration.schema import UserConfigurable

from .base import AbstractFileWorkspace, AbstractFileWorkspaceConfiguration

LOG =  AFAASLogger(name=__name__)


class GCSFileWorkspaceConfiguration(AbstractFileWorkspaceConfiguration):
    bucket: str = UserConfigurable("autogpt", from_env="WORKSPACE_STORAGE_BUCKET")


class GCSFileWorkspace_AlphaRealease(AbstractFileWorkspace):
    """A class that represents a Google Cloud Storage workspace."""


    class SystemSettings(AbstractFileWorkspace.SystemSettings):
        configuration = GCSFileWorkspaceConfiguration

    _bucket: storage.Bucket

    def __init__(self, config: GCSFileWorkspaceConfiguration):
        self._bucket_name = config.bucket
        self._root = config.root
        assert self._root.is_absolute()

        self._gcs = storage.Client()
        super().__init__()

    @property
    def root(self) -> Path:
        """The root directory of the file workspace."""
        return self._root

    @property
    def restrict_to_root(self) -> bool:
        """Whether to restrict generated paths to the root."""
        return True

    def initialize(self) -> None:
        logger.debug(f"Initializing {repr(self)}...")
        try:
            self._bucket = self._gcs.get_bucket(self._bucket_name)
        except NotFound:
            logger.info(f"Bucket '{self._bucket_name}' does not exist; creating it...")
            self._bucket = self._gcs.create_bucket(self._bucket_name)

    def get_path(self, relative_path: str | Path) -> Path:
        return super().get_path(relative_path).relative_to("/")

    def _get_blob(self, path: str | Path) -> storage.Blob:
        path = self.get_path(path)
        return self._bucket.blob(str(path))

    def open_file(self, path: str | Path, binary: bool = False) -> IOBase:
        """Open a file in the workspace."""
        blob = self._get_blob(path)
        blob.reload()  # pin revision number to prevent version mixing while reading
        return blob.open("rb" if binary else "r")

    def read_file(self, path: str | Path, binary: bool = False) -> str | bytes:
        """Read a file in the workspace."""
        return self.open_file(path, binary).read()

    async def write_file(self, path: str | Path, content: str | bytes) -> None:
        """Write to a file in the workspace."""
        blob = self._get_blob(path)

        if isinstance(content, str):
            blob.upload_from_string(content)
        else:
            blob.upload_from_file(content)

        if self.on_write_file:
            path = Path(path)
            if path.is_absolute():
                path = path.relative_to(self.root)
            res = self.on_write_file(path)
            if inspect.isawaitable(res):
                await res

    def list(self, path: str | Path = ".") -> list[Path]:
        """List all files (recursively) in a directory in the workspace."""
        path = self.get_path(path)
        return [
            Path(blob.name).relative_to(path)
            for blob in self._bucket.list_blobs(
                prefix=f"{path}/" if path != Path(".") else None
            )
        ]

    def delete_file(self, path: str | Path) -> None:
        """Delete a file in the workspace."""
        path = self.get_path(path)
        blob = self._bucket.blob(str(path))
        blob.delete()

    def __repr__(self) -> str:
        return f"{__class__.__name__}(bucket='{self._bucket_name}', root={self._root})"<|MERGE_RESOLUTION|>--- conflicted
+++ resolved
@@ -5,11 +5,8 @@
 from __future__ import annotations
 
 import inspect
-<<<<<<< HEAD
 import logging
 from io import IOBase
-=======
->>>>>>> 323e8ec5
 from pathlib import Path
 
 from google.cloud import storage
