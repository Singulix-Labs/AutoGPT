--- conflicted
+++ resolved
@@ -1,31 +1,21 @@
 from __future__ import annotations
 
 import abc
-<<<<<<< HEAD
 import datetime
 import enum
 import logging
 import uuid
-from typing import TYPE_CHECKING, Generic, TypeVar
-=======
 import os
-import typing
 from typing import Any, Callable, Generic, Optional, Type, TypeVar, get_args
->>>>>>> fdd7f8e5
 
 from pydantic import BaseModel, Field, ValidationError
 from pydantic.fields import ModelField, Undefined, UndefinedType
 from pydantic.main import ModelMetaclass
 
-<<<<<<< HEAD
-LOG = logging.Logger(__name__)
-
-
-def UserConfigurable(*args, **kwargs):
-    return Field(*args, **kwargs, user_configurable=True)
-=======
 T = TypeVar("T")
 M = TypeVar("M", bound=BaseModel)
+
+LOG = logging.Logger(__name__)
 
 
 def UserConfigurable(
@@ -36,7 +26,6 @@
     description: str = "",
     **kwargs,
 ) -> T:
->>>>>>> fdd7f8e5
     # TODO: use this to auto-generate docs for the application configuration
     return Field(
         default,
@@ -50,8 +39,6 @@
 
 
 class SystemConfiguration(BaseModel):
-<<<<<<< HEAD
-=======
     def get_user_config(self) -> dict[str, Any]:
         return _recurse_user_config_values(self)
 
@@ -81,11 +68,9 @@
 
         return _recursive_init_model(cls, infer_field_value)
 
->>>>>>> fdd7f8e5
     class Config:
         extra = "allow"
         use_enum_values = True
-<<<<<<< HEAD
         json_encoders = {
             uuid.UUID: lambda v: str(v),
             float: lambda v: str(
@@ -108,31 +93,20 @@
             "description",
         }
         allow_inf_nan = False
+        validate_assignment = True
 
     def json(self, **dumps_kwargs) -> str:
         LOG.warning(f"{__qualname__}.json()")
         return super().json(**dumps_kwargs)
 
 
+SC = TypeVar("SC", bound=SystemConfiguration)
+
+
 class AFAASModel(BaseModel):
-=======
-        validate_assignment = True
-
-
-SC = TypeVar("SC", bound=SystemConfiguration)
-
-
-class SystemSettings(BaseModel):
-    """A base class for all system settings."""
-
-    name: str
-    description: str
-
->>>>>>> fdd7f8e5
     class Config:
         extra = "allow"
         use_enum_values = True
-<<<<<<< HEAD
         json_encoders = {
             uuid.UUID: lambda v: str(v),
             float: lambda v: str(
@@ -253,9 +227,6 @@
             "parent_agent",
             "current_task",
         }
-=======
-        validate_assignment = True
->>>>>>> fdd7f8e5
 
 
 S = TypeVar("S", bound=SystemSettings)
@@ -265,7 +236,6 @@
     """A base class for all configurable objects."""
 
     prefix: str = ""
-<<<<<<< HEAD
 
     class SystemSettings(SystemSettings):
         """A base class for all system settings."""
@@ -292,23 +262,7 @@
     AGENT_LLM = "agent_llm"
     AGENT_AGENT = "agent_agent"
     AGENT_USER = "agent_user"
-=======
-    default_settings: typing.ClassVar[S]
-
-    @classmethod
-    def get_user_config(cls) -> dict[str, Any]:
-        return _recurse_user_config_values(cls.default_settings)
-
-    @classmethod
-    def build_agent_configuration(cls, overrides: dict = {}) -> S:
-        """Process the configuration for this object."""
-
-        base_config = _update_user_config_from_env(cls.default_settings)
-        final_configuration = deep_update(base_config, overrides)
-
-        return cls.default_settings.__class__.parse_obj(final_configuration)
-
-
+    
 def _update_user_config_from_env(instance: BaseModel) -> dict[str, Any]:
     """
     Update config fields of a Pydantic model instance from environment variables.
@@ -552,5 +506,4 @@
         return {
             k: remove_none_items(v) for k, v in d.items() if v not in (None, Undefined)
         }
-    return d
->>>>>>> fdd7f8e5
+    return d