## [AutoGPT Forge Part 1: A Comprehensive Guide to Your First Steps](https://aiedge.medium.com/autogpt-forge-a-comprehensive-guide-to-your-first-steps-a1dfdf46e3b4)

![Header](../../../docs/content/imgs/quickstart/000_header_img.png)

**Written by Craig Swift & [Ryan Brandt](https://github.com/paperMoose)**


Welcome to the getting started Tutorial! This tutorial is designed to walk you through the process of setting up and running your own AutoGPT agent in the Forge environment. Whether you are a seasoned AI developer or just starting out, this guide will equip you with the necessary steps to jumpstart your journey in the world of AI development with AutoGPT.

## Section 1: Understanding the Forge

The Forge serves as a comprehensive template for building your own AutoGPT agent. It not only provides the setting for setting up, creating, and running your agent, but also includes the benchmarking system and the frontend for testing it. We'll touch more on those later! For now just think of the forge as a way to easily generate your boilerplate in a standardized way.

## Section 2: Setting up the Forge Environment

To begin, you need to fork the [repository](https://github.com/Significant-Gravitas/AutoGPT) by navigating to the main page of the repository and clicking **Fork** in the top-right corner. 

![The Github repository](../../../docs/content/imgs/quickstart/001_repo.png)

Follow the on-screen instructions to complete the process. 

![Create Fork Page](../../../docs/content/imgs/quickstart/002_fork.png)

### Cloning the Repository
Next, clone your newly forked repository to your local system. Ensure you have Git installed to proceed with this step. You can download Git from [here](https://git-scm.com/downloads). Then clone the repo using the following command and the url for your repo. You can find the correct url by clicking on the green Code button on your repos main page.
![img_1.png](../../../docs/content/imgs/quickstart/003A_clone.png)

```bash
# replace the url with the one for your forked repo
git clone https://github.com/<YOUR REPO PATH HERE>
```

![Clone the Repository](../../../docs/content/imgs/quickstart/003_clone.png)

### Setting up the Project

Once you have clone the project change your directory to the newly cloned project:
```bash
# The name of the directory will match the name you gave your fork. The default is AutoGPT
cd AutoGPT
```
To set up the project, utilize the `./run setup` command in the terminal. Follow the instructions to install necessary dependencies and set up your GitHub access token.

![Setup the Project](../../../docs/content/imgs/quickstart/005_setup.png)
![Setup Complete](../../../docs/content/imgs/quickstart/006_setup_complete.png)

## Section 3: Creating Your Agent

Choose a suitable name for your agent. It should be unique and descriptive. Examples of valid names include swiftyosgpt, SwiftyosAgent, or swiftyos_agent.

Create your agent template using the command:

```bash
 ./run agent create YOUR_AGENT_NAME
 ```
 Replacing YOUR_AGENT_NAME with the name you chose in the previous step.

![Create an Agent](../../../docs/content/imgs/quickstart/007_create_agent.png)

## Section 4: Running Your Agent

Begin by starting your agent using the command:

```bash
./run agent start YOUR_AGENT_NAME
```
This will initiate the agent on `http://localhost:8000/`.

![Start the Agent](../../../docs/content/imgs/quickstart/009_start_agent.png)

### Logging in and Sending Tasks to Your Agent
Access the frontend at `http://localhost:8000/` and log in using a Google or GitHub account. Once you're logged you'll see the agent tasking interface! However... the agent won't do anything yet. We'll implement the logic for our agent to run tasks in the upcoming tutorial chapters. 

![Login](../../../docs/content/imgs/quickstart/010_login.png)
![Home](../../../docs/content/imgs/quickstart/011_home.png)

### Stopping and Restarting Your Agent
When needed, use Ctrl+C to end the session or use the stop command:
```bash
./run agent stop
``` 
This command forcefully stops the agent. You can also restart it using the start command.

## To Recap
- We've forked the AutoGPT repo and cloned it locally on your machine.
- we connected the library with our personal github access token as part of the setup.
<<<<<<< HEAD
- We've created and named our first agent, and entered it into the arena!
- We've run the agent and its tasking server successfully without an error.
=======
- We've run the agent and it's tasking server successfully without an error.
>>>>>>> 7e02cfdc
- We've logged into the server site at localhost:8000 using our github account.

Make sure you've completed every step successfully before moving on :). 
### Next Steps: Building and Enhancing Your Agent
With our foundation set, you are now ready to build and enhance your agent! The next tutorial will look into the anatomy of an agent and how to add basic functionality.

## Additional Resources

### Links to Documentation and Community Forums
- [Windows Subsystem for Linux (WSL) Installation](https://learn.microsoft.com/en-us/windows/wsl/)
- [Git Download](https://git-scm.com/downloads)

## Appendix

### Troubleshooting Common Issues
- Ensure Git is correctly installed before cloning the repository.
- Follow the setup instructions carefully to avoid issues during project setup.
- If encountering issues during agent creation, refer to the guide for naming conventions.
- make sure your github token has the `repo` scopes toggled. 

### Glossary of Terms
- **Repository**: A storage space where your project resides.
- **Forking**: Creating a copy of a repository under your GitHub account.
- **Cloning**: Making a local copy of a repository on your system.
- **Agent**: The AutoGPT you will be creating and developing in this project.
- **Benchmarking**: The process of testing your agent's skills in various categories using the Forge's integrated benchmarking system.
- **Forge**: The comprehensive template for building your AutoGPT agent, including the setting for setup, creation, running, and benchmarking your agent.
- **Frontend**: The user interface where you can log in, send tasks to your agent, and view the task history.


### System Requirements

This project supports Linux (Debian based), Mac, and Windows Subsystem for Linux (WSL). If you are using a Windows system, you will need to install WSL. You can find the installation instructions for WSL [here](https://learn.microsoft.com/en-us/windows/wsl/).<|MERGE_RESOLUTION|>--- conflicted
+++ resolved
@@ -84,12 +84,7 @@
 ## To Recap
 - We've forked the AutoGPT repo and cloned it locally on your machine.
 - we connected the library with our personal github access token as part of the setup.
-<<<<<<< HEAD
-- We've created and named our first agent, and entered it into the arena!
 - We've run the agent and its tasking server successfully without an error.
-=======
-- We've run the agent and it's tasking server successfully without an error.
->>>>>>> 7e02cfdc
 - We've logged into the server site at localhost:8000 using our github account.
 
 Make sure you've completed every step successfully before moving on :). 
