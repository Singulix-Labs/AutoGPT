--- conflicted
+++ resolved
@@ -300,11 +300,7 @@
     @classmethod
     def create_in_db(cls, agent: AbstractAgent):
         """
-<<<<<<< HEAD
         Create a plan in the database for the given agent.
-=======
-            Create a plan in the database for the given agent.
->>>>>>> 1eb2292a
 
         Args:
             agent (AbstractAgent): The agent for which the plan is created.
@@ -313,18 +309,6 @@
             Plan: The created plan.
 
         """
-<<<<<<< HEAD
-        memory = agent._memory
-        plan_table = memory.get_table("plans")
-
-        plan = cls(
-            agent_id=agent.agent_id,
-            task_goal=agent.agent_goal_sentence,
-            tasks=[],
-            agent=agent,
-        )
-
-=======
         LOG.trace(f"Creating plan for agent {agent.agent_id}")
         memory = agent._memory
         plan_table = memory.get_table("plans")
@@ -335,7 +319,6 @@
                     agent=agent
                     )
         
->>>>>>> 1eb2292a
         plan._create_initial_tasks(status=TaskStatusList.READY)
 
         plan_table.add(plan, id=plan.plan_id)
@@ -348,11 +331,7 @@
             # plan=self,
             task_parent=self,
             _task_parent_id=self.plan_id,
-<<<<<<< HEAD
-            state=status.value,
-=======
             state=status,
->>>>>>> 1eb2292a
             _task_predecessors_id=None,
             responsible_agent_id=None,
             task_goal=self.task_goal,
