import argparse
import json
import logging
import random
<<<<<<< HEAD
from autogpt import commands as cmd
from autogpt import utils
from autogpt.memory import get_memory, get_supported_memory_backends
from autogpt import chat
from colorama import Fore, Style, Back
from autogpt.spinner import Spinner
=======
>>>>>>> 1b3f82e7
import time
import traceback

import yaml
from colorama import Fore, Style

from autogpt import chat
from autogpt import commands as cmd
from autogpt import speak, utils
from autogpt.ai_config import AIConfig
from autogpt.config import Config
from autogpt.json_parser import fix_and_parse_json
from autogpt.logger import logger
from autogpt.memory import get_memory, get_supported_memory_backends
from autogpt.prompt import get_prompt
from autogpt.spinner import Spinner

cfg = Config()


def check_openai_api_key():
    """Check if the OpenAI API key is set in config.py or as an environment variable."""
    if not cfg.openai_api_key:
        print(
            Fore.RED
            + "Please set your OpenAI API key in .env or as an environment variable."
        )
        print("You can get your key from https://beta.openai.com/account/api-keys")
        exit(1)


def attempt_to_fix_json_by_finding_outermost_brackets(json_string):
    if cfg.speak_mode and cfg.debug_mode:
        speak.say_text(
            "I have received an invalid JSON response from the OpenAI API. Trying to fix it now."
        )
    logger.typewriter_log("Attempting to fix JSON by finding outermost brackets\n")

    try:
        # Use regex to search for JSON objects
        import regex

        json_pattern = regex.compile(r"\{(?:[^{}]|(?R))*\}")
        json_match = json_pattern.search(json_string)

        if json_match:
            # Extract the valid JSON object from the string
            json_string = json_match.group(0)
            logger.typewriter_log(
                title="Apparently json was fixed.", title_color=Fore.GREEN
            )
            if cfg.speak_mode and cfg.debug_mode:
                speak.say_text("Apparently json was fixed.")
        else:
            raise ValueError("No valid JSON object found")

    except (json.JSONDecodeError, ValueError) as e:
        if cfg.speak_mode:
            speak.say_text("Didn't work. I will have to ignore this response then.")
        logger.error("Error: Invalid JSON, setting it to empty JSON now.\n")
        json_string = {}

    return json_string


def print_assistant_thoughts(assistant_reply):
    """Prints the assistant's thoughts to the console"""
    global ai_name
    global cfg
    try:
        try:
            # Parse and print Assistant response
            assistant_reply_json = fix_and_parse_json(assistant_reply)
        except json.JSONDecodeError as e:
            logger.error("Error: Invalid JSON in assistant thoughts\n", assistant_reply)
            assistant_reply_json = attempt_to_fix_json_by_finding_outermost_brackets(
                assistant_reply
            )
            assistant_reply_json = fix_and_parse_json(assistant_reply_json)

        # Check if assistant_reply_json is a string and attempt to parse it into a JSON object
        if isinstance(assistant_reply_json, str):
            try:
                assistant_reply_json = json.loads(assistant_reply_json)
            except json.JSONDecodeError as e:
                logger.error("Error: Invalid JSON\n", assistant_reply)
                assistant_reply_json = (
                    attempt_to_fix_json_by_finding_outermost_brackets(
                        assistant_reply_json
                    )
                )

        assistant_thoughts_reasoning = None
        assistant_thoughts_plan = None
        assistant_thoughts_speak = None
        assistant_thoughts_criticism = None
        assistant_thoughts = assistant_reply_json.get("thoughts", {})
        assistant_thoughts_text = assistant_thoughts.get("text")

        if assistant_thoughts:
            assistant_thoughts_reasoning = assistant_thoughts.get("reasoning")
            assistant_thoughts_plan = assistant_thoughts.get("plan")
            assistant_thoughts_criticism = assistant_thoughts.get("criticism")
            assistant_thoughts_speak = assistant_thoughts.get("speak")

        logger.typewriter_log(
            f"{ai_name.upper()} THOUGHTS:", Fore.YELLOW, assistant_thoughts_text
        )
        logger.typewriter_log("REASONING:", Fore.YELLOW, assistant_thoughts_reasoning)

        if assistant_thoughts_plan:
            logger.typewriter_log("PLAN:", Fore.YELLOW, "")
            # If it's a list, join it into a string
            if isinstance(assistant_thoughts_plan, list):
                assistant_thoughts_plan = "\n".join(assistant_thoughts_plan)
            elif isinstance(assistant_thoughts_plan, dict):
                assistant_thoughts_plan = str(assistant_thoughts_plan)

            # Split the input_string using the newline character and dashes
            lines = assistant_thoughts_plan.split("\n")
            for line in lines:
                line = line.lstrip("- ")
                logger.typewriter_log("- ", Fore.GREEN, line.strip())

        logger.typewriter_log("CRITICISM:", Fore.YELLOW, assistant_thoughts_criticism)
        # Speak the assistant's thoughts
        if cfg.speak_mode and assistant_thoughts_speak:
            speak.say_text(assistant_thoughts_speak)

        return assistant_reply_json
    except json.decoder.JSONDecodeError as e:
        logger.error("Error: Invalid JSON\n", assistant_reply)
        if cfg.speak_mode:
            speak.say_text(
                "I have received an invalid JSON response from the OpenAI API. I cannot ignore this response."
            )

    # All other errors, return "Error: + error message"
    except Exception as e:
        call_stack = traceback.format_exc()
        logger.error("Error: \n", call_stack)


def construct_prompt():
    """Construct the prompt for the AI to respond to"""
    config = AIConfig.load(cfg.ai_settings_file)
    if cfg.skip_reprompt and config.ai_name:
        logger.typewriter_log("Name :", Fore.GREEN, config.ai_name)
        logger.typewriter_log("Role :", Fore.GREEN, config.ai_role)
        logger.typewriter_log("Goals:", Fore.GREEN, config.ai_goals)
    elif config.ai_name:
        logger.typewriter_log(
            f"Welcome back! ",
            Fore.GREEN,
            f"Would you like me to return to being {config.ai_name}?",
            speak_text=True,
        )
        should_continue = utils.clean_input(
            f"""Continue with the last settings?
Name:  {config.ai_name}
Role:  {config.ai_role}
Goals: {config.ai_goals}
Continue (y/n): """
        )
        if should_continue.lower() == "n":
            config = AIConfig()

    if not config.ai_name:
        config = prompt_user()
        config.save()

    # Get rid of this global:
    global ai_name
    ai_name = config.ai_name

    full_prompt = config.construct_full_prompt()
    return full_prompt


def prompt_user():
    """Prompt the user for input"""
    ai_name = ""
    # Construct the prompt
    logger.typewriter_log(
        "Welcome to Auto-GPT! ",
        Fore.GREEN,
        "Enter the name of your AI and its role below. Entering nothing will load defaults.",
        speak_text=True,
    )

    # Get AI Name from User
    logger.typewriter_log(
        "Name your AI: ", Fore.GREEN, "For example, 'Entrepreneur-GPT'"
    )
    ai_name = utils.clean_input("AI Name: ")
    if ai_name == "":
        ai_name = "Entrepreneur-GPT"

    logger.typewriter_log(
        f"{ai_name} here!", Fore.LIGHTBLUE_EX, "I am at your service.", speak_text=True
    )

    # Get AI Role from User
    logger.typewriter_log(
        "Describe your AI's role: ",
        Fore.GREEN,
        "For example, 'an AI designed to autonomously develop and run businesses with the sole goal of increasing your net worth.'",
    )
    ai_role = utils.clean_input(f"{ai_name} is: ")
    if ai_role == "":
        ai_role = "an AI designed to autonomously develop and run businesses with the sole goal of increasing your net worth."

    # Enter up to 5 goals for the AI
    logger.typewriter_log(
        "Enter up to 5 goals for your AI: ",
        Fore.GREEN,
        "For example: \nIncrease net worth, Grow Twitter Account, Develop and manage multiple businesses autonomously'",
    )
    print("Enter nothing to load defaults, enter nothing when finished.", flush=True)
    ai_goals = []
    for i in range(5):
        ai_goal = utils.clean_input(f"{Fore.LIGHTBLUE_EX}Goal{Style.RESET_ALL} {i+1}: ")
        if ai_goal == "":
            break
        ai_goals.append(ai_goal)
    if len(ai_goals) == 0:
        ai_goals = [
            "Increase net worth",
            "Grow Twitter Account",
            "Develop and manage multiple businesses autonomously",
        ]

    config = AIConfig(ai_name, ai_role, ai_goals)
    return config


def parse_arguments():
    """Parses the arguments passed to the script"""
    global cfg
    cfg.set_debug_mode(False)
    cfg.set_continuous_mode(False)
    cfg.set_speak_mode(False)

<<<<<<< HEAD
    parser = argparse.ArgumentParser(description='Process arguments.')
    parser.add_argument('--continuous', '-c', action='store_true', help='Enable Continuous Mode')
    parser.add_argument('--continuous-limit', '-l', type=int, dest="continuous_limit", help='Defines the number of times to run in continuous mode')
    parser.add_argument('--speak', action='store_true', help='Enable Speak Mode')
    parser.add_argument('--debug', action='store_true', help='Enable Debug Mode')
    parser.add_argument('--gpt3only', action='store_true', help='Enable GPT3.5 Only Mode')
    parser.add_argument('--gpt4only', action='store_true', help='Enable GPT4 Only Mode')
    parser.add_argument('--use-memory', '-m', dest="memory_type", help='Defines which Memory backend to use')
    parser.add_argument('--skip-reprompt', '-y', dest='skip_reprompt', action='store_true', help='Skips the re-prompting messages at the beginning of the script')
    parser.add_argument('--ai-settings', '-C', dest='ai_settings_file', help="Specifies which ai_settings.yaml file to use, will also automatically skip the re-prompt.")
    parser.add_argument('--allow-downloads', action='store_true', dest='allow_downloads', help='Dangerous: Allows Auto-GPT to download files natively.')
=======
    parser = argparse.ArgumentParser(description="Process arguments.")
    parser.add_argument(
        "--continuous", "-c", action="store_true", help="Enable Continuous Mode"
    )
    parser.add_argument(
        "--continuous-limit",
        "-l",
        type=int,
        dest="continuous_limit",
        help="Defines the number of times to run in continuous mode",
    )
    parser.add_argument("--speak", action="store_true", help="Enable Speak Mode")
    parser.add_argument("--debug", action="store_true", help="Enable Debug Mode")
    parser.add_argument(
        "--gpt3only", action="store_true", help="Enable GPT3.5 Only Mode"
    )
    parser.add_argument("--gpt4only", action="store_true", help="Enable GPT4 Only Mode")
    parser.add_argument(
        "--use-memory",
        "-m",
        dest="memory_type",
        help="Defines which Memory backend to use",
    )
    parser.add_argument(
        "--skip-reprompt",
        "-y",
        dest="skip_reprompt",
        action="store_true",
        help="Skips the re-prompting messages at the beginning of the script",
    )
    parser.add_argument(
        "--ai-settings",
        "-C",
        dest="ai_settings_file",
        help="Specifies which ai_settings.yaml file to use, will also automatically skip the re-prompt.",
    )
>>>>>>> 1b3f82e7
    args = parser.parse_args()

    if args.debug:
        logger.typewriter_log("Debug Mode: ", Fore.GREEN, "ENABLED")
        cfg.set_debug_mode(True)

    if args.continuous:
        logger.typewriter_log("Continuous Mode: ", Fore.RED, "ENABLED")
        logger.typewriter_log(
            "WARNING: ",
            Fore.RED,
            "Continuous mode is not recommended. It is potentially dangerous and may cause your AI to run forever or carry out actions you would not usually authorise. Use at your own risk.",
        )
        cfg.set_continuous_mode(True)

        if args.continuous_limit:
            logger.typewriter_log(
                "Continuous Limit: ", Fore.GREEN, f"{args.continuous_limit}"
            )
            cfg.set_continuous_limit(args.continuous_limit)

    # Check if continuous limit is used without continuous mode
    if args.continuous_limit and not args.continuous:
        parser.error("--continuous-limit can only be used with --continuous")

    if args.speak:
        logger.typewriter_log("Speak Mode: ", Fore.GREEN, "ENABLED")
        cfg.set_speak_mode(True)

    if args.gpt3only:
        logger.typewriter_log("GPT3.5 Only Mode: ", Fore.GREEN, "ENABLED")
        cfg.set_smart_llm_model(cfg.fast_llm_model)

    if args.gpt4only:
        logger.typewriter_log("GPT4 Only Mode: ", Fore.GREEN, "ENABLED")
        cfg.set_fast_llm_model(cfg.smart_llm_model)

    if args.memory_type:
        supported_memory = get_supported_memory_backends()
        chosen = args.memory_type
        if not chosen in supported_memory:
            logger.typewriter_log(
                "ONLY THE FOLLOWING MEMORY BACKENDS ARE SUPPORTED: ",
                Fore.RED,
                f"{supported_memory}",
            )
            logger.typewriter_log(f"Defaulting to: ", Fore.YELLOW, cfg.memory_backend)
        else:
            cfg.memory_backend = chosen

    if args.skip_reprompt:
        logger.typewriter_log("Skip Re-prompt: ", Fore.GREEN, "ENABLED")
        cfg.skip_reprompt = True

    if args.ai_settings_file:
        file = args.ai_settings_file

        # Validate file
        (validated, message) = utils.validate_yaml_file(file)
        if not validated:
            logger.typewriter_log("FAILED FILE VALIDATION", Fore.RED, message)
            logger.double_check()
            exit(1)

        logger.typewriter_log("Using AI Settings File:", Fore.GREEN, file)
        cfg.ai_settings_file = file
        cfg.skip_reprompt = True

    if args.allow_downloads:
        logger.typewriter_log("Native Downloading:", Fore.GREEN, "ENABLED")
        logger.typewriter_log("WARNING: ", Fore.YELLOW,
                              f"{Back.LIGHTYELLOW_EX}Auto-GPT will now be able to download and save files to your machine.{Back.RESET} " +
                              "It is recommended that you monitor any files it downloads carefully.")
        logger.typewriter_log("WARNING: ", Fore.YELLOW, f"{Back.RED + Style.BRIGHT}ALWAYS REMEMBER TO NEVER OPEN FILES YOU AREN'T SURE OF!{Style.RESET_ALL}")
        cfg.allow_downloads = True


def main():
    global ai_name, memory
    # TODO: fill in llm values here
    check_openai_api_key()
    parse_arguments()
    logger.set_level(logging.DEBUG if cfg.debug_mode else logging.INFO)
    ai_name = ""
    prompt = construct_prompt()
    # print(prompt)
    # Initialize variables
    full_message_history = []
    result = None
    next_action_count = 0
    # Make a constant:
    user_input = "Determine which next command to use, and respond using the format specified above:"
    # Initialize memory and make sure it is empty.
    # this is particularly important for indexing and referencing pinecone memory
    memory = get_memory(cfg, init=True)
    print("Using memory of type: " + memory.__class__.__name__)
    agent = Agent(
        ai_name=ai_name,
        memory=memory,
        full_message_history=full_message_history,
        next_action_count=next_action_count,
        prompt=prompt,
        user_input=user_input,
    )
    agent.start_interaction_loop()


class Agent:
    """Agent class for interacting with Auto-GPT.

    Attributes:
        ai_name: The name of the agent.
        memory: The memory object to use.
        full_message_history: The full message history.
        next_action_count: The number of actions to execute.
        prompt: The prompt to use.
        user_input: The user input.

    """

    def __init__(
        self,
        ai_name,
        memory,
        full_message_history,
        next_action_count,
        prompt,
        user_input,
    ):
        self.ai_name = ai_name
        self.memory = memory
        self.full_message_history = full_message_history
        self.next_action_count = next_action_count
        self.prompt = prompt
        self.user_input = user_input

    def start_interaction_loop(self):
        # Interaction Loop
        loop_count = 0
        while True:
            # Discontinue if continuous limit is reached
            loop_count += 1
            if (
                cfg.continuous_mode
                and cfg.continuous_limit > 0
                and loop_count > cfg.continuous_limit
            ):
                logger.typewriter_log(
                    "Continuous Limit Reached: ", Fore.YELLOW, f"{cfg.continuous_limit}"
                )
                break

            # Send message to AI, get response
            with Spinner("Thinking... "):
                assistant_reply = chat.chat_with_ai(
                    self.prompt,
                    self.user_input,
                    self.full_message_history,
                    self.memory,
                    cfg.fast_token_limit,
                )  # TODO: This hardcodes the model to use GPT3.5. Make this an argument

            # Print Assistant thoughts
            print_assistant_thoughts(assistant_reply)

            # Get command name and arguments
            try:
                command_name, arguments = cmd.get_command(
                    attempt_to_fix_json_by_finding_outermost_brackets(assistant_reply)
                )
                if cfg.speak_mode:
                    speak.say_text(f"I want to execute {command_name}")
            except Exception as e:
                logger.error("Error: \n", str(e))

            if not cfg.continuous_mode and self.next_action_count == 0:
                ### GET USER AUTHORIZATION TO EXECUTE COMMAND ###
                # Get key press: Prompt the user to press enter to continue or escape
                # to exit
                self.user_input = ""
                logger.typewriter_log(
                    "NEXT ACTION: ",
                    Fore.CYAN,
                    f"COMMAND = {Fore.CYAN}{command_name}{Style.RESET_ALL}  ARGUMENTS = {Fore.CYAN}{arguments}{Style.RESET_ALL}",
                )
                print(
                    f"Enter 'y' to authorise command, 'y -N' to run N continuous commands, 'n' to exit program, or enter feedback for {self.ai_name}...",
                    flush=True,
                )
                while True:
                    console_input = utils.clean_input(
                        Fore.MAGENTA + "Input:" + Style.RESET_ALL
                    )
                    if console_input.lower().rstrip() == "y":
                        self.user_input = "GENERATE NEXT COMMAND JSON"
                        break
                    elif console_input.lower().startswith("y -"):
                        try:
                            self.next_action_count = abs(
                                int(console_input.split(" ")[1])
                            )
                            self.user_input = "GENERATE NEXT COMMAND JSON"
                        except ValueError:
                            print(
                                "Invalid input format. Please enter 'y -n' where n is the number of continuous tasks."
                            )
                            continue
                        break
                    elif console_input.lower() == "n":
                        self.user_input = "EXIT"
                        break
                    else:
                        self.user_input = console_input
                        command_name = "human_feedback"
                        break

                if self.user_input == "GENERATE NEXT COMMAND JSON":
                    logger.typewriter_log(
                        "-=-=-=-=-=-=-= COMMAND AUTHORISED BY USER -=-=-=-=-=-=-=",
                        Fore.MAGENTA,
                        "",
                    )
                elif self.user_input == "EXIT":
                    print("Exiting...", flush=True)
                    break
            else:
                # Print command
                logger.typewriter_log(
                    "NEXT ACTION: ",
                    Fore.CYAN,
                    f"COMMAND = {Fore.CYAN}{command_name}{Style.RESET_ALL}  ARGUMENTS = {Fore.CYAN}{arguments}{Style.RESET_ALL}",
                )

            # Execute command
            if command_name is not None and command_name.lower().startswith("error"):
                result = (
                    f"Command {command_name} threw the following error: " + arguments
                )
            elif command_name == "human_feedback":
                result = f"Human feedback: {self.user_input}"
            else:
                result = f"Command {command_name} returned: {cmd.execute_command(command_name, arguments)}"
                if self.next_action_count > 0:
                    self.next_action_count -= 1

            memory_to_add = (
                f"Assistant Reply: {assistant_reply} "
                f"\nResult: {result} "
                f"\nHuman Feedback: {self.user_input} "
            )

            self.memory.add(memory_to_add)

            # Check if there's a result from the command append it to the message
            # history
            if result is not None:
                self.full_message_history.append(
                    chat.create_chat_message("system", result)
                )
                logger.typewriter_log("SYSTEM: ", Fore.YELLOW, result)
            else:
                self.full_message_history.append(
                    chat.create_chat_message("system", "Unable to execute command")
                )
                logger.typewriter_log(
                    "SYSTEM: ", Fore.YELLOW, "Unable to execute command"
                )


if __name__ == "__main__":
    main()<|MERGE_RESOLUTION|>--- conflicted
+++ resolved
@@ -2,15 +2,12 @@
 import json
 import logging
 import random
-<<<<<<< HEAD
 from autogpt import commands as cmd
 from autogpt import utils
 from autogpt.memory import get_memory, get_supported_memory_backends
 from autogpt import chat
 from colorama import Fore, Style, Back
 from autogpt.spinner import Spinner
-=======
->>>>>>> 1b3f82e7
 import time
 import traceback
 
@@ -253,20 +250,7 @@
     cfg.set_debug_mode(False)
     cfg.set_continuous_mode(False)
     cfg.set_speak_mode(False)
-
-<<<<<<< HEAD
-    parser = argparse.ArgumentParser(description='Process arguments.')
-    parser.add_argument('--continuous', '-c', action='store_true', help='Enable Continuous Mode')
-    parser.add_argument('--continuous-limit', '-l', type=int, dest="continuous_limit", help='Defines the number of times to run in continuous mode')
-    parser.add_argument('--speak', action='store_true', help='Enable Speak Mode')
-    parser.add_argument('--debug', action='store_true', help='Enable Debug Mode')
-    parser.add_argument('--gpt3only', action='store_true', help='Enable GPT3.5 Only Mode')
-    parser.add_argument('--gpt4only', action='store_true', help='Enable GPT4 Only Mode')
-    parser.add_argument('--use-memory', '-m', dest="memory_type", help='Defines which Memory backend to use')
-    parser.add_argument('--skip-reprompt', '-y', dest='skip_reprompt', action='store_true', help='Skips the re-prompting messages at the beginning of the script')
-    parser.add_argument('--ai-settings', '-C', dest='ai_settings_file', help="Specifies which ai_settings.yaml file to use, will also automatically skip the re-prompt.")
-    parser.add_argument('--allow-downloads', action='store_true', dest='allow_downloads', help='Dangerous: Allows Auto-GPT to download files natively.')
-=======
+    
     parser = argparse.ArgumentParser(description="Process arguments.")
     parser.add_argument(
         "--continuous", "-c", action="store_true", help="Enable Continuous Mode"
@@ -303,7 +287,13 @@
         dest="ai_settings_file",
         help="Specifies which ai_settings.yaml file to use, will also automatically skip the re-prompt.",
     )
->>>>>>> 1b3f82e7
+    parser.add_argument(
+        '--allow-downloads', 
+        action='store_true', 
+        dest='allow_downloads', 
+        help='Dangerous: Allows Auto-GPT to download files natively.'
+    )
+
     args = parser.parse_args()
 
     if args.debug:
