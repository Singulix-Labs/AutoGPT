--- conflicted
+++ resolved
@@ -1,10 +1,5 @@
 """Text processing functions"""
-<<<<<<< HEAD
 from typing import Generator, Optional, Dict, List
-=======
-from typing import Dict, Generator, Optional
-
->>>>>>> 67846bad
 from selenium.webdriver.remote.webdriver import WebDriver
 
 from autogpt.config import Config
