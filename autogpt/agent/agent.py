--- conflicted
+++ resolved
@@ -8,12 +8,8 @@
 from autogpt.logs import logger, print_assistant_thoughts
 from autogpt.speech import say_text
 from autogpt.spinner import Spinner
-<<<<<<< HEAD
 from autogpt.utils import clean_input, ANSI_MAGENTA
-=======
-from autogpt.utils import clean_input
 from autogpt.workspace import Workspace
->>>>>>> e8473d49
 
 
 class Agent:
