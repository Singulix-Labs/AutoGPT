from colorama import Fore, Style

from autogpt.app import execute_command, get_command
from autogpt.chat import chat_with_ai, create_chat_message
from autogpt.config import Config
from autogpt.json_utils.json_fix_llm import fix_json_using_multiple_techniques
from autogpt.json_utils.utilities import validate_json
from autogpt.llm_utils import create_chat_completion
from autogpt.logs import logger, print_assistant_thoughts
from autogpt.speech import say_text
from autogpt.spinner import Spinner
from autogpt.utils import clean_input, send_chat_message_to_user
from autogpt.workspace import Workspace


class Agent:
    """Agent class for interacting with Auto-GPT.

    Attributes:
        ai_name: The name of the agent.
        memory: The memory object to use.
        full_message_history: The full message history.
        next_action_count: The number of actions to execute.
        system_prompt: The system prompt is the initial prompt that defines everything
          the AI needs to know to achieve its task successfully.
        Currently, the dynamic and customizable information in the system prompt are
          ai_name, description and goals.

        triggering_prompt: The last sentence the AI will see before answering.
            For Auto-GPT, this prompt is:
            Determine which next command to use, and respond using the format specified
              above:
            The triggering prompt is not part of the system prompt because between the
              system prompt and the triggering
            prompt we have contextual information that can distract the AI and make it
              forget that its goal is to find the next task to achieve.
            SYSTEM PROMPT
            CONTEXTUAL INFORMATION (memory, previous conversations, anything relevant)
            TRIGGERING PROMPT

        The triggering prompt reminds the AI about its short term meta task
        (defining the next task)
    """

    def __init__(
        self,
        ai_name,
        memory,
        full_message_history,
        next_action_count,
        command_registry,
        config,
        system_prompt,
        triggering_prompt,
        workspace_directory,
    ):
        cfg = Config()
        self.ai_name = ai_name
        self.memory = memory
        self.full_message_history = full_message_history
        self.next_action_count = next_action_count
        self.command_registry = command_registry
        self.config = config
        self.system_prompt = system_prompt
        self.triggering_prompt = triggering_prompt
        self.workspace = Workspace(workspace_directory, cfg.restrict_to_workspace)

    def start_interaction_loop(self):
        # Interaction Loop
        cfg = Config()
        loop_count = 0
        command_name = None
        arguments = None
        user_input = ""

        while True:
            # Discontinue if continuous limit is reached
            loop_count += 1
            if (
                cfg.continuous_mode
                and cfg.continuous_limit > 0
                and loop_count > cfg.continuous_limit
            ):
                logger.typewriter_log(
                    "Continuous Limit Reached: ", Fore.YELLOW, f"{cfg.continuous_limit}"
                )
                send_chat_message_to_user(
                    f"Continuous Limit Reached: \n {cfg.continuous_limit}"
                )
                break
            send_chat_message_to_user("Thinking... \n")
            # Send message to AI, get response
            with Spinner("Thinking... "):
                assistant_reply = chat_with_ai(
                    self,
                    self.system_prompt,
                    self.triggering_prompt,
                    self.full_message_history,
                    self.memory,
                    cfg.fast_token_limit,
                )  # TODO: This hardcodes the model to use GPT3.5. Make this an argument

            assistant_reply_json = fix_json_using_multiple_techniques(assistant_reply)
            for plugin in cfg.plugins:
                if not plugin.can_handle_post_planning():
                    continue
                assistant_reply_json = plugin.post_planning(self, assistant_reply_json)

            # Print Assistant thoughts
            if assistant_reply_json != {}:
                validate_json(assistant_reply_json, "llm_response_format_1")
                # Get command name and arguments
                try:
                    print_assistant_thoughts(
                        self.ai_name, assistant_reply_json, cfg.speak_mode
                    )
                    command_name, arguments = get_command(assistant_reply_json)
                    if cfg.speak_mode:
                        say_text(f"I want to execute {command_name}")

                    send_chat_message_to_user("Thinking... \n")
                    arguments = self._resolve_pathlike_command_args(arguments)

                except Exception as e:
                    logger.error("Error: \n", str(e))

            if self.should_prompt_user(cfg.continuous_mode, self.next_action_count):
                # ### GET USER AUTHORIZATION TO EXECUTE COMMAND ###
                # Get key press: Prompt the user to press enter to continue or escape
                # to exit
                self.user_input = ""
                send_chat_message_to_user(
                    "NEXT ACTION: \n " + f"COMMAND = {command_name} \n "
                    f"ARGUMENTS = {arguments}"
                )
                logger.typewriter_log(
                    "NEXT ACTION: ",
                    Fore.CYAN,
                    f"COMMAND = {Fore.CYAN}{command_name}{Style.RESET_ALL}  "
                    f"ARGUMENTS = {Fore.CYAN}{arguments}{Style.RESET_ALL}",
                )
                user_feedback_message = self.generate_user_feedback_message(self.ai_name)
                print(
                    user_feedback_message,
                    flush=True,
                )
                while True:
<<<<<<< HEAD
                    console_input = clean_input(
                        Fore.MAGENTA + "Input:" + Style.RESET_ALL
                    )

                    new_command_name, self.next_action_count, user_input = \
                        self.calculate_next_command_from_user_input(console_input)
                    # If there was a parsing error, go back to the prompt
                    # Otherwise if new command name is not None, update command name
                    if new_command_name == "input error":
                        print(user_input)
=======
                    console_input = ""
                    if cfg.chat_messages_enabled:
                        console_input = clean_input("Waiting for your response...")
                    else:
                        console_input = clean_input(
                            Fore.MAGENTA + "Input:" + Style.RESET_ALL
                        )
                    if console_input.lower().strip() == "y":
                        user_input = "GENERATE NEXT COMMAND JSON"
                        break
                    elif console_input.lower().strip() == "s":
                        logger.typewriter_log(
                            "-=-=-=-=-=-=-= THOUGHTS, REASONING, PLAN AND CRITICISM WILL NOW BE VERIFIED BY AGENT -=-=-=-=-=-=-=",
                            Fore.GREEN,
                            "",
                        )
                        thoughts = assistant_reply_json.get("thoughts", {})
                        self_feedback_resp = self.get_self_feedback(
                            thoughts, cfg.fast_llm_model
                        )
                        logger.typewriter_log(
                            f"SELF FEEDBACK: {self_feedback_resp}",
                            Fore.YELLOW,
                            "",
                        )
                        if self_feedback_resp[0].lower().strip() == "y":
                            user_input = "GENERATE NEXT COMMAND JSON"
                        else:
                            user_input = self_feedback_resp
                        break
                    elif console_input.lower().strip() == "":
                        print("Invalid input format.")
>>>>>>> adbb47fb
                        continue
                    elif new_command_name is not None:
                        command_name = new_command_name
                    break

                # Prompt for feedback on the self feedback
                if command_name == "self_feedback":
                    logger.typewriter_log(
                        "-=-=-=-=-=-=-= THOUGHTS, REASONING, PLAN AND CRITICISM WILL NOW BE VERIFIED BY AGENT -=-=-=-=-=-=-=",
                        Fore.GREEN,
                        "", 0
                    )
                    thoughts = assistant_reply_json.get("thoughts", {})
                    self_feedback_resp = self.get_self_feedback(thoughts)
                    logger.typewriter_log(
                        f"SELF FEEDBACK: {self_feedback_resp}",
                        Fore.YELLOW,
                        "",
                    )
                    if self_feedback_resp[0].lower().strip() == "y":
                        user_input = "GENERATE NEXT COMMAND JSON"
                    else:
                        user_input = self_feedback_resp

                if user_input == "GENERATE NEXT COMMAND JSON":
                    logger.typewriter_log(
                        "-=-=-=-=-=-=-= COMMAND AUTHORISED BY USER -=-=-=-=-=-=-=",
                        Fore.MAGENTA,
                        "",
                    )
                elif user_input == "EXIT":
                    send_chat_message_to_user("Exiting...")
                    print("Exiting...", flush=True)
                    break
            else:
                # Print command
                send_chat_message_to_user(
                    "NEXT ACTION: \n " + f"COMMAND = {command_name} \n "
                    f"ARGUMENTS = {arguments}"
                )

                logger.typewriter_log(
                    "NEXT ACTION: ",
                    Fore.CYAN,
                    f"COMMAND = {Fore.CYAN}{command_name}{Style.RESET_ALL}"
                    f"  ARGUMENTS = {Fore.CYAN}{arguments}{Style.RESET_ALL}",
                )

            # Execute command
            if command_name is not None and command_name.lower().startswith("error"):
                result = (
                    f"Command {command_name} threw the following error: {arguments}"
                )
            elif command_name == "human_feedback":
                result = f"Human feedback: {user_input}"
            else:
                for plugin in cfg.plugins:
                    if not plugin.can_handle_pre_command():
                        continue
                    command_name, arguments = plugin.pre_command(
                        command_name, arguments
                    )
                command_result = execute_command(
                    self.command_registry,
                    command_name,
                    arguments,
                    self.config.prompt_generator,
                )
                result = f"Command {command_name} returned: " f"{command_result}"

                for plugin in cfg.plugins:
                    if not plugin.can_handle_post_command():
                        continue
                    result = plugin.post_command(command_name, result)
                if self.next_action_count > 0:
                    self.next_action_count -= 1
            memory_to_add = (
                f"Assistant Reply: {assistant_reply} "
                f"\nResult: {result} "
                f"\nHuman Feedback: {user_input} "
            )

            self.memory.add(memory_to_add)

            # Check if there's a result from the command append it to the message
            # history
            if result is not None:
                self.full_message_history.append(create_chat_message("system", result))
                logger.typewriter_log("SYSTEM: ", Fore.YELLOW, result)
            else:
                self.full_message_history.append(
                    create_chat_message("system", "Unable to execute command")
                )
                logger.typewriter_log(
                    "SYSTEM: ", Fore.YELLOW, "Unable to execute command"
                )

    def _resolve_pathlike_command_args(self, command_args):
        if "directory" in command_args and command_args["directory"] in {"", "/"}:
            command_args["directory"] = str(self.workspace.root)
        else:
            for pathlike in ["filename", "directory", "clone_path"]:
                if pathlike in command_args:
                    command_args[pathlike] = str(
                        self.workspace.get_path(command_args[pathlike])
                    )
        return command_args

    def get_self_feedback(self, thoughts: dict, llm_model: str) -> str:
        """Generates a feedback response based on the provided thoughts dictionary.
        This method takes in a dictionary of thoughts containing keys such as 'reasoning',
        'plan', 'thoughts', and 'criticism'. It combines these elements into a single
        feedback message and uses the create_chat_completion() function to generate a
        response based on the input message.
        Args:
            thoughts (dict): A dictionary containing thought elements like reasoning,
            plan, thoughts, and criticism.
        Returns:
            str: A feedback response generated using the provided thoughts dictionary.
        """
        ai_role = self.config.ai_role

        feedback_prompt = f"Below is a message from an AI agent with the role of {ai_role}. Please review the provided Thought, Reasoning, Plan, and Criticism. If these elements accurately contribute to the successful execution of the assumed role, respond with the letter 'Y' followed by a space, and then explain why it is effective. If the provided information is not suitable for achieving the role's objectives, please provide one or more sentences addressing the issue and suggesting a resolution."
        reasoning = thoughts.get("reasoning", "")
        plan = thoughts.get("plan", "")
        thought = thoughts.get("thoughts", "")
        criticism = thoughts.get("criticism", "")
        feedback_thoughts = thought + reasoning + plan + criticism
        return create_chat_completion(
            [{"role": "user", "content": feedback_prompt + feedback_thoughts}],
            llm_model,
        )

    @staticmethod
    def should_prompt_user(continuous_mode, next_action_count):
        return not continuous_mode and next_action_count == 0

    @staticmethod
    def generate_user_feedback_message(ai_name):
        return "Enter 'y' to authorise command, 'y -N' to run N continuous commands, " \
               "'s' to run self-feedback commands, " \
               "'n' to exit program, or enter feedback for " \
               f"{ai_name}... "

    @staticmethod
    def calculate_next_command_from_user_input(console_input):
        command_name = None
        next_action_count = 0

        if console_input.lower().rstrip() == "y":
            user_input = "GENERATE NEXT COMMAND JSON"
        elif console_input.lower().startswith("y -"):
            try:
                next_action_count = abs(
                    int(console_input.split(" ")[1])
                )
                user_input = "GENERATE NEXT COMMAND JSON"
            except ValueError:
                command_name = "input error"
                user_input = "Invalid input format. Please enter 'y -n' where n is" \
                             " the number of continuous tasks."
        elif console_input.lower().strip() == "":
            command_name = "input error"
            user_input = "Invalid input format."
        elif console_input.lower().strip() == "n":
            user_input = "EXIT"
        elif console_input.lower().strip() == "s":
            user_input = None
            command_name = "self_feedback"
        else:
            user_input = console_input
            command_name = "human_feedback"

        return command_name, next_action_count, user_input<|MERGE_RESOLUTION|>--- conflicted
+++ resolved
@@ -145,18 +145,6 @@
                     flush=True,
                 )
                 while True:
-<<<<<<< HEAD
-                    console_input = clean_input(
-                        Fore.MAGENTA + "Input:" + Style.RESET_ALL
-                    )
-
-                    new_command_name, self.next_action_count, user_input = \
-                        self.calculate_next_command_from_user_input(console_input)
-                    # If there was a parsing error, go back to the prompt
-                    # Otherwise if new command name is not None, update command name
-                    if new_command_name == "input error":
-                        print(user_input)
-=======
                     console_input = ""
                     if cfg.chat_messages_enabled:
                         console_input = clean_input("Waiting for your response...")
@@ -189,7 +177,37 @@
                         break
                     elif console_input.lower().strip() == "":
                         print("Invalid input format.")
->>>>>>> adbb47fb
+                        continue
+                    elif console_input.lower().startswith("y -"):
+                        try:
+                            self.next_action_count = abs(
+                                int(console_input.split(" ")[1])
+                            )
+                            user_input = "GENERATE NEXT COMMAND JSON"
+                        except ValueError:
+                            print(
+                                "Invalid input format. Please enter 'y -n' where n is"
+                                " the number of continuous tasks."
+                            )
+                            continue
+                        break
+                    elif console_input.lower() == "n":
+                        user_input = "EXIT"
+                        break
+                    else:
+                        user_input = console_input
+                        command_name = "human_feedback"
+                        break
+                    console_input = clean_input(
+                        Fore.MAGENTA + "Input:" + Style.RESET_ALL
+                    )
+
+                    new_command_name, self.next_action_count, user_input = \
+                        self.calculate_next_command_from_user_input(console_input)
+                    # If there was a parsing error, go back to the prompt
+                    # Otherwise if new command name is not None, update command name
+                    if new_command_name == "input error":
+                        print(user_input)
                         continue
                     elif new_command_name is not None:
                         command_name = new_command_name
@@ -221,16 +239,10 @@
                         "",
                     )
                 elif user_input == "EXIT":
-                    send_chat_message_to_user("Exiting...")
                     print("Exiting...", flush=True)
                     break
             else:
                 # Print command
-                send_chat_message_to_user(
-                    "NEXT ACTION: \n " + f"COMMAND = {command_name} \n "
-                    f"ARGUMENTS = {arguments}"
-                )
-
                 logger.typewriter_log(
                     "NEXT ACTION: ",
                     Fore.CYAN,
@@ -266,26 +278,29 @@
                     result = plugin.post_command(command_name, result)
                 if self.next_action_count > 0:
                     self.next_action_count -= 1
-            memory_to_add = (
-                f"Assistant Reply: {assistant_reply} "
-                f"\nResult: {result} "
-                f"\nHuman Feedback: {user_input} "
-            )
-
-            self.memory.add(memory_to_add)
-
-            # Check if there's a result from the command append it to the message
-            # history
-            if result is not None:
-                self.full_message_history.append(create_chat_message("system", result))
-                logger.typewriter_log("SYSTEM: ", Fore.YELLOW, result)
-            else:
-                self.full_message_history.append(
-                    create_chat_message("system", "Unable to execute command")
-                )
-                logger.typewriter_log(
-                    "SYSTEM: ", Fore.YELLOW, "Unable to execute command"
-                )
+            if command_name != "do_nothing":
+                memory_to_add = (
+                    f"Assistant Reply: {assistant_reply} "
+                    f"\nResult: {result} "
+                    f"\nHuman Feedback: {user_input} "
+                )
+
+                self.memory.add(memory_to_add)
+
+                # Check if there's a result from the command append it to the message
+                # history
+                if result is not None:
+                    self.full_message_history.append(
+                        create_chat_message("system", result)
+                    )
+                    logger.typewriter_log("SYSTEM: ", Fore.YELLOW, result)
+                else:
+                    self.full_message_history.append(
+                        create_chat_message("system", "Unable to execute command")
+                    )
+                    logger.typewriter_log(
+                        "SYSTEM: ", Fore.YELLOW, "Unable to execute command"
+                    )
 
     def _resolve_pathlike_command_args(self, command_args):
         if "directory" in command_args and command_args["directory"] in {"", "/"}:
