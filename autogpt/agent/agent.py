--- conflicted
+++ resolved
@@ -187,13 +187,8 @@
                             )
                             user_input = "GENERATE NEXT COMMAND JSON"
                         except ValueError:
-<<<<<<< HEAD
                             logger.warn(
                                 "Invalid input format. Please enter 'y -n' where n is"
-=======
-                            print(
-                                f"Invalid input format. Please enter '{cfg.authorise_key} -N' where N is"
->>>>>>> 5ce6da95
                                 " the number of continuous tasks."
                             )
                             continue
@@ -213,12 +208,7 @@
                         "",
                     )
                 elif user_input == "EXIT":
-<<<<<<< HEAD
                     logger.info("Exiting...", flush=True)
-=======
-                    send_chat_message_to_user("Exiting...")
-                    print("Exiting...", flush=True)
->>>>>>> 5ce6da95
                     break
             else:
                 # Print command
