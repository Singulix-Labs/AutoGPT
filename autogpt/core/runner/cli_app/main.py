import click

from autogpt.core.agent import AgentSettings, SimpleAgent
from autogpt.core.runner.client_lib.logging import get_client_logger
from autogpt.core.runner.client_lib.parser import (
    parse_ability_result,
    parse_agent_name_and_goals,
    parse_agent_plan,
    parse_next_ability,
)



async def run_auto_gpt(user_configuration: dict):
    """Run the Auto-GPT CLI client."""

    client_logger = get_client_logger()
    client_logger.debug("Getting agent settings")

    agent_workspace = (
        user_configuration.get("workspace", {}).get("configuration", {}).get("root", "")
    )

    if not agent_workspace:  # We don't have an agent yet.
        #################
        # Bootstrapping #
        #################
        # Step 1. Collate the user's settings with the default system settings.
        agent_settings: AgentSettings = SimpleAgent.compile_settings(
            client_logger,
            user_configuration,
        )

        # Step 2. Get a name and goals for the agent.
        # First we need to figure out what the user wants to do with the agent.
        # We'll do this by asking the user for a prompt.
        user_objective = click.prompt("What do you want Auto-GPT to do?")
        # Ask a language model to determine a name and goals for a suitable agent.
        name_and_goals = await SimpleAgent.determine_agent_name_and_goals(
            user_objective,
            agent_settings,
            client_logger,
        )
        print(parse_agent_name_and_goals(name_and_goals))
        # Finally, update the agent settings with the name and goals.
        agent_settings.update_agent_name_and_goals(name_and_goals)

        # Step 3. Provision the agent.
        agent_workspace = SimpleAgent.provision_agent(agent_settings, client_logger)
        print("agent is provisioned")

    # launch agent interaction loop
    agent = SimpleAgent.from_workspace(
        agent_workspace,
        client_logger,
    )
    print("agent is loaded")

<<<<<<< HEAD
    await agent.run(handle_user_input_request)

async def handle_user_input_request(prompt):
    user_input = click.prompt(
                prompt,
                default="y",
            )
    return user_input
=======
    plan = await agent.build_initial_plan()
    print(parse_agent_plan(plan))

    while True:
        current_task, next_ability = await agent.determine_next_ability(plan)
        print(parse_next_ability(current_task, next_ability))
        user_input = click.prompt(
            "Should the agent proceed with this ability?",
            default="y",
        )
        ability_result = await agent.execute_next_ability(user_input)
        print(parse_ability_result(ability_result))
>>>>>>> 08a1e229
<|MERGE_RESOLUTION|>--- conflicted
+++ resolved
@@ -56,7 +56,6 @@
     )
     print("agent is loaded")
 
-<<<<<<< HEAD
     await agent.run(handle_user_input_request)
 
 async def handle_user_input_request(prompt):
@@ -65,17 +64,3 @@
                 default="y",
             )
     return user_input
-=======
-    plan = await agent.build_initial_plan()
-    print(parse_agent_plan(plan))
-
-    while True:
-        current_task, next_ability = await agent.determine_next_ability(plan)
-        print(parse_next_ability(current_task, next_ability))
-        user_input = click.prompt(
-            "Should the agent proceed with this ability?",
-            default="y",
-        )
-        ability_result = await agent.execute_next_ability(user_input)
-        print(parse_ability_result(ability_result))
->>>>>>> 08a1e229
