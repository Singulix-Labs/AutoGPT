<<<<<<< HEAD
from abc import ABC, abstractmethod
import dataclasses
from typing import Callable
=======
"""Abstract interface for a message broker system."""
import abc
from dataclasses import dataclass
from datetime import datetime
from enum import StrEnum
from typing import Callable, Dict


class Role(StrEnum):
    """Enumeration of all entities capable of sending messages"""

    USER = "user"
    CLIENT_APPLICATION = "client_application"
    AGENT_FACTORY = "agent_factory"
    AGENT = "agent"


@dataclass
class Sender:
    """Struct for metadata about a sender."""

    # We'll need some kind of uuids at some point.  Names are fine for now.
    name: str
    role: Role


@dataclass
class MessageMetadata:
    """Struct for metadata about a message."""
>>>>>>> 2a803b03

    sender: Sender
    timestamp: datetime
    # TODO: what else goes here?

<<<<<<< HEAD
@dataclasses.dataclass
class Message(ABC):  # ABC should be within parentheses
    message_channel: str
    content: dict  # Some json struct we can define with a strict schema
=======
>>>>>>> 2a803b03

@dataclass
class Message:
    """Struct for a message and its metadata."""

    content: dict  # Some json struct we can define with a strict schema
    metadata: MessageMetadata

<<<<<<< HEAD
class MessageBroker(ABC):

    @abstractmethod
    def __init__(self, *args, **kwargs):
        pass

    @abstractmethod
    def register_listener(
        self,
        message_channel: str,
        listener_callback: Callable[[Message], None],
    ) -> None:
        pass

    @abstractmethod
    def send_message(self, message_channel: str, message: Message) -> None:
        pass






=======

Listener = Callable[[Message], None]
MessageFilter = Callable[[Message], bool]


class MessageChannel:
    """Interface for a channel that can propagate messages to a group of listeners."""

    @abc.abstractmethod
    def __init__(
        self,
        sender: str,
        role: Role,
        message_broker: "MessageBroker",
    ):
        ...

    @abc.abstractmethod
    def add_listener(
        self,
        listener: Listener,
        message_filter: MessageFilter = lambda x: True,
    ) -> None:
        """Add a listener to this channel.

        Args:
            listener: A callback function that responds to messages
                        sent on this channel.
            message_filter: A function that filters messages before they are sent to
                              the listener.  If the filter returns False, the message
                              is not sent to the listener.

        """
        ...

    @abc.abstractmethod
    def send_message(self, content: dict) -> None:
        """Send a message on this channel.

        Args:
            content: A json-serializable object containing the message content.

        """
        ...

    @abc.abstractmethod
    def __repr__(self):
        ...


class MessageBroker(abc.ABC):
    """Interface for a broker that can create message channels and propagate messages."""

    @abc.abstractmethod
    def __init__(self, *args, **kwargs):
        ...

    @abc.abstractmethod
    def get_message_channel(
        self,
        sender_name: str,
        sender_role: Role,
    ) -> "MessageChannel":
        """Get a message channel for a given sender.

        Args:
            sender_name: A unique name for the sender.
            sender_role: The role of the sender. See the Role enum for options.

        Returns:
            A MessageChannel object the sender can use to propagate messages.

        """
        ...

    def send_message(self, sender_name: str, sender_role: Role, content: Dict) -> None:
        """Send a message on a channel for a given sender.

        This is an alternative method for sending messages by interacting with the
        message broker directly.  It is equivalent to calling `send_message` with an
        appropriate message channel.

        Args:
            sender_name: A unique name for the sender.
            sender_role: The role of the sender. See the Role enum for options.
            content: A json-serializable object containing the message content.

        """
        ...

    @abc.abstractmethod
    def register_listener(
        self,
        message_channel: str,
        listener: Listener,
        message_filter: MessageFilter,
    ) -> None:
        """Register a listener for a given message channel.

        Args:
            message_channel: The name of the message channel to listen to.
            listener: A callback function that responds to messages
                        sent on this channel.
            message_filter: A function that filters messages before they are sent to
                              the listener.  If the filter returns False, the message

        """
        ...

    @abc.abstractmethod
    def __repr__(self):
        ...
>>>>>>> 2a803b03
<|MERGE_RESOLUTION|>--- conflicted
+++ resolved
@@ -1,8 +1,3 @@
-<<<<<<< HEAD
-from abc import ABC, abstractmethod
-import dataclasses
-from typing import Callable
-=======
 """Abstract interface for a message broker system."""
 import abc
 from dataclasses import dataclass
@@ -32,19 +27,11 @@
 @dataclass
 class MessageMetadata:
     """Struct for metadata about a message."""
->>>>>>> 2a803b03
 
     sender: Sender
     timestamp: datetime
     # TODO: what else goes here?
 
-<<<<<<< HEAD
-@dataclasses.dataclass
-class Message(ABC):  # ABC should be within parentheses
-    message_channel: str
-    content: dict  # Some json struct we can define with a strict schema
-=======
->>>>>>> 2a803b03
 
 @dataclass
 class Message:
@@ -53,31 +40,6 @@
     content: dict  # Some json struct we can define with a strict schema
     metadata: MessageMetadata
 
-<<<<<<< HEAD
-class MessageBroker(ABC):
-
-    @abstractmethod
-    def __init__(self, *args, **kwargs):
-        pass
-
-    @abstractmethod
-    def register_listener(
-        self,
-        message_channel: str,
-        listener_callback: Callable[[Message], None],
-    ) -> None:
-        pass
-
-    @abstractmethod
-    def send_message(self, message_channel: str, message: Message) -> None:
-        pass
-
-
-
-
-
-
-=======
 
 Listener = Callable[[Message], None]
 MessageFilter = Callable[[Message], bool]
@@ -189,5 +151,4 @@
 
     @abc.abstractmethod
     def __repr__(self):
-        ...
->>>>>>> 2a803b03
+        ...