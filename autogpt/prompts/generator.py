--- conflicted
+++ resolved
@@ -26,19 +26,6 @@
         self.command_registry: CommandRegistry | None = None
         self.name = "Bob"
         self.role = "AI"
-<<<<<<< HEAD
-        self.response_format = {
-            "thoughts": {
-                "text": "thought",
-                "reasoning": "reasoning",
-                "plan": "- short bulleted\n- list that conveys\n- long-term plan",
-                "criticism": "constructive self-criticism",
-                "speak": "thoughts summary to say to user",
-            },
-            "command": {"name": "command_name", "args": {"arg_name": "value"}},
-        }
-=======
->>>>>>> 49d1a5a1
 
     def add_constraint(self, constraint: str) -> None:
         """
