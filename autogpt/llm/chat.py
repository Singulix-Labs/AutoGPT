from __future__ import annotations

import time
from typing import TYPE_CHECKING

if TYPE_CHECKING:
    from autogpt.agents.agent import Agent

from autogpt.config import Config
from autogpt.llm.api_manager import ApiManager
from autogpt.llm.base import ChatSequence, Message
<<<<<<< HEAD
from autogpt.llm.providers.openai import get_openai_command_specs
from autogpt.llm.utils import count_message_tokens, create_chat_completion
from autogpt.logs import logger
from autogpt.logs.log_cycle import CURRENT_CONTEXT_FILE_NAME
=======
from autogpt.llm.providers.openai import (
    count_openai_functions_tokens,
    get_openai_command_specs,
)
from autogpt.llm.utils import count_message_tokens, create_chat_completion
from autogpt.logs import CURRENT_CONTEXT_FILE_NAME, logger
>>>>>>> 050c52a0


# TODO: Change debug from hardcode to argument
def chat_with_ai(
    config: Config,
    agent: Agent,
    system_prompt: str,
    triggering_prompt: str,
    token_limit: int,
    model: str | None = None,
):
    """
    Interact with the OpenAI API, sending the prompt, user input,
        message history, and permanent memory.

    Args:
        config (Config): The config to use.
        agent (Agent): The agent to use.
        system_prompt (str): The prompt explaining the rules to the AI.
        triggering_prompt (str): The input from the user.
        token_limit (int): The maximum number of tokens allowed in the API call.
        model (str, optional): The model to use. By default, the config.smart_llm will be used.

    Returns:
    str: The AI's response.
    """
    if model is None:
        model = config.smart_llm

    # Reserve 1000 tokens for the response
    logger.debug(f"Token limit: {token_limit}")
    send_token_limit = token_limit - 1000

    # if len(agent.history) == 0:
    #     relevant_memory = ""
    # else:
    #     recent_history = agent.history[-5:]
    #     shuffle(recent_history)
    #     relevant_memories = agent.memory.get_relevant(
    #         str(recent_history), 5
    #     )
    #     if relevant_memories:
    #         shuffle(relevant_memories)
    #     relevant_memory = str(relevant_memories)
    # logger.debug(f"Memory Stats: {agent.memory.get_stats()}")
    relevant_memory = []

    message_sequence = ChatSequence.for_model(
        model,
        [
            Message("system", system_prompt),
            Message("system", f"The current time and date is {time.strftime('%c')}"),
            # Message(
            #     "system",
            #     f"This reminds you of these events from your past:\n{relevant_memory}\n\n",
            # ),
        ],
    )

    # Count the currently used tokens
    current_tokens_used = message_sequence.token_length
    insertion_index = len(message_sequence)

    # Account for tokens used by OpenAI functions
    openai_functions = None
    if agent.config.openai_functions:
        openai_functions = get_openai_command_specs(agent.command_registry)
        functions_tlength = count_openai_functions_tokens(openai_functions, model)
        current_tokens_used += functions_tlength
        logger.debug(f"OpenAI Functions take up {functions_tlength} tokens in API call")

    # Account for user input (appended later)
    user_input_msg = Message("user", triggering_prompt)
    current_tokens_used += count_message_tokens(user_input_msg, model)

    current_tokens_used += agent.history.max_summary_tlength  # Reserve space
    current_tokens_used += 500  # Reserve space for the openai functions TODO improve

<<<<<<< HEAD
    # Add Messages until the token limit is reached or there are no more messages to add.
=======
    # Add historical Messages until the token limit is reached
    #  or there are no more messages to add.
>>>>>>> 050c52a0
    for cycle in reversed(list(agent.history.per_cycle())):
        messages_to_add = [msg for msg in cycle if msg is not None]
        tokens_to_add = count_message_tokens(messages_to_add, model)
        if current_tokens_used + tokens_to_add > send_token_limit:
            break

        # Add the most recent message to the start of the chain,
        #  after the system prompts.
        message_sequence.insert(insertion_index, *messages_to_add)
        current_tokens_used += tokens_to_add

    # Update & add summary of trimmed messages
    if len(agent.history) > 0:
        new_summary_message, trimmed_messages = agent.history.trim_messages(
            current_message_chain=list(message_sequence), config=agent.config
        )
        tokens_to_add = count_message_tokens(new_summary_message, model)
        message_sequence.insert(insertion_index, new_summary_message)
        current_tokens_used += tokens_to_add - agent.history.max_summary_tlength

        # FIXME: uncomment when memory is back in use
        # memory_store = get_memory(config)
        # for _, ai_msg, result_msg in agent.history.per_cycle(trimmed_messages):
        #     memory_to_add = MemoryItem.from_ai_action(ai_msg, result_msg)
        #     logger.debug(f"Storing the following memory:\n{memory_to_add.dump()}")
        #     memory_store.add(memory_to_add)

    api_manager = ApiManager()
    # inform the AI about its remaining budget (if it has one)
    if api_manager.get_total_budget() > 0.0:
        remaining_budget = api_manager.get_total_budget() - api_manager.get_total_cost()
        if remaining_budget < 0:
            remaining_budget = 0
        budget_message = f"Your remaining API budget is ${remaining_budget:.3f}" + (
            " BUDGET EXCEEDED! SHUT DOWN!\n\n"
            if remaining_budget == 0
            else " Budget very nearly exceeded! Shut down gracefully!\n\n"
            if remaining_budget < 0.005
            else " Budget nearly exceeded. Finish up.\n\n"
            if remaining_budget < 0.01
            else "\n\n"
        )
        logger.debug(budget_message)
        message_sequence.add("system", budget_message)
        current_tokens_used += count_message_tokens(message_sequence[-1], model)

    # Append user input, the length of this is accounted for above
    message_sequence.append(user_input_msg)

    plugin_count = len(config.plugins)
    for i, plugin in enumerate(config.plugins):
        if not plugin.can_handle_on_planning():
            continue
        plugin_response = plugin.on_planning(
            agent.ai_config.prompt_generator, message_sequence.raw()
        )
        if not plugin_response or plugin_response == "":
            continue
        tokens_to_add = count_message_tokens(Message("system", plugin_response), model)
        if current_tokens_used + tokens_to_add > send_token_limit:
            logger.debug(f"Plugin response too long, skipping: {plugin_response}")
            logger.debug(f"Plugins remaining at stop: {plugin_count - i}")
            break
        message_sequence.add("system", plugin_response)
        current_tokens_used += tokens_to_add

    # Calculate remaining tokens
    tokens_remaining = token_limit - current_tokens_used
    # assert tokens_remaining >= 0, "Tokens remaining is negative.
    # This should never happen, please submit a bug report at
    #  https://www.github.com/Torantulino/Auto-GPT"

    # Debug print the current context
    logger.debug(f"Token limit: {token_limit}")
    logger.debug(f"Send Token Count: {current_tokens_used}")
    logger.debug(f"Tokens remaining for response: {tokens_remaining}")
    logger.debug("------------ CONTEXT SENT TO AI ---------------")
    for message in message_sequence:
        # Skip printing the prompt
        if message.role == "system" and message.content == system_prompt:
            continue
        logger.debug(f"{message.role.capitalize()}: {message.content}")
        logger.debug("")
    logger.debug("----------- END OF CONTEXT ----------------")
    agent.log_cycle_handler.log_cycle(
        agent.ai_config.ai_name,
        agent.created_at,
        agent.cycle_count,
        message_sequence.raw(),
        CURRENT_CONTEXT_FILE_NAME,
    )

    # TODO: use a model defined elsewhere, so that model can contain
    # temperature and other settings we care about
    assistant_reply = create_chat_completion(
        prompt=message_sequence,
        config=agent.config,
<<<<<<< HEAD
        functions=get_openai_command_specs(agent.command_registry, agent.config),
=======
        functions=openai_functions,
>>>>>>> 050c52a0
        max_tokens=tokens_remaining,
    )

    # Update full message history
    agent.history.append(user_input_msg)
    agent.history.add("assistant", assistant_reply.content, "ai_response")

    return assistant_reply<|MERGE_RESOLUTION|>--- conflicted
+++ resolved
@@ -9,19 +9,12 @@
 from autogpt.config import Config
 from autogpt.llm.api_manager import ApiManager
 from autogpt.llm.base import ChatSequence, Message
-<<<<<<< HEAD
-from autogpt.llm.providers.openai import get_openai_command_specs
-from autogpt.llm.utils import count_message_tokens, create_chat_completion
-from autogpt.logs import logger
-from autogpt.logs.log_cycle import CURRENT_CONTEXT_FILE_NAME
-=======
 from autogpt.llm.providers.openai import (
     count_openai_functions_tokens,
     get_openai_command_specs,
 )
 from autogpt.llm.utils import count_message_tokens, create_chat_completion
 from autogpt.logs import CURRENT_CONTEXT_FILE_NAME, logger
->>>>>>> 050c52a0
 
 
 # TODO: Change debug from hardcode to argument
@@ -100,12 +93,8 @@
     current_tokens_used += agent.history.max_summary_tlength  # Reserve space
     current_tokens_used += 500  # Reserve space for the openai functions TODO improve
 
-<<<<<<< HEAD
-    # Add Messages until the token limit is reached or there are no more messages to add.
-=======
     # Add historical Messages until the token limit is reached
     #  or there are no more messages to add.
->>>>>>> 050c52a0
     for cycle in reversed(list(agent.history.per_cycle())):
         messages_to_add = [msg for msg in cycle if msg is not None]
         tokens_to_add = count_message_tokens(messages_to_add, model)
@@ -203,11 +192,7 @@
     assistant_reply = create_chat_completion(
         prompt=message_sequence,
         config=agent.config,
-<<<<<<< HEAD
-        functions=get_openai_command_specs(agent.command_registry, agent.config),
-=======
         functions=openai_functions,
->>>>>>> 050c52a0
         max_tokens=tokens_remaining,
     )
 
