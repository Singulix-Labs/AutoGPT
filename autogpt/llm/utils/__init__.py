from __future__ import annotations

from typing import List, Literal, Optional

from colorama import Fore

from autogpt.config import Config

from ..api_manager import ApiManager
from ..base import (
    ChatModelResponse,
    ChatSequence,
    FunctionCallDict,
    Message,
    ResponseMessageDict,
)
from ..providers import openai as iopenai
from ..providers.openai import (
    OPEN_AI_CHAT_MODELS,
    OpenAIFunctionCall,
    OpenAIFunctionSpec,
    count_openai_functions_tokens,
)
from .token_counter import *


def call_ai_function(
    function: str,
    args: list,
    description: str,
    config: Config,
    model: Optional[str] = None,
) -> str:
    """Call an AI function

    This is a magic function that can do anything with no-code. See
    https://github.com/Torantulino/AI-Functions for more info.

    Args:
        function (str): The function to call
        args (list): The arguments to pass to the function
        description (str): The description of the function
        model (str, optional): The model to use. Defaults to None.

    Returns:
        str: The response from the function
    """
    if model is None:
        model = config.smart_llm
    # For each arg, if any are None, convert to "None":
    args = [str(arg) if arg is not None else "None" for arg in args]
    # parse args to comma separated string
    arg_str: str = ", ".join(args)

    prompt = ChatSequence.for_model(
        model,
        [
            Message(
                "system",
                f"You are now the following python function: ```# {description}"
                f"\n{function}```\n\nOnly respond with your `return` value.",
            ),
            Message("user", arg_str),
        ],
    )
    return create_chat_completion(prompt=prompt, temperature=0, config=config).content


def create_text_completion(
    prompt: str,
    config: Config,
    model: Optional[str],
    temperature: Optional[float],
    max_output_tokens: Optional[int],
) -> str:
    if model is None:
        model = config.fast_llm
    if temperature is None:
        temperature = config.temperature

    kwargs = {"model": model}
    kwargs.update(config.get_openai_credentials(model))

    response = iopenai.create_text_completion(
        prompt=prompt,
        **kwargs,
        temperature=temperature,
        max_tokens=max_output_tokens,
    )
    logger.debug(f"Response: {response}")

    return response.choices[0].text


# Overly simple abstraction until we create something better
def create_chat_completion(
    prompt: ChatSequence,
    config: Config,
    functions: Optional[List[OpenAIFunctionSpec]] = None,
    model: Optional[str] = None,
    temperature: Optional[float] = None,
    max_tokens: Optional[int] = None,
) -> ChatModelResponse:
    """Create a chat completion using the OpenAI API

    Args:
        messages (List[Message]): The messages to send to the chat completion
        model (str, optional): The model to use. Defaults to None.
        temperature (float, optional): The temperature to use. Defaults to 0.9.
        max_tokens (int, optional): The max tokens to use. Defaults to None.

    Returns:
        str: The response from the chat completion
    """

    if model is None:
        model = prompt.model.name
    if temperature is None:
        temperature = config.temperature
    if max_tokens is None:
<<<<<<< HEAD
        max_tokens = OPEN_AI_CHAT_MODELS[model].max_tokens - prompt.token_length - 100
=======
        prompt_tlength = prompt.token_length
        max_tokens = OPEN_AI_CHAT_MODELS[model].max_tokens - prompt_tlength
        logger.debug(f"Prompt length: {prompt_tlength} tokens")
        if functions:
            functions_tlength = count_openai_functions_tokens(functions, model)
            max_tokens -= functions_tlength
            logger.debug(f"Functions take up {functions_tlength} tokens in API call")
>>>>>>> c821b294

    logger.debug(
        f"{Fore.GREEN}Creating chat completion with model {model}, temperature {temperature}, max_tokens {max_tokens}{Fore.RESET}"
    )
    chat_completion_kwargs = {
        "model": model,
        "temperature": temperature,
        "max_tokens": max_tokens,
    }

    for plugin in config.plugins:
        if plugin.can_handle_chat_completion(
            messages=prompt.raw(),
            **chat_completion_kwargs,
        ):
            message = plugin.handle_chat_completion(
                messages=prompt.raw(),
                **chat_completion_kwargs,
            )
            if message is not None:
                return message

    chat_completion_kwargs.update(config.get_openai_credentials(model))

    if functions:
        chat_completion_kwargs["functions"] = [
            function.schema for function in functions
        ]

    response = iopenai.create_chat_completion(
        messages=prompt.raw(),
        **chat_completion_kwargs,
    )
    logger.debug(f"Response: {response}")

    if hasattr(response, "error"):
        logger.error(response.error)
        raise RuntimeError(response.error)

    first_message: ResponseMessageDict = response.choices[0].message
    content: str | None = first_message.get("content")
    function_call: FunctionCallDict | None = first_message.get("function_call")

    for plugin in config.plugins:
        if not plugin.can_handle_on_response():
            continue
        # TODO: function call support in plugin.on_response()
        content = plugin.on_response(content)

    return ChatModelResponse(
        model_info=OPEN_AI_CHAT_MODELS[model],
        content=content,
        function_call=OpenAIFunctionCall(
            name=function_call["name"], arguments=function_call["arguments"]
        )
        if function_call
        else None,
    )


def check_model(
    model_name: str,
    model_type: Literal["smart_llm", "fast_llm"],
    config: Config,
) -> str:
    """Check if model is available for use. If not, return gpt-3.5-turbo."""
    openai_credentials = config.get_openai_credentials(model_name)
    api_manager = ApiManager()
    models = api_manager.get_models(**openai_credentials)

    if any(model_name in m["id"] for m in models):
        return model_name

    logger.typewriter_log(
        "WARNING: ",
        Fore.YELLOW,
        f"You do not have access to {model_name}. Setting {model_type} to "
        f"gpt-3.5-turbo.",
    )
    return "gpt-3.5-turbo"<|MERGE_RESOLUTION|>--- conflicted
+++ resolved
@@ -118,9 +118,6 @@
     if temperature is None:
         temperature = config.temperature
     if max_tokens is None:
-<<<<<<< HEAD
-        max_tokens = OPEN_AI_CHAT_MODELS[model].max_tokens - prompt.token_length - 100
-=======
         prompt_tlength = prompt.token_length
         max_tokens = OPEN_AI_CHAT_MODELS[model].max_tokens - prompt_tlength
         logger.debug(f"Prompt length: {prompt_tlength} tokens")
@@ -128,7 +125,6 @@
             functions_tlength = count_openai_functions_tokens(functions, model)
             max_tokens -= functions_tlength
             logger.debug(f"Functions take up {functions_tlength} tokens in API call")
->>>>>>> c821b294
 
     logger.debug(
         f"{Fore.GREEN}Creating chat completion with model {model}, temperature {temperature}, max_tokens {max_tokens}{Fore.RESET}"
