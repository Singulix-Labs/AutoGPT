--- conflicted
+++ resolved
@@ -10,11 +10,7 @@
 from PIL import Image
 
 from autogpt.agent.agent import Agent
-<<<<<<< HEAD
-from autogpt.commands.command import command
-=======
 from autogpt.command_decorator import command
->>>>>>> d9962bde
 from autogpt.logs import logger
 
 
