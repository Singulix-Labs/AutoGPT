"""File operations for AutoGPT"""
from __future__ import annotations

import hashlib
import os
import os.path
from typing import Generator, Literal

from confection import Config

from autogpt.agent.agent import Agent
from autogpt.command_decorator import command
from autogpt.commands.file_operations_utils import read_textual_file
from autogpt.config import Config
from autogpt.logs import logger
from autogpt.memory.vector import MemoryItem, VectorMemory

Operation = Literal["write", "append", "delete"]


def text_checksum(text: str) -> str:
    """Get the hex checksum for the given text."""
    return hashlib.md5(text.encode("utf-8")).hexdigest()


def operations_from_log(
    log_path: str,
) -> Generator[tuple[Operation, str, str | None], None, None]:
    """Parse the file operations log and return a tuple containing the log entries"""
    try:
        log = open(log_path, "r", encoding="utf-8")
    except FileNotFoundError:
        return

    for line in log:
        line = line.replace("File Operation Logger", "").strip()
        if not line:
            continue
        operation, tail = line.split(": ", maxsplit=1)
        operation = operation.strip()
        if operation in ("write", "append"):
            try:
                path, checksum = (x.strip() for x in tail.rsplit(" #", maxsplit=1))
            except ValueError:
                logger.warn(f"File log entry lacks checksum: '{line}'")
                path, checksum = tail.strip(), None
            yield (operation, path, checksum)
        elif operation == "delete":
            yield (operation, tail.strip(), None)

    log.close()


def file_operations_state(log_path: str) -> dict[str, str]:
    """Iterates over the operations log and returns the expected state.

    Parses a log file at config.file_logger_path to construct a dictionary that maps
    each file path written or appended to its checksum. Deleted files are removed
    from the dictionary.

    Returns:
        A dictionary mapping file paths to their checksums.

    Raises:
        FileNotFoundError: If config.file_logger_path is not found.
        ValueError: If the log file content is not in the expected format.
    """
    state = {}
    for operation, path, checksum in operations_from_log(log_path):
        if operation in ("write", "append"):
            state[path] = checksum
        elif operation == "delete":
            del state[path]
    return state


def is_duplicate_operation(
    operation: Operation, filename: str, config: Config, checksum: str | None = None
) -> bool:
    """Check if the operation has already been performed

    Args:
        operation: The operation to check for
        filename: The name of the file to check for
        config: The agent config
        checksum: The checksum of the contents to be written

    Returns:
        True if the operation has already been performed on the file
    """
    state = file_operations_state(config.file_logger_path)
    if operation == "delete" and filename not in state:
        return True
    if operation == "write" and state.get(filename) == checksum:
        return True
    return False


def log_operation(
    operation: str, filename: str, agent: Agent, checksum: str | None = None
) -> None:
    """Log the file operation to the file_logger.txt

    Args:
        operation: The operation to log
        filename: The name of the file the operation was performed on
        checksum: The checksum of the contents to be written
    """
    log_entry = f"{operation}: {filename}"
    if checksum is not None:
        log_entry += f" #{checksum}"
    logger.debug(f"Logging file operation: {log_entry}")
    append_to_file(
        agent.config.file_logger_path, f"{log_entry}\n", agent, should_log=False
    )


@command(
    "read_file",
    "Read an existing file",
    {
        "filename": {
            "type": "string",
            "description": "The path of the file to read",
            "required": True,
        }
    },
)
def read_file(filename: str, agent: Agent) -> str:
    """Read a file and return the contents

    Args:
        filename (str): The name of the file to read

    Returns:
        str: The contents of the file
    """
    try:
        content = read_textual_file(filename, logger)

        # TODO: invalidate/update memory when file is edited
        file_memory = MemoryItem.from_text_file(content, filename, agent.config)
        if len(file_memory.chunks) > 1:
            return file_memory.summary

        return content
    except Exception as e:
        return f"Error: {str(e)}"


def ingest_file(
    filename: str,
    memory: VectorMemory,
) -> None:
    """
    Ingest a file by reading its content, splitting it into chunks with a specified
    maximum length and overlap, and adding the chunks to the memory storage.

    Args:
        filename: The name of the file to ingest
        memory: An object with an add() method to store the chunks in memory
    """
    try:
        logger.info(f"Ingesting file {filename}")
        content = read_file(filename)

        # TODO: differentiate between different types of files
        file_memory = MemoryItem.from_text_file(content, filename)
        logger.debug(f"Created memory: {file_memory.dump(True)}")
        memory.add(file_memory)

        logger.info(f"Ingested {len(file_memory.e_chunks)} chunks from {filename}")
    except Exception as err:
        logger.warn(f"Error while ingesting file '{filename}': {err}")


@command(
    "write_to_file",
<<<<<<< HEAD
    "Write to file",
    '"filename": "<filename>", "text": "<text>"',
    name_alias=["write_file", "create_file"],
)
def write_to_file(filename: str, text: str) -> str:
=======
    "Writes to a file",
    {
        "filename": {
            "type": "string",
            "description": "The name of the file to write to",
            "required": True,
        },
        "text": {
            "type": "string",
            "description": "The text to write to the file",
            "required": True,
        },
    },
)
def write_to_file(filename: str, text: str, agent: Agent) -> str:
>>>>>>> 9a2a9f74
    """Write text to a file

    Args:
        filename (str): The name of the file to write to
        text (str): The text to write to the file

    Returns:
        str: A message indicating success or failure
    """
    checksum = text_checksum(text)
    if is_duplicate_operation("write", filename, agent.config, checksum):
        return "Error: File has already been updated."
    try:
        directory = os.path.dirname(filename)
        os.makedirs(directory, exist_ok=True)
        with open(filename, "w", encoding="utf-8") as f:
            f.write(text)
        log_operation("write", filename, agent, checksum)
        return "File written to successfully."
    except Exception as err:
        return f"Error: {err}"


@command(
    "append_to_file",
    "Appends to a file",
    {
        "filename": {
            "type": "string",
            "description": "The name of the file to write to",
            "required": True,
        },
        "text": {
            "type": "string",
            "description": "The text to write to the file",
            "required": True,
        },
    },
)
def append_to_file(
    filename: str, text: str, agent: Agent, should_log: bool = True
) -> str:
    """Append text to a file

    Args:
        filename (str): The name of the file to append to
        text (str): The text to append to the file
        should_log (bool): Should log output

    Returns:
        str: A message indicating success or failure
    """
    try:
        directory = os.path.dirname(filename)
        os.makedirs(directory, exist_ok=True)
        with open(filename, "a", encoding="utf-8") as f:
            f.write(text)

        if should_log:
            with open(filename, "r", encoding="utf-8") as f:
                checksum = text_checksum(f.read())
            log_operation("append", filename, agent, checksum=checksum)

        return "Text appended successfully."
    except Exception as err:
        return f"Error: {err}"


@command(
    "delete_file",
    "Deletes a file",
    {
        "filename": {
            "type": "string",
            "description": "The name of the file to delete",
            "required": True,
        }
    },
)
def delete_file(filename: str, agent: Agent) -> str:
    """Delete a file

    Args:
        filename (str): The name of the file to delete

    Returns:
        str: A message indicating success or failure
    """
    if is_duplicate_operation("delete", filename, agent.config):
        return "Error: File has already been deleted."
    try:
        os.remove(filename)
        log_operation("delete", filename, agent)
        return "File deleted successfully."
    except Exception as err:
        return f"Error: {err}"


@command(
    "list_files",
    "Lists Files in a Directory",
    {
        "directory": {
            "type": "string",
            "description": "The directory to list files in",
            "required": True,
        }
    },
)
def list_files(directory: str, agent: Agent) -> list[str]:
    """lists files in a directory recursively

    Args:
        directory (str): The directory to search in

    Returns:
        list[str]: A list of files found in the directory
    """
    found_files = []

    for root, _, files in os.walk(directory):
        for file in files:
            if file.startswith("."):
                continue
            relative_path = os.path.relpath(
                os.path.join(root, file), agent.config.workspace_path
            )
            found_files.append(relative_path)

    return found_files<|MERGE_RESOLUTION|>--- conflicted
+++ resolved
@@ -176,13 +176,6 @@
 
 @command(
     "write_to_file",
-<<<<<<< HEAD
-    "Write to file",
-    '"filename": "<filename>", "text": "<text>"',
-    name_alias=["write_file", "create_file"],
-)
-def write_to_file(filename: str, text: str) -> str:
-=======
     "Writes to a file",
     {
         "filename": {
@@ -196,9 +189,9 @@
             "required": True,
         },
     },
+    name_alias=["write_file", "create_file"],
 )
 def write_to_file(filename: str, text: str, agent: Agent) -> str:
->>>>>>> 9a2a9f74
     """Write text to a file
 
     Args:
