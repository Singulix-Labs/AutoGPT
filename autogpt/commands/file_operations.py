--- conflicted
+++ resolved
@@ -12,12 +12,8 @@
 from confection import Config
 from requests.adapters import HTTPAdapter, Retry
 
-<<<<<<< HEAD
+from autogpt.agent.agent import Agent
 from autogpt.commands.command import command, ignore_unexpected_kwargs
-=======
-from autogpt.agent.agent import Agent
-from autogpt.commands.command import command
->>>>>>> 2ce6ae67
 from autogpt.commands.file_operations_utils import read_textual_file
 from autogpt.config import Config
 from autogpt.logs import logger
@@ -344,17 +340,10 @@
         return f"Error: {err}"
 
 
-<<<<<<< HEAD
-
-@command("search_files", "Search Files", '"directory": "<directory>"')
+@command("list_files", "List Files in Directory", '"directory": "<directory>"')
 @ignore_unexpected_kwargs
-def search_files(directory: str, config: Config) -> list[str]:
-    """Search for files in a directory
-=======
-@command("list_files", "List Files in Directory", '"directory": "<directory>"')
 def list_files(directory: str, agent: Agent) -> list[str]:
     """lists files in a directory recursively
->>>>>>> 2ce6ae67
 
     Args:
         directory (str): The directory to search in
