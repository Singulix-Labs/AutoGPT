--- conflicted
+++ resolved
@@ -11,13 +11,10 @@
 
 from autogpt.spinner import Spinner
 from autogpt.utils import readable_file_size
-
-<<<<<<< HEAD
-CFG = Config()
-=======
+from autogpt.workspace import WORKSPACE_PATH, path_in_workspace
+
 LOG_FILE = "file_logger.txt"
 LOG_FILE_PATH = WORKSPACE_PATH / LOG_FILE
->>>>>>> 91537b04
 
 
 def check_duplicate_operation(operation: str, filename: str) -> bool:
@@ -30,7 +27,7 @@
     Returns:
         bool: True if the operation has already been performed on the file
     """
-    log_content = read_file(CFG.file_logger_path)
+    log_content = read_file(LOG_FILE)
     log_entry = f"{operation}: {filename}\n"
     return log_entry in log_content
 
@@ -43,7 +40,13 @@
         filename (str): The name of the file the operation was performed on
     """
     log_entry = f"{operation}: {filename}\n"
-    append_to_file(CFG.file_logger_path, log_entry, should_log=False)
+
+    # Create the log file if it doesn't exist
+    if not os.path.exists(LOG_FILE_PATH):
+        with open(LOG_FILE_PATH, "w", encoding="utf-8") as f:
+            f.write("File Operation Logger ")
+
+    append_to_file(LOG_FILE, log_entry, shouldLog=False)
 
 
 def split_file(
@@ -88,7 +91,8 @@
         str: The contents of the file
     """
     try:
-        with open(filename, "r", encoding="utf-8") as f:
+        filepath = path_in_workspace(filename)
+        with open(filepath, "r", encoding="utf-8") as f:
             content = f.read()
         return content
     except Exception as e:
@@ -142,10 +146,11 @@
     if check_duplicate_operation("write", filename):
         return "Error: File has already been updated."
     try:
-        directory = os.path.dirname(filename)
+        filepath = path_in_workspace(filename)
+        directory = os.path.dirname(filepath)
         if not os.path.exists(directory):
             os.makedirs(directory)
-        with open(filename, "w", encoding="utf-8") as f:
+        with open(filepath, "w", encoding="utf-8") as f:
             f.write(text)
         log_operation("write", filename)
         return "File written to successfully."
@@ -153,29 +158,22 @@
         return f"Error: {str(e)}"
 
 
-<<<<<<< HEAD
-@command(
-    "append_to_file", "Append to file", '"filename": "<filename>", "text": "<text>"'
-)
-def append_to_file(filename: str, text: str, should_log: bool = True) -> str:
-=======
 def append_to_file(filename: str, text: str, shouldLog: bool = True) -> str:
->>>>>>> 91537b04
     """Append text to a file
 
     Args:
         filename (str): The name of the file to append to
         text (str): The text to append to the file
-        should_log (bool): Should log output
 
     Returns:
         str: A message indicating success or failure
     """
     try:
-        with open(filename, "a") as f:
+        filepath = path_in_workspace(filename)
+        with open(filepath, "a") as f:
             f.write(text)
 
-        if should_log:
+        if shouldLog:
             log_operation("append", filename)
 
         return "Text appended successfully."
@@ -195,7 +193,8 @@
     if check_duplicate_operation("delete", filename):
         return "Error: File has already been deleted."
     try:
-        os.remove(filename)
+        filepath = path_in_workspace(filename)
+        os.remove(filepath)
         log_operation("delete", filename)
         return "File deleted successfully."
     except Exception as e:
@@ -213,34 +212,28 @@
     """
     found_files = []
 
-    for root, _, files in os.walk(directory):
+    if directory in {"", "/"}:
+        search_directory = WORKSPACE_PATH
+    else:
+        search_directory = path_in_workspace(directory)
+
+    for root, _, files in os.walk(search_directory):
         for file in files:
             if file.startswith("."):
                 continue
-            relative_path = os.path.relpath(
-                os.path.join(root, file), CFG.workspace_path
-            )
+            relative_path = os.path.relpath(os.path.join(root, file), WORKSPACE_PATH)
             found_files.append(relative_path)
 
     return found_files
 
 
-<<<<<<< HEAD
-@command(
-    "download_file",
-    "Download File",
-    '"url": "<url>", "filename": "<filename>"',
-    CFG.allow_downloads,
-    "Error: You do not have user authorization to download files locally.",
-)
-=======
->>>>>>> 91537b04
 def download_file(url, filename):
     """Downloads a file
     Args:
         url (str): URL of the file to download
         filename (str): Filename to save the file as
     """
+    safe_filename = path_in_workspace(filename)
     try:
         message = f"{Fore.YELLOW}Downloading file from {Back.LIGHTBLUE_EX}{url}{Back.RESET}{Fore.RESET}"
         with Spinner(message) as spinner:
@@ -258,7 +251,7 @@
                 total_size = int(r.headers.get("Content-Length", 0))
                 downloaded_size = 0
 
-                with open(filename, "wb") as f:
+                with open(safe_filename, "wb") as f:
                     for chunk in r.iter_content(chunk_size=8192):
                         f.write(chunk)
                         downloaded_size += len(chunk)
