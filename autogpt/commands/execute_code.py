"""Execute code in a Docker container"""
import os
import subprocess
from pathlib import Path

import docker
from docker.errors import ImageNotFound

from autogpt.commands.command import command
from autogpt.config import Config
from autogpt.logs import logger

CFG = Config()


@command("execute_python_file", "Execute Python File", '"filename": "<filename>"')
def execute_python_file(filename: str) -> str:
    """Execute a Python file in a Docker container and return the output

    Args:
        filename (str): The name of the file to execute

    Returns:
        str: The output of the file
    """
    logger.info(f"Executing file '{filename}'")

    if not filename.endswith(".py"):
        return "Error: Invalid file type. Only .py files are allowed."

    if not os.path.isfile(filename):
        return f"Error: File '{filename}' does not exist."

    if we_are_running_in_a_docker_container():
        result = subprocess.run(
            f"python {filename}", capture_output=True, encoding="utf8", shell=True
        )
        if result.returncode == 0:
            return result.stdout
        else:
            return f"Error: {result.stderr}"

    try:
        client = docker.from_env()
        # You can replace this with the desired Python image/version
        # You can find available Python images on Docker Hub:
        # https://hub.docker.com/_/python
        image_name = "python:3-alpine"
        try:
            client.images.get(image_name)
            logger.warn(f"Image '{image_name}' found locally")
        except ImageNotFound:
            logger.info(
                f"Image '{image_name}' not found locally, pulling from Docker Hub"
            )
            # Use the low-level API to stream the pull response
            low_level_client = docker.APIClient()
            for line in low_level_client.pull(image_name, stream=True, decode=True):
                # Print the status and progress, if available
                status = line.get("status")
                progress = line.get("progress")
                if status and progress:
                    logger.info(f"{status}: {progress}")
                elif status:
<<<<<<< HEAD
                    logger.info(status)

=======
                    print(status)
>>>>>>> 5ce6da95
        container = client.containers.run(
            image_name,
            f"python {Path(filename).relative_to(CFG.workspace_path)}",
            volumes={
                CFG.workspace_path: {
                    "bind": "/workspace",
                    "mode": "ro",
                }
            },
            working_dir="/workspace",
            stderr=True,
            stdout=True,
            detach=True,
        )

        container.wait()
        logs = container.logs().decode("utf-8")
        container.remove()

        # print(f"Execution complete. Output: {output}")
        # print(f"Logs: {logs}")

        return logs

    except docker.errors.DockerException as e:
        logger.warn(
            "Could not run the script in a container. If you haven't already, please install Docker https://docs.docker.com/get-docker/"
        )
        return f"Error: {str(e)}"

    except Exception as e:
        return f"Error: {str(e)}"


@command(
    "execute_shell",
    "Execute Shell Command, non-interactive commands only",
    '"command_line": "<command_line>"',
    CFG.execute_local_commands,
    "You are not allowed to run local shell commands. To execute"
    " shell commands, EXECUTE_LOCAL_COMMANDS must be set to 'True' "
    "in your config. Do not attempt to bypass the restriction.",
)
def execute_shell(command_line: str) -> str:
    """Execute a shell command and return the output

    Args:
        command_line (str): The command line to execute

    Returns:
        str: The output of the command
    """

    if not CFG.execute_local_commands:
        return (
            "You are not allowed to run local shell commands. To execute"
            " shell commands, EXECUTE_LOCAL_COMMANDS must be set to 'True' "
            "in your config. Do not attempt to bypass the restriction."
        )
    current_dir = os.getcwd()
    # Change dir into workspace if necessary
    if CFG.workspace_path not in current_dir:
        os.chdir(CFG.workspace_path)

    logger.info(
        f"Executing command '{command_line}' in working directory '{os.getcwd()}'"
    )

    result = subprocess.run(command_line, capture_output=True, shell=True)
    output = f"STDOUT:\n{result.stdout}\nSTDERR:\n{result.stderr}"

    # Change back to whatever the prior working dir was

    os.chdir(current_dir)
    return output


@command(
    "execute_shell_popen",
    "Execute Shell Command, non-interactive commands only",
    '"command_line": "<command_line>"',
    CFG.execute_local_commands,
    "You are not allowed to run local shell commands. To execute"
    " shell commands, EXECUTE_LOCAL_COMMANDS must be set to 'True' "
    "in your config. Do not attempt to bypass the restriction.",
)
def execute_shell_popen(command_line) -> str:
    """Execute a shell command with Popen and returns an english description
    of the event and the process id

    Args:
        command_line (str): The command line to execute

    Returns:
        str: Description of the fact that the process started and its id
    """
    current_dir = os.getcwd()
    # Change dir into workspace if necessary
    if CFG.workspace_path not in current_dir:
        os.chdir(CFG.workspace_path)

    logger.info(
        f"Executing command '{command_line}' in working directory '{os.getcwd()}'"
    )

    do_not_show_output = subprocess.DEVNULL
    process = subprocess.Popen(
        command_line, shell=True, stdout=do_not_show_output, stderr=do_not_show_output
    )

    # Change back to whatever the prior working dir was

    os.chdir(current_dir)

    return f"Subprocess started with PID:'{str(process.pid)}'"


def we_are_running_in_a_docker_container() -> bool:
    """Check if we are running in a Docker container

    Returns:
        bool: True if we are running in a Docker container, False otherwise
    """
    return os.path.exists("/.dockerenv")<|MERGE_RESOLUTION|>--- conflicted
+++ resolved
@@ -62,12 +62,7 @@
                 if status and progress:
                     logger.info(f"{status}: {progress}")
                 elif status:
-<<<<<<< HEAD
                     logger.info(status)
-
-=======
-                    print(status)
->>>>>>> 5ce6da95
         container = client.containers.run(
             image_name,
             f"python {Path(filename).relative_to(CFG.workspace_path)}",
