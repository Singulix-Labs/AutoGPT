""" Command and Control """
import json
from typing import List, NoReturn, Union
from autogpt.agent.agent_manager import AgentManager
from autogpt.commands.evaluate_code import evaluate_code
from autogpt.commands.google_search import google_official_search, google_search
from autogpt.commands.improve_code import improve_code
from autogpt.commands.write_tests import write_tests
from autogpt.config import Config
from autogpt.commands.image_gen import generate_image
from autogpt.commands.audio_text import read_audio_from_file
from autogpt.commands.web_requests import scrape_links, scrape_text
from autogpt.commands.execute_code import (
    execute_python_file,
    execute_shell,
    execute_shell_popen,
)
from autogpt.commands.file_operations import (
    append_to_file,
    delete_file,
    read_file,
    search_files,
    write_to_file,
)
from autogpt.json_fixes.parsing import fix_and_parse_json
from autogpt.memory import get_memory
from autogpt.processing.text import summarize_text
from autogpt.speech import say_text
from autogpt.commands.web_selenium import browse_website
from autogpt.commands.git_operations import clone_repository
from autogpt.commands.twitter import send_tweet


CFG = Config()
AGENT_MANAGER = AgentManager()


def is_valid_int(value: str) -> bool:
    """Check if the value is a valid integer

    Args:
        value (str): The value to check

    Returns:
        bool: True if the value is a valid integer, False otherwise
    """
    try:
        int(value)
        return True
    except ValueError:
        return False


def get_command(response: str):
    """Parse the response and return the command name and arguments

    Args:
        response (str): The response from the user

    Returns:
        tuple: The command name and arguments

    Raises:
        json.decoder.JSONDecodeError: If the response is not valid JSON

        Exception: If any other error occurs
    """
    try:
        response_json = fix_and_parse_json(response)

        if "command" not in response_json:
            return "Error:", "Missing 'command' object in JSON"

        if not isinstance(response_json, dict):
            return "Error:", f"'response_json' object is not dictionary {response_json}"

        command = response_json["command"]
        if not isinstance(command, dict):
            return "Error:", "'command' object is not a dictionary"

        if "name" not in command:
            return "Error:", "Missing 'name' field in 'command' object"

        command_name = command["name"]

        # Use an empty dictionary if 'args' field is not present in 'command' object
        arguments = command.get("args", {})

        return command_name, arguments
    except json.decoder.JSONDecodeError:
        return "Error:", "Invalid JSON"
    # All other errors, return "Error: + error message"
    except Exception as e:
        return "Error:", str(e)


def map_command_synonyms(command_name: str):
    """Takes the original command name given by the AI, and checks if the
    string matches a list of common/known hallucinations
    """
    synonyms = [
        ("write_file", "write_to_file"),
        ("create_file", "write_to_file"),
        ("search", "google"),
    ]
    for seen_command, actual_command_name in synonyms:
        if command_name == seen_command:
            return actual_command_name
    return command_name


def execute_command(command_name: str, arguments):
    """Execute the command and return the result

    Args:
        command_name (str): The name of the command to execute
        arguments (dict): The arguments for the command

    Returns:
        str: The result of the command"""
    memory = get_memory(CFG)

    try:
        command_name = map_command_synonyms(command_name)
        if command_name == "google":
            # Check if the Google API key is set and use the official search method
            # If the API key is not set or has only whitespaces, use the unofficial
            # search method
            key = CFG.google_api_key
            if key and key.strip() and key != "your-google-api-key":
                google_result = google_official_search(arguments["input"])
            else:
                google_result = google_search(arguments["input"])
            safe_message = google_result.encode("utf-8", "ignore")
            return str(safe_message)
        elif command_name == "memory_add":
            return memory.add(arguments["string"])
        elif command_name == "start_agent":
            return start_agent(
                arguments["name"], arguments["task"], arguments["prompt"]
            )
        elif command_name == "message_agent":
            return message_agent(arguments["key"], arguments["message"])
        elif command_name == "list_agents":
            return list_agents()
        elif command_name == "delete_agent":
            return delete_agent(arguments["key"])
        elif command_name == "get_text_summary":
            return get_text_summary(arguments["url"], arguments["question"])
        elif command_name == "get_hyperlinks":
            return get_hyperlinks(arguments["url"])
        elif command_name == "clone_repository":
            return clone_repository(
                arguments["repository_url"], arguments["clone_path"]
            )
        elif command_name == "read_file":
            return read_file(arguments["file"])
        elif command_name == "write_to_file":
            return write_to_file(arguments["file"], arguments["text"])
        elif command_name == "append_to_file":
            return append_to_file(arguments["file"], arguments["text"])
        elif command_name == "delete_file":
            return delete_file(arguments["file"])
        elif command_name == "search_files":
            return search_files(arguments["directory"])
        elif command_name == "browse_website":
            return browse_website(arguments["url"], arguments["question"])
        # TODO: Change these to take in a file rather than pasted code, if
        # non-file is given, return instructions "Input should be a python
        # filepath, write your code to file and try again"
        elif command_name == "evaluate_code":
            return evaluate_code(arguments["code"])
        elif command_name == "improve_code":
            return improve_code(arguments["suggestions"], arguments["code"])
        elif command_name == "write_tests":
            return write_tests(arguments["code"], arguments.get("focus"))
        elif command_name == "execute_python_file":  # Add this command
            return execute_python_file(arguments["file"])
        elif command_name == "execute_shell":
            if CFG.execute_local_commands:
                return execute_shell(arguments["command_line"])
            else:
                return (
                    "You are not allowed to run local shell commands. To execute"
                    " shell commands, EXECUTE_LOCAL_COMMANDS must be set to 'True' "
                    "in your config. Do not attempt to bypass the restriction."
                )
<<<<<<< HEAD
        elif command_name == "execute_shell_popen":
            if CFG.execute_local_commands:
                return execute_shell_popen(arguments["command_line"])
            else:
                return (
                    "You are not allowed to run local shell commands. To execute"
                    " shell commands, EXECUTE_LOCAL_COMMANDS must be set to 'True' "
                    "in your config. Do not attempt to bypass the restriction."
                )
=======
        elif command_name == "read_audio_from_file":
            return read_audio_from_file(arguments["file"])
>>>>>>> 48703568
        elif command_name == "generate_image":
            return generate_image(arguments["prompt"])
        elif command_name == "send_tweet":
            return send_tweet(arguments['text'])
        elif command_name == "do_nothing":
            return "No action performed."
        elif command_name == "task_complete":
            shutdown()
        else:
            return (
                f"Unknown command '{command_name}'. Please refer to the 'COMMANDS'"
                " list for available commands and only respond in the specified JSON"
                " format."
            )
    except Exception as e:
        return f"Error: {str(e)}"


def get_text_summary(url: str, question: str) -> str:
    """Return the results of a google search

    Args:
        url (str): The url to scrape
        question (str): The question to summarize the text for

    Returns:
        str: The summary of the text
    """
    text = scrape_text(url)
    summary = summarize_text(url, text, question)
    return f""" "Result" : {summary}"""


def get_hyperlinks(url: str) -> Union[str, List[str]]:
    """Return the results of a google search

    Args:
        url (str): The url to scrape

    Returns:
        str or list: The hyperlinks on the page
    """
    return scrape_links(url)


def shutdown() -> NoReturn:
    """Shut down the program"""
    print("Shutting down...")
    quit()


def start_agent(name: str, task: str, prompt: str, model=CFG.fast_llm_model) -> str:
    """Start an agent with a given name, task, and prompt

    Args:
        name (str): The name of the agent
        task (str): The task of the agent
        prompt (str): The prompt for the agent
        model (str): The model to use for the agent

    Returns:
        str: The response of the agent
    """
    # Remove underscores from name
    voice_name = name.replace("_", " ")

    first_message = f"""You are {name}.  Respond with: "Acknowledged"."""
    agent_intro = f"{voice_name} here, Reporting for duty!"

    # Create agent
    if CFG.speak_mode:
        say_text(agent_intro, 1)
    key, ack = AGENT_MANAGER.create_agent(task, first_message, model)

    if CFG.speak_mode:
        say_text(f"Hello {voice_name}. Your task is as follows. {task}.")

    # Assign task (prompt), get response
    agent_response = AGENT_MANAGER.message_agent(key, prompt)

    return f"Agent {name} created with key {key}. First response: {agent_response}"


def message_agent(key: str, message: str) -> str:
    """Message an agent with a given key and message"""
    # Check if the key is a valid integer
    if is_valid_int(key):
        agent_response = AGENT_MANAGER.message_agent(int(key), message)
    else:
        return "Invalid key, must be an integer."

    # Speak response
    if CFG.speak_mode:
        say_text(agent_response, 1)
    return agent_response


def list_agents():
    """List all agents

    Returns:
        str: A list of all agents
    """
    return "List of agents:\n" + "\n".join(
        [str(x[0]) + ": " + x[1] for x in AGENT_MANAGER.list_agents()]
    )


def delete_agent(key: str) -> str:
    """Delete an agent with a given key

    Args:
        key (str): The key of the agent to delete

    Returns:
        str: A message indicating whether the agent was deleted or not
    """
    result = AGENT_MANAGER.delete_agent(key)
    return f"Agent {key} deleted." if result else f"Agent {key} does not exist."<|MERGE_RESOLUTION|>--- conflicted
+++ resolved
@@ -185,7 +185,6 @@
                     " shell commands, EXECUTE_LOCAL_COMMANDS must be set to 'True' "
                     "in your config. Do not attempt to bypass the restriction."
                 )
-<<<<<<< HEAD
         elif command_name == "execute_shell_popen":
             if CFG.execute_local_commands:
                 return execute_shell_popen(arguments["command_line"])
@@ -195,10 +194,8 @@
                     " shell commands, EXECUTE_LOCAL_COMMANDS must be set to 'True' "
                     "in your config. Do not attempt to bypass the restriction."
                 )
-=======
         elif command_name == "read_audio_from_file":
             return read_audio_from_file(arguments["file"])
->>>>>>> 48703568
         elif command_name == "generate_image":
             return generate_image(arguments["prompt"])
         elif command_name == "send_tweet":
