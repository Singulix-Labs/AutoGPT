--- conflicted
+++ resolved
@@ -1,10 +1,5 @@
 import pinecone
 from colorama import Fore, Style
-
-<<<<<<< HEAD
-=======
-from autogpt.llm_utils import get_ada_embedding
->>>>>>> d7537935
 from autogpt.logs import logger
 from autogpt.memory.base import MemoryProviderSingleton
 from autogpt.llm_utils import create_embedding
@@ -48,11 +43,7 @@
         self.index = pinecone.Index(table_name)
 
     def add(self, data):
-<<<<<<< HEAD
         vector = create_embedding(data)
-=======
-        vector = get_ada_embedding(data)
->>>>>>> d7537935
         # no metadata here. We may wish to change that long term.
         self.index.upsert([(str(self.vec_num), vector, {"raw_text": data})])
         _text = f"Inserting data into memory at index: {self.vec_num}:\n data: {data}"
@@ -72,11 +63,7 @@
         :param data: The data to compare to.
         :param num_relevant: The number of relevant data to return. Defaults to 5
         """
-<<<<<<< HEAD
         query_embedding = create_embedding(data)
-=======
-        query_embedding = get_ada_embedding(data)
->>>>>>> d7537935
         results = self.index.query(
             query_embedding, top_k=num_relevant, include_metadata=True
         )
