--- conflicted
+++ resolved
@@ -72,11 +72,7 @@
 
     def clear(self) -> str:
         """
-<<<<<<< HEAD
-        Resets the Chroma database.
-=======
         Clears the data in memory.
->>>>>>> cade788a
 
         Returns: A message indicating that the db has been cleared.
         """
