<<<<<<< HEAD
from typing import Any, List, Optional, Tuple
import os
import uuid
import datetime
import chromadb
import logging
=======
from __future__ import annotations

import dataclasses
from pathlib import Path
from typing import Any, List

import numpy as np
import orjson

from autogpt.llm_utils import create_embedding_with_ada
>>>>>>> efc17f21
from autogpt.memory.base import MemoryProviderSingleton
from autogpt.llm_utils import create_embedding
from chromadb.errors import NoIndexException
from chromadb.config import Settings


class LocalCache(MemoryProviderSingleton):
    """A class that stores the memory in a local file"""

    def __init__(self, cfg) -> None:
        """Initialize a class instance

        Args:
            cfg: Config object

        Returns:
            None
        """
<<<<<<< HEAD

        # switch chroma's logging defaults to error only
        logging.getLogger('chromadb').setLevel(logging.ERROR)

        # disable huggingface/tokenizers warning
        import os
        os.environ['TOKENIZERS_PARALLELISM'] = "True"


        self.chromaClient = chromadb.Client(Settings(
            chroma_db_impl="duckdb+parquet", # this makes it persisted, comment out to be purely in-memory
            persist_directory="localCache"
        ))
        self.chromaCollection = self.chromaClient.create_collection(name="autogpt")
        # we will key off of cfg.openai_embeddings_model to determine if using sentence transformers or openai embeddings
        self.useOpenAIEmbeddings = True if (cfg.openai_embeddings_model) else False
=======
        workspace_path = Path(cfg.workspace_path)
        self.filename = workspace_path / f"{cfg.memory_index}.json"

        self.filename.touch(exist_ok=True)

        file_content = b"{}"
        with self.filename.open("w+b") as f:
            f.write(file_content)

        self.data = CacheContent()
>>>>>>> efc17f21

    def add(self, text: str):
        """
        Add text to our list of texts, add embedding as row to our
            embeddings-matrix

        Args:
            text: str

        Returns: None
        """
        if "Command Error:" in text:
            return ""

        current_time = datetime.datetime.now().strftime("%Y-%m-%dT%H:%M:%S.%f")
        metadata = {"time_added": current_time}
        if self.useOpenAIEmbeddings:
            embeddings = create_embedding(text)
            self.chromaCollection.add(
                embeddings=[embeddings],
                ids=[str(uuid.uuid4())],
                metadatas=[metadata]
            )
        else:
            self.chromaCollection.add(
                documents=[text],
                ids=[str(uuid.uuid4())],
                metadatas=[metadata]
            )
        return text

    def clear(self) -> str:
        """
        Resets the Chroma database.

        Returns: A message indicating that the db has been cleared.
        """

        chroma_client = self.chromaClient
        chroma_client.reset()
        self.chromaCollection = chroma_client.create_collection(name="autogpt")
        return "Obliviated"

    def get(self, data: str) -> list[Any] | None:
        """
        Gets the data from the memory that is most relevant to the given data.

        Args:
            data: The data to compare to.

        Returns: The most relevant data.
        """
        results = None
        if self.useOpenAIEmbeddings:
            embeddings = create_embedding(data)
            results = self.chromaCollection.query(
                query_embeddings=[data],
                n_results=1
            )
        else:
            results = self.chromaCollection.query(
                query_texts=[data],
                n_results=1
            )
        return results['documents']

    def get_relevant(self, text: str, k: int) -> List[Any]:
        results = None
        try:
            if self.useOpenAIEmbeddings:
                embeddings = create_embedding(text)
                results = self.chromaCollection.query(
                    query_embeddings=[text],
                    n_results=min(k, self.chromaCollection.count())
                )
            else:
                results = self.chromaCollection.query(
                    query_texts=[text],
                    n_results=min(k, self.chromaCollection.count())
                )
        except NoIndexException:
            # print("No index found - suppressed because this is a common issue for first-run users")
            pass
        return results['documents']

    def get_stats(self) -> tuple[int, tuple[int, ...]]:
        """
        Returns: The number of items that have been added to the Chroma collection
        """
        return self.chromaCollection.count()<|MERGE_RESOLUTION|>--- conflicted
+++ resolved
@@ -1,22 +1,10 @@
-<<<<<<< HEAD
 from typing import Any, List, Optional, Tuple
 import os
 import uuid
 import datetime
 import chromadb
 import logging
-=======
-from __future__ import annotations
-
-import dataclasses
-from pathlib import Path
-from typing import Any, List
-
-import numpy as np
-import orjson
-
-from autogpt.llm_utils import create_embedding_with_ada
->>>>>>> efc17f21
+from autogpt.llm_utils import create_embedding
 from autogpt.memory.base import MemoryProviderSingleton
 from autogpt.llm_utils import create_embedding
 from chromadb.errors import NoIndexException
@@ -35,7 +23,6 @@
         Returns:
             None
         """
-<<<<<<< HEAD
 
         # switch chroma's logging defaults to error only
         logging.getLogger('chromadb').setLevel(logging.ERROR)
@@ -52,18 +39,6 @@
         self.chromaCollection = self.chromaClient.create_collection(name="autogpt")
         # we will key off of cfg.openai_embeddings_model to determine if using sentence transformers or openai embeddings
         self.useOpenAIEmbeddings = True if (cfg.openai_embeddings_model) else False
-=======
-        workspace_path = Path(cfg.workspace_path)
-        self.filename = workspace_path / f"{cfg.memory_index}.json"
-
-        self.filename.touch(exist_ok=True)
-
-        file_content = b"{}"
-        with self.filename.open("w+b") as f:
-            f.write(file_content)
-
-        self.data = CacheContent()
->>>>>>> efc17f21
 
     def add(self, text: str):
         """
