--- conflicted
+++ resolved
@@ -5,14 +5,9 @@
 from __future__ import annotations
 
 import os
-<<<<<<< HEAD
 import platform
-from typing import Type
-=======
+from typing import Optional, Type
 from pathlib import Path
-from typing import Optional, Type
->>>>>>> 99eac6c1
-
 import yaml
 
 from autogpt.prompts.generator import PromptGenerator
@@ -138,13 +133,8 @@
             prompt_generator = plugin.post_prompt(prompt_generator)
 
         # Construct full prompt
-<<<<<<< HEAD
-        full_prompt = (
-            f"You are {self.ai_name}, {self.ai_role}\nThe OS you are running on is {os_name} {os_version}\n{prompt_start}\n\nGOALS:\n\n"
-        )
-=======
-        full_prompt = f"You are {prompt_generator.name}, {prompt_generator.role}\n{prompt_start}\n\nGOALS:\n\n"
->>>>>>> 99eac6c1
+        full_prompt = f"You are {prompt_generator.name}, {prompt_generator.role}\nThe OS you are running on is {os_name} {os_version}\n{prompt_start}\n\nGOALS:\n\n"
+
         for i, goal in enumerate(self.ai_goals):
             full_prompt += f"{i+1}. {goal}\n"
         self.prompt_generator = prompt_generator
