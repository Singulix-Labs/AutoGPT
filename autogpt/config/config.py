"""Configuration class to store the state of bools for different scripts access."""
import os
from colorama import Fore

from autogpt.config.singleton import Singleton

import openai
import yaml

from dotenv import load_dotenv

load_dotenv(verbose=True)


class Config(metaclass=Singleton):
    """
    Configuration class to store the state of bools for different scripts access.
    """

    def __init__(self) -> None:
        """Initialize the Config class"""
        self.debug_mode = False
        self.continuous_mode = False
        self.continuous_limit = 0
        self.speak_mode = False
        self.skip_reprompt = False

        self.selenium_web_browser = os.getenv("USE_WEB_BROWSER", "chrome")
        self.ai_settings_file = os.getenv("AI_SETTINGS_FILE", "ai_settings.yaml")
        self.fast_llm_model = os.getenv("FAST_LLM_MODEL", "gpt-3.5-turbo")
        self.smart_llm_model = os.getenv("SMART_LLM_MODEL", "gpt-4")
        self.fast_token_limit = int(os.getenv("FAST_TOKEN_LIMIT", 4000))
        self.smart_token_limit = int(os.getenv("SMART_TOKEN_LIMIT", 8000))
        self.browse_chunk_max_length = int(os.getenv("BROWSE_CHUNK_MAX_LENGTH", 8192))
        self.browse_summary_max_token = int(os.getenv("BROWSE_SUMMARY_MAX_TOKEN", 300))

        self.openai_api_key = os.getenv("OPENAI_API_KEY")
        self.temperature = float(os.getenv("TEMPERATURE", "1"))
        self.use_azure = os.getenv("USE_AZURE") == "True"
        self.execute_local_commands = (
            os.getenv("EXECUTE_LOCAL_COMMANDS", "False") == "True"
        )

        if self.use_azure:
            self.load_azure_config()
            openai.api_type = self.openai_api_type
            openai.api_base = self.openai_api_base
            openai.api_version = self.openai_api_version

        self.elevenlabs_api_key = os.getenv("ELEVENLABS_API_KEY")
        self.elevenlabs_voice_1_id = os.getenv("ELEVENLABS_VOICE_1_ID")
        self.elevenlabs_voice_2_id = os.getenv("ELEVENLABS_VOICE_2_ID")

        self.use_mac_os_tts = False
        self.use_mac_os_tts = os.getenv("USE_MAC_OS_TTS")

        self.use_brian_tts = False
        self.use_brian_tts = os.getenv("USE_BRIAN_TTS")

        self.github_api_key = os.getenv("GITHUB_API_KEY")
        self.github_username = os.getenv("GITHUB_USERNAME")

        self.google_api_key = os.getenv("GOOGLE_API_KEY")
        self.custom_search_engine_id = os.getenv("CUSTOM_SEARCH_ENGINE_ID")

        self.pinecone_api_key = os.getenv("PINECONE_API_KEY")
        self.pinecone_region = os.getenv("PINECONE_ENV")

        self.weaviate_host  = os.getenv("WEAVIATE_HOST")
        self.weaviate_port = os.getenv("WEAVIATE_PORT")
        self.weaviate_protocol = os.getenv("WEAVIATE_PROTOCOL", "http")
        self.weaviate_username = os.getenv("WEAVIATE_USERNAME", None)
        self.weaviate_password = os.getenv("WEAVIATE_PASSWORD", None)
        self.weaviate_scopes = os.getenv("WEAVIATE_SCOPES", None)
        self.weaviate_embedded_path = os.getenv("WEAVIATE_EMBEDDED_PATH")
        self.weaviate_api_key = os.getenv("WEAVIATE_API_KEY", None)
        self.use_weaviate_embedded = os.getenv("USE_WEAVIATE_EMBEDDED", "False") == "True"

        # milvus configuration, e.g., localhost:19530.
        self.milvus_addr = os.getenv("MILVUS_ADDR", "localhost:19530")
        self.milvus_collection = os.getenv("MILVUS_COLLECTION", "autogpt")

        self.image_provider = os.getenv("IMAGE_PROVIDER")
        self.huggingface_api_token = os.getenv("HUGGINGFACE_API_TOKEN")
<<<<<<< HEAD
        self.huggingface_image_to_text_model = os.getenv(
            "HUGGINGFACE_IMAGE_TO_TEXT_MODEL"
=======
        self.huggingface_audio_to_text_model = os.getenv(
            "HUGGINGFACE_AUDIO_TO_TEXT_MODEL"
>>>>>>> 6a0a3811
        )

        # User agent headers to use when browsing web
        # Some websites might just completely deny request with an error code if
        # no user agent was found.
        self.user_agent = os.getenv(
            "USER_AGENT",
            "Mozilla/5.0 (Macintosh; Intel Mac OS X 10_15_4) AppleWebKit/537.36"
            " (KHTML, like Gecko) Chrome/83.0.4103.97 Safari/537.36",
        )
        self.redis_host = os.getenv("REDIS_HOST", "localhost")
        self.redis_port = os.getenv("REDIS_PORT", "6379")
        self.redis_password = os.getenv("REDIS_PASSWORD", "")
        self.wipe_redis_on_start = os.getenv("WIPE_REDIS_ON_START", "True") == "True"
        self.memory_index = os.getenv("MEMORY_INDEX", "auto-gpt")
        # Note that indexes must be created on db 0 in redis, this is not configurable.

        self.memory_backend = os.getenv("MEMORY_BACKEND", "local")
        # Initialize the OpenAI API client
        openai.api_key = self.openai_api_key

    def get_azure_deployment_id_for_model(self, model: str) -> str:
        """
        Returns the relevant deployment id for the model specified.

        Parameters:
            model(str): The model to map to the deployment id.

        Returns:
            The matching deployment id if found, otherwise an empty string.
        """
        if model == self.fast_llm_model:
            return self.azure_model_to_deployment_id_map[
                "fast_llm_model_deployment_id"
            ]  # type: ignore
        elif model == self.smart_llm_model:
            return self.azure_model_to_deployment_id_map[
                "smart_llm_model_deployment_id"
            ]  # type: ignore
        elif model == "text-embedding-ada-002":
            return self.azure_model_to_deployment_id_map[
                "embedding_model_deployment_id"
            ]  # type: ignore
        else:
            return ""

    AZURE_CONFIG_FILE = os.path.join(os.path.dirname(__file__), "..", "azure.yaml")

    def load_azure_config(self, config_file: str = AZURE_CONFIG_FILE) -> None:
        """
        Loads the configuration parameters for Azure hosting from the specified file
          path as a yaml file.

        Parameters:
            config_file(str): The path to the config yaml file. DEFAULT: "../azure.yaml"

        Returns:
            None
        """
        try:
            with open(config_file) as file:
                config_params = yaml.load(file, Loader=yaml.FullLoader)
        except FileNotFoundError:
            config_params = {}
        self.openai_api_type = config_params.get("azure_api_type") or "azure"
        self.openai_api_base = config_params.get("azure_api_base") or ""
        self.openai_api_version = (
            config_params.get("azure_api_version") or "2023-03-15-preview"
        )
        self.azure_model_to_deployment_id_map = config_params.get("azure_model_map", [])

    def set_continuous_mode(self, value: bool) -> None:
        """Set the continuous mode value."""
        self.continuous_mode = value

    def set_continuous_limit(self, value: int) -> None:
        """Set the continuous limit value."""
        self.continuous_limit = value

    def set_speak_mode(self, value: bool) -> None:
        """Set the speak mode value."""
        self.speak_mode = value

    def set_fast_llm_model(self, value: str) -> None:
        """Set the fast LLM model value."""
        self.fast_llm_model = value

    def set_smart_llm_model(self, value: str) -> None:
        """Set the smart LLM model value."""
        self.smart_llm_model = value

    def set_fast_token_limit(self, value: int) -> None:
        """Set the fast token limit value."""
        self.fast_token_limit = value

    def set_smart_token_limit(self, value: int) -> None:
        """Set the smart token limit value."""
        self.smart_token_limit = value

    def set_browse_chunk_max_length(self, value: int) -> None:
        """Set the browse_website command chunk max length value."""
        self.browse_chunk_max_length = value

    def set_browse_summary_max_token(self, value: int) -> None:
        """Set the browse_website command summary max token value."""
        self.browse_summary_max_token = value

    def set_openai_api_key(self, value: str) -> None:
        """Set the OpenAI API key value."""
        self.openai_api_key = value

    def set_elevenlabs_api_key(self, value: str) -> None:
        """Set the ElevenLabs API key value."""
        self.elevenlabs_api_key = value

    def set_elevenlabs_voice_1_id(self, value: str) -> None:
        """Set the ElevenLabs Voice 1 ID value."""
        self.elevenlabs_voice_1_id = value

    def set_elevenlabs_voice_2_id(self, value: str) -> None:
        """Set the ElevenLabs Voice 2 ID value."""
        self.elevenlabs_voice_2_id = value

    def set_google_api_key(self, value: str) -> None:
        """Set the Google API key value."""
        self.google_api_key = value

    def set_custom_search_engine_id(self, value: str) -> None:
        """Set the custom search engine id value."""
        self.custom_search_engine_id = value

    def set_pinecone_api_key(self, value: str) -> None:
        """Set the Pinecone API key value."""
        self.pinecone_api_key = value

    def set_pinecone_region(self, value: str) -> None:
        """Set the Pinecone region value."""
        self.pinecone_region = value

    def set_debug_mode(self, value: bool) -> None:
        """Set the debug mode value."""
        self.debug_mode = value


def check_openai_api_key() -> None:
    """Check if the OpenAI API key is set in config.py or as an environment variable."""
    cfg = Config()
    if not cfg.openai_api_key:
        print(
            Fore.RED
            + "Please set your OpenAI API key in .env or as an environment variable."
        )
        print("You can get your key from https://beta.openai.com/account/api-keys")
        exit(1)<|MERGE_RESOLUTION|>--- conflicted
+++ resolved
@@ -82,13 +82,11 @@
 
         self.image_provider = os.getenv("IMAGE_PROVIDER")
         self.huggingface_api_token = os.getenv("HUGGINGFACE_API_TOKEN")
-<<<<<<< HEAD
         self.huggingface_image_to_text_model = os.getenv(
             "HUGGINGFACE_IMAGE_TO_TEXT_MODEL"
-=======
+        )
         self.huggingface_audio_to_text_model = os.getenv(
             "HUGGINGFACE_AUDIO_TO_TEXT_MODEL"
->>>>>>> 6a0a3811
         )
 
         # User agent headers to use when browsing web
