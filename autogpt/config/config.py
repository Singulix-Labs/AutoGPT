--- conflicted
+++ resolved
@@ -1,20 +1,9 @@
 """Configuration class to store the state of bools for different scripts access."""
-<<<<<<< HEAD
-from os import path, getenv
-from colorama import Fore
-
-from autogpt.config.singleton import Singleton
-
-import openai
-from yaml import load, FullLoader
-
-=======
 import os
 
 import openai
 import yaml
 from colorama import Fore
->>>>>>> e2accab8
 from dotenv import load_dotenv
 
 from autogpt.config.singleton import Singleton
@@ -37,20 +26,6 @@
         self.allow_downloads = False
         self.skip_news = False
 
-<<<<<<< HEAD
-        self.selenium_web_browser = getenv("USE_WEB_BROWSER", "chrome")
-        self.ai_settings_file = getenv("AI_SETTINGS_FILE", "ai_settings.yaml")
-        self.fast_llm_model = getenv("FAST_LLM_MODEL", "gpt-3.5-turbo")
-        self.smart_llm_model = getenv("SMART_LLM_MODEL", "gpt-4")
-        self.fast_token_limit = int(getenv("FAST_TOKEN_LIMIT", 4000))
-        self.smart_token_limit = int(getenv("SMART_TOKEN_LIMIT", 8000))
-        self.browse_chunk_max_length = int(getenv("BROWSE_CHUNK_MAX_LENGTH", 8192))
-        self.browse_summary_max_token = int(getenv("BROWSE_SUMMARY_MAX_TOKEN", 300))
-
-        self.openai_api_key = getenv("OPENAI_API_KEY")
-        self.temperature = float(getenv("TEMPERATURE", "1"))
-        self.use_azure = getenv("USE_AZURE") == "True"
-=======
         self.ai_settings_file = os.getenv("AI_SETTINGS_FILE", "ai_settings.yaml")
         self.fast_llm_model = os.getenv("FAST_LLM_MODEL", "gpt-3.5-turbo")
         self.smart_llm_model = os.getenv("SMART_LLM_MODEL", "gpt-4")
@@ -61,9 +36,8 @@
         self.openai_api_key = os.getenv("OPENAI_API_KEY")
         self.temperature = float(os.getenv("TEMPERATURE", "1"))
         self.use_azure = os.getenv("USE_AZURE") == "True"
->>>>>>> e2accab8
         self.execute_local_commands = (
-            getenv("EXECUTE_LOCAL_COMMANDS", "False") == "True"
+            os.getenv("EXECUTE_LOCAL_COMMANDS", "False") == "True"
         )
 
         if self.use_azure:
@@ -72,36 +46,25 @@
             openai.api_base = self.openai_api_base
             openai.api_version = self.openai_api_version
 
-        self.elevenlabs_api_key = getenv("ELEVENLABS_API_KEY")
-        self.elevenlabs_voice_1_id = getenv("ELEVENLABS_VOICE_1_ID")
-        self.elevenlabs_voice_2_id = getenv("ELEVENLABS_VOICE_2_ID")
+        self.elevenlabs_api_key = os.getenv("ELEVENLABS_API_KEY")
+        self.elevenlabs_voice_1_id = os.getenv("ELEVENLABS_VOICE_1_ID")
+        self.elevenlabs_voice_2_id = os.getenv("ELEVENLABS_VOICE_2_ID")
 
         self.use_mac_os_tts = False
-        self.use_mac_os_tts = getenv("USE_MAC_OS_TTS")
+        self.use_mac_os_tts = os.getenv("USE_MAC_OS_TTS")
 
         self.use_brian_tts = False
-        self.use_brian_tts = getenv("USE_BRIAN_TTS")
-
-        self.github_api_key = getenv("GITHUB_API_KEY")
-        self.github_username = getenv("GITHUB_USERNAME")
-
-        self.google_api_key = getenv("GOOGLE_API_KEY")
-        self.custom_search_engine_id = getenv("CUSTOM_SEARCH_ENGINE_ID")
-
-        self.pinecone_api_key = getenv("PINECONE_API_KEY")
-        self.pinecone_region = getenv("PINECONE_ENV")
-
-<<<<<<< HEAD
-        self.weaviate_host  = getenv("WEAVIATE_HOST")
-        self.weaviate_port = getenv("WEAVIATE_PORT")
-        self.weaviate_protocol = getenv("WEAVIATE_PROTOCOL", "http")
-        self.weaviate_username = getenv("WEAVIATE_USERNAME", None)
-        self.weaviate_password = getenv("WEAVIATE_PASSWORD", None)
-        self.weaviate_scopes = getenv("WEAVIATE_SCOPES", None)
-        self.weaviate_embedded_path = getenv("WEAVIATE_EMBEDDED_PATH")
-        self.weaviate_api_key = getenv("WEAVIATE_API_KEY", None)
-        self.use_weaviate_embedded = getenv("USE_WEAVIATE_EMBEDDED", "False") == "True"
-=======
+        self.use_brian_tts = os.getenv("USE_BRIAN_TTS")
+
+        self.github_api_key = os.getenv("GITHUB_API_KEY")
+        self.github_username = os.getenv("GITHUB_USERNAME")
+
+        self.google_api_key = os.getenv("GOOGLE_API_KEY")
+        self.custom_search_engine_id = os.getenv("CUSTOM_SEARCH_ENGINE_ID")
+
+        self.pinecone_api_key = os.getenv("PINECONE_API_KEY")
+        self.pinecone_region = os.getenv("PINECONE_ENV")
+
         self.weaviate_host = os.getenv("WEAVIATE_HOST")
         self.weaviate_port = os.getenv("WEAVIATE_PORT")
         self.weaviate_protocol = os.getenv("WEAVIATE_PROTOCOL", "http")
@@ -113,15 +76,14 @@
         self.use_weaviate_embedded = (
             os.getenv("USE_WEAVIATE_EMBEDDED", "False") == "True"
         )
->>>>>>> e2accab8
 
         # milvus configuration, e.g., localhost:19530.
-        self.milvus_addr = getenv("MILVUS_ADDR", "localhost:19530")
-        self.milvus_collection = getenv("MILVUS_COLLECTION", "autogpt")
-
-        self.image_provider = getenv("IMAGE_PROVIDER")
-        self.huggingface_api_token = getenv("HUGGINGFACE_API_TOKEN")
-        self.huggingface_audio_to_text_model = getenv(
+        self.milvus_addr = os.getenv("MILVUS_ADDR", "localhost:19530")
+        self.milvus_collection = os.getenv("MILVUS_COLLECTION", "autogpt")
+
+        self.image_provider = os.getenv("IMAGE_PROVIDER")
+        self.huggingface_api_token = os.getenv("HUGGINGFACE_API_TOKEN")
+        self.huggingface_audio_to_text_model = os.getenv(
             "HUGGINGFACE_AUDIO_TO_TEXT_MODEL"
         )
 
@@ -132,28 +94,20 @@
         # User agent header to use when making HTTP requests
         # Some websites might just completely deny request with an error code if
         # no user agent was found.
-        self.user_agent = getenv(
+        self.user_agent = os.getenv(
             "USER_AGENT",
             "Mozilla/5.0 (Macintosh; Intel Mac OS X 10_15_4) AppleWebKit/537.36"
             " (KHTML, like Gecko) Chrome/83.0.4103.97 Safari/537.36",
         )
-<<<<<<< HEAD
-        self.redis_host = getenv("REDIS_HOST", "localhost")
-        self.redis_port = getenv("REDIS_PORT", "6379")
-        self.redis_password = getenv("REDIS_PASSWORD", "")
-        self.wipe_redis_on_start = getenv("WIPE_REDIS_ON_START", "True") == "True"
-        self.memory_index = getenv("MEMORY_INDEX", "auto-gpt")
-=======
 
         self.redis_host = os.getenv("REDIS_HOST", "localhost")
         self.redis_port = os.getenv("REDIS_PORT", "6379")
         self.redis_password = os.getenv("REDIS_PASSWORD", "")
         self.wipe_redis_on_start = os.getenv("WIPE_REDIS_ON_START", "True") == "True"
         self.memory_index = os.getenv("MEMORY_INDEX", "auto-gpt")
->>>>>>> e2accab8
         # Note that indexes must be created on db 0 in redis, this is not configurable.
 
-        self.memory_backend = getenv("MEMORY_BACKEND", "local")
+        self.memory_backend = os.getenv("MEMORY_BACKEND", "local")
         # Initialize the OpenAI API client
         openai.api_key = self.openai_api_key
 
@@ -182,7 +136,7 @@
         else:
             return ""
 
-    AZURE_CONFIG_FILE = path.join(path.dirname(__file__), "..", "azure.yaml")
+    AZURE_CONFIG_FILE = os.path.join(os.path.dirname(__file__), "..", "azure.yaml")
 
     def load_azure_config(self, config_file: str = AZURE_CONFIG_FILE) -> None:
         """
@@ -197,7 +151,7 @@
         """
         try:
             with open(config_file) as file:
-                config_params = load(file, Loader=FullLoader)
+                config_params = yaml.load(file, Loader=yaml.FullLoader)
         except FileNotFoundError:
             config_params = {}
         self.openai_api_type = config_params.get("azure_api_type") or "azure"
