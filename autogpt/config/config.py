"""
Configuration class to store the state of bools for different scripts access.

Description:
This module defines the Config class which is used to store the state of boolean values for different scripts access. It includes various settings and configurations such as file paths, model types, API keys, and other environment variables.

Functions:
check_openai_api_key() -> None
Check if the OpenAI API key is set in config.py or as an environment variable.

Classes:
Config
A singleton class representing the configuration settings for the system.

Global Variables:
None

Dependencies:
- os
- typing
- openai
- yaml
- auto_gpt_plugin_template
- colorama
- autogpt.singleton
"""
import os
from typing import List

import openai
import yaml
from auto_gpt_plugin_template import AutoGPTPluginTemplate
from colorama import Fore

from autogpt.singleton import Singleton


class Config(metaclass=Singleton):
    """
    Configuration class to store the state of bools for different scripts access.
    """

    def __init__(self) -> None:
        """Initialize the Config class"""
        self.workspace_path = None
        self.file_logger_path = None

        self.debug_mode = True
        self.continuous_mode = False
        self.continuous_limit = 0
        self.speak_mode = False
        self.skip_reprompt = False
        self.allow_downloads = False
        self.skip_news = False

<<<<<<< HEAD
        self.ai_settings_file = os.getenv("AI_SETTINGS_FILE", "agent_settings.yaml")
=======
        self.authorise_key = os.getenv("AUTHORISE_COMMAND_KEY", "y")
        self.exit_key = os.getenv("EXIT_KEY", "n")
        self.ai_settings_file = os.getenv("AI_SETTINGS_FILE", "ai_settings.yaml")
>>>>>>> 5ce6da95
        self.fast_llm_model = os.getenv("FAST_LLM_MODEL", "gpt-3.5-turbo")
        self.smart_llm_model = os.getenv("SMART_LLM_MODEL", "gpt-4")
        self.fast_token_limit = int(os.getenv("FAST_TOKEN_LIMIT", 4000))
        self.smart_token_limit = int(os.getenv("SMART_TOKEN_LIMIT", 8000))
        self.browse_chunk_max_length = int(os.getenv("BROWSE_CHUNK_MAX_LENGTH", 3000))
        self.browse_spacy_language_model = os.getenv(
            "BROWSE_SPACY_LANGUAGE_MODEL", "en_core_web_sm"
        )

        self.openai_api_key = os.getenv("OPENAI_API_KEY")
        self.temperature = float(os.getenv("TEMPERATURE", "0"))
        self.use_azure = os.getenv("USE_AZURE") == "True"
        self.execute_local_commands = (
            os.getenv("EXECUTE_LOCAL_COMMANDS", "False") == "True"
        )
        self.restrict_to_workspace = (
            os.getenv("RESTRICT_TO_WORKSPACE", "True") == "True"
        )

        if self.use_azure:
            self.load_azure_config()
            openai.api_type = self.openai_api_type
            openai.api_base = self.openai_api_base
            openai.api_version = self.openai_api_version

        self.elevenlabs_api_key = os.getenv("ELEVENLABS_API_KEY")
        self.elevenlabs_voice_1_id = os.getenv("ELEVENLABS_VOICE_1_ID")
        self.elevenlabs_voice_2_id = os.getenv("ELEVENLABS_VOICE_2_ID")

        self.use_mac_os_tts = False
        self.use_mac_os_tts = os.getenv("USE_MAC_OS_TTS")

        self.chat_messages_enabled = os.getenv("CHAT_MESSAGES_ENABLED") == "True"

        self.use_brian_tts = False
        self.use_brian_tts = os.getenv("USE_BRIAN_TTS")

        self.github_api_key = os.getenv("GITHUB_API_KEY")
        self.github_username = os.getenv("GITHUB_USERNAME")

        self.google_api_key = os.getenv("GOOGLE_API_KEY")
        self.custom_search_engine_id = os.getenv("CUSTOM_SEARCH_ENGINE_ID")

        self.pinecone_api_key = os.getenv("PINECONE_API_KEY")
        self.pinecone_region = os.getenv("PINECONE_ENV")

        self.weaviate_host = os.getenv("WEAVIATE_HOST")
        self.weaviate_port = os.getenv("WEAVIATE_PORT")
        self.weaviate_protocol = os.getenv("WEAVIATE_PROTOCOL", "http")
        self.weaviate_username = os.getenv("WEAVIATE_USERNAME", None)
        self.weaviate_password = os.getenv("WEAVIATE_PASSWORD", None)
        self.weaviate_scopes = os.getenv("WEAVIATE_SCOPES", None)
        self.weaviate_embedded_path = os.getenv("WEAVIATE_EMBEDDED_PATH")
        self.weaviate_api_key = os.getenv("WEAVIATE_API_KEY", None)
        self.use_weaviate_embedded = (
            os.getenv("USE_WEAVIATE_EMBEDDED", "False") == "True"
        )

        # milvus or zilliz cloud configuration.
        self.milvus_addr = os.getenv("MILVUS_ADDR", "localhost:19530")
        self.milvus_username = os.getenv("MILVUS_USERNAME")
        self.milvus_password = os.getenv("MILVUS_PASSWORD")
        self.milvus_collection = os.getenv("MILVUS_COLLECTION", "autogpt")
        self.milvus_secure = os.getenv("MILVUS_SECURE") == "True"

        self.image_provider = os.getenv("IMAGE_PROVIDER")
        self.image_size = int(os.getenv("IMAGE_SIZE", 256))
        self.huggingface_api_token = os.getenv("HUGGINGFACE_API_TOKEN")
        self.huggingface_image_model = os.getenv(
            "HUGGINGFACE_IMAGE_MODEL", "CompVis/stable-diffusion-v1-4"
        )
        self.huggingface_audio_to_text_model = os.getenv(
            "HUGGINGFACE_AUDIO_TO_TEXT_MODEL"
        )
        self.sd_webui_url = os.getenv("SD_WEBUI_URL", "http://localhost:7860")
        self.sd_webui_auth = os.getenv("SD_WEBUI_AUTH")

        # Selenium browser settings
        self.selenium_web_browser = os.getenv("USE_WEB_BROWSER", "chrome")
        self.selenium_headless = os.getenv("HEADLESS_BROWSER", "True") == "True"

        # User agent header to use when making HTTP requests
        # Some websites might just completely deny request with an error code if
        # no user agent was found.
        self.user_agent = os.getenv(
            "USER_AGENT",
            "Mozilla/5.0 (Macintosh; Intel Mac OS X 10_15_4) AppleWebKit/537.36"
            " (KHTML, like Gecko) Chrome/83.0.4103.97 Safari/537.36",
        )

        self.redis_host = os.getenv("REDIS_HOST", "localhost")
        self.redis_port = os.getenv("REDIS_PORT", "6379")
        self.redis_password = os.getenv("REDIS_PASSWORD", "")
        self.wipe_redis_on_start = os.getenv("WIPE_REDIS_ON_START", "True") == "True"
        self.memory_index = os.getenv("MEMORY_INDEX", "auto-gpt")
        # Note that indexes must be created on db 0 in redis, this is not configurable.

        self.memory_backend = os.getenv("MEMORY_BACKEND", "local")

        self.plugins_dir = os.getenv("PLUGINS_DIR", "plugins")
        self.plugins: List[AutoGPTPluginTemplate] = []
        self.plugins_openai = []

        plugins_allowlist = os.getenv("ALLOWLISTED_PLUGINS")
        if plugins_allowlist:
            self.plugins_allowlist = plugins_allowlist.split(",")
        else:
            self.plugins_allowlist = []
        self.plugins_denylist = []

    def get_azure_deployment_id_for_model(self, model: str) -> str:
        """
        Returns the relevant deployment id for the model specified.

        Parameters:
            model(str): The model to map to the deployment id.

        Returns:
            The matching deployment id if found, otherwise an empty string.
        """
        if model == self.fast_llm_model:
            return self.azure_model_to_deployment_id_map[
                "fast_llm_model_deployment_id"
            ]  # type: ignore
        elif model == self.smart_llm_model:
            return self.azure_model_to_deployment_id_map[
                "smart_llm_model_deployment_id"
            ]  # type: ignore
        elif model == "text-embedding-ada-002":
            return self.azure_model_to_deployment_id_map[
                "embedding_model_deployment_id"
            ]  # type: ignore
        else:
            return ""

    AZURE_CONFIG_FILE = os.path.join(os.path.dirname(__file__), "../..", "azure.yaml")

    def load_azure_config(self, config_file: str = AZURE_CONFIG_FILE) -> None:
        """
        Loads the configuration parameters for Azure hosting from the specified file
          path as a yaml file.

        Parameters:
            config_file(str): The path to the config yaml file. DEFAULT: "../azure.yaml"

        Returns:
            None
        """
        with open(config_file) as file:
            config_params = yaml.load(file, Loader=yaml.FullLoader)
        self.openai_api_type = config_params.get("azure_api_type") or "azure"
        self.openai_api_base = config_params.get("azure_api_base") or ""
        self.openai_api_version = (
            config_params.get("azure_api_version") or "2023-03-15-preview"
        )
        self.azure_model_to_deployment_id_map = config_params.get("azure_model_map", {})

    def set_continuous_mode(self, value: bool) -> None:
        """Set the continuous mode value."""
        self.continuous_mode = value

    def set_continuous_limit(self, value: int) -> None:
        """Set the continuous limit value."""
        self.continuous_limit = value

    def set_speak_mode(self, value: bool) -> None:
        """Set the speak mode value."""
        self.speak_mode = value

    def set_fast_llm_model(self, value: str) -> None:
        """Set the fast LLM model value."""
        self.fast_llm_model = value

    def set_smart_llm_model(self, value: str) -> None:
        """Set the smart LLM model value."""
        self.smart_llm_model = value

    def set_fast_token_limit(self, value: int) -> None:
        """Set the fast token limit value."""
        self.fast_token_limit = value

    def set_smart_token_limit(self, value: int) -> None:
        """Set the smart token limit value."""
        self.smart_token_limit = value

    def set_browse_chunk_max_length(self, value: int) -> None:
        """Set the browse_website command chunk max length value."""
        self.browse_chunk_max_length = value

    def set_openai_api_key(self, value: str) -> None:
        """Set the OpenAI API key value."""
        self.openai_api_key = value

    def set_elevenlabs_api_key(self, value: str) -> None:
        """Set the ElevenLabs API key value."""
        self.elevenlabs_api_key = value

    def set_elevenlabs_voice_1_id(self, value: str) -> None:
        """Set the ElevenLabs Voice 1 ID value."""
        self.elevenlabs_voice_1_id = value

    def set_elevenlabs_voice_2_id(self, value: str) -> None:
        """Set the ElevenLabs Voice 2 ID value."""
        self.elevenlabs_voice_2_id = value

    def set_google_api_key(self, value: str) -> None:
        """Set the Google API key value."""
        self.google_api_key = value

    def set_custom_search_engine_id(self, value: str) -> None:
        """Set the custom search engine id value."""
        self.custom_search_engine_id = value

    def set_pinecone_api_key(self, value: str) -> None:
        """Set the Pinecone API key value."""
        self.pinecone_api_key = value

    def set_pinecone_region(self, value: str) -> None:
        """Set the Pinecone region value."""
        self.pinecone_region = value

    def set_debug_mode(self, value: bool) -> None:
        """Set the debug mode value."""
        self.debug_mode = value

    def set_plugins(self, value: list) -> None:
        """Set the plugins value."""
        self.plugins = value

    def set_temperature(self, value: int) -> None:
        """Set the temperature value."""
        self.temperature = value

    def set_memory_backend(self, name: str) -> None:
        """Set the memory backend name."""
        self.memory_backend = name


def check_openai_api_key() -> None:
    """Check if the OpenAI API key is set in config.py or as an environment variable."""
    cfg = Config()
    if not cfg.openai_api_key:
        print(
            Fore.RED
            + "Please set your OpenAI API key in .env or as an environment variable."
            + Fore.RESET
        )
        print("You can get your key from https://platform.openai.com/account/api-keys")
        exit(1)<|MERGE_RESOLUTION|>--- conflicted
+++ resolved
@@ -53,13 +53,9 @@
         self.allow_downloads = False
         self.skip_news = False
 
-<<<<<<< HEAD
-        self.ai_settings_file = os.getenv("AI_SETTINGS_FILE", "agent_settings.yaml")
-=======
         self.authorise_key = os.getenv("AUTHORISE_COMMAND_KEY", "y")
         self.exit_key = os.getenv("EXIT_KEY", "n")
-        self.ai_settings_file = os.getenv("AI_SETTINGS_FILE", "ai_settings.yaml")
->>>>>>> 5ce6da95
+        self.ai_settings_file = os.getenv("AI_SETTINGS_FILE", "agent_settings.yaml")
         self.fast_llm_model = os.getenv("FAST_LLM_MODEL", "gpt-3.5-turbo")
         self.smart_llm_model = os.getenv("SMART_LLM_MODEL", "gpt-4")
         self.fast_token_limit = int(os.getenv("FAST_TOKEN_LIMIT", 4000))
