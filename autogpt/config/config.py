"""Configuration class to store the state of bools for different scripts access."""
import os

import openai
import yaml
from colorama import Fore
from dotenv import load_dotenv

from autogpt.config.singleton import Singleton

load_dotenv(verbose=True)


class Config(metaclass=Singleton):
    """
    Configuration class to store the state of bools for different scripts access.
    """

    def __init__(self) -> None:
        """Initialize the Config class"""
        self.debug_mode = False
        self.continuous_mode = False
        self.continuous_limit = 0
        self.speak_mode = False
        self.skip_reprompt = False
        self.allow_downloads = False
        self.skip_news = False

        self.ai_settings_file = os.getenv("AI_SETTINGS_FILE", "ai_settings.yaml")
        self.fast_llm_model = os.getenv("FAST_LLM_MODEL", "gpt-3.5-turbo")
        self.smart_llm_model = os.getenv("SMART_LLM_MODEL", "gpt-4")
        self.fast_token_limit = int(os.getenv("FAST_TOKEN_LIMIT", 4000))
        self.smart_token_limit = int(os.getenv("SMART_TOKEN_LIMIT", 8000))
        self.browse_chunk_max_length = int(os.getenv("BROWSE_CHUNK_MAX_LENGTH", 8192))

        self.openai_api_key = os.getenv("OPENAI_API_KEY")
        self.temperature = float(os.getenv("TEMPERATURE", "1"))
        self.use_azure = os.getenv("USE_AZURE") == "True"
        self.execute_local_commands = (
            os.getenv("EXECUTE_LOCAL_COMMANDS", "False") == "True"
        )
        self.restrict_to_workspace = (
            os.getenv("RESTRICT_TO_WORKSPACE", "True") == "True"
        )

        if self.use_azure:
            self.load_azure_config()
            openai.api_type = self.openai_api_type
            openai.api_base = self.openai_api_base
            openai.api_version = self.openai_api_version

        self.elevenlabs_api_key = os.getenv("ELEVENLABS_API_KEY")
        self.elevenlabs_voice_1_id = os.getenv("ELEVENLABS_VOICE_1_ID")
        self.elevenlabs_voice_2_id = os.getenv("ELEVENLABS_VOICE_2_ID")

        self.use_mac_os_tts = False
        self.use_mac_os_tts = os.getenv("USE_MAC_OS_TTS")

        self.use_brian_tts = False
        self.use_brian_tts = os.getenv("USE_BRIAN_TTS")

        self.github_api_key = os.getenv("GITHUB_API_KEY")
        self.github_username = os.getenv("GITHUB_USERNAME")

        self.google_api_key = os.getenv("GOOGLE_API_KEY")
        self.custom_search_engine_id = os.getenv("CUSTOM_SEARCH_ENGINE_ID")

        self.pinecone_api_key = os.getenv("PINECONE_API_KEY")
        self.pinecone_region = os.getenv("PINECONE_ENV")

        self.weaviate_host = os.getenv("WEAVIATE_HOST")
        self.weaviate_port = os.getenv("WEAVIATE_PORT")
        self.weaviate_protocol = os.getenv("WEAVIATE_PROTOCOL", "http")
        self.weaviate_username = os.getenv("WEAVIATE_USERNAME", None)
        self.weaviate_password = os.getenv("WEAVIATE_PASSWORD", None)
        self.weaviate_scopes = os.getenv("WEAVIATE_SCOPES", None)
        self.weaviate_embedded_path = os.getenv("WEAVIATE_EMBEDDED_PATH")
        self.weaviate_api_key = os.getenv("WEAVIATE_API_KEY", None)
        self.use_weaviate_embedded = (
            os.getenv("USE_WEAVIATE_EMBEDDED", "False") == "True"
        )

        # milvus configuration, e.g., localhost:19530.
        self.milvus_addr = os.getenv("MILVUS_ADDR", "localhost:19530")
        self.milvus_collection = os.getenv("MILVUS_COLLECTION", "autogpt")

        self.image_provider = os.getenv("IMAGE_PROVIDER")
        self.image_size = int(os.getenv("IMAGE_SIZE", 256))
        self.huggingface_api_token = os.getenv("HUGGINGFACE_API_TOKEN")
        self.huggingface_image_model = os.getenv(
            "HUGGINGFACE_IMAGE_MODEL", "CompVis/stable-diffusion-v1-4"
        )
        self.huggingface_audio_to_text_model = os.getenv(
            "HUGGINGFACE_AUDIO_TO_TEXT_MODEL"
        )
        self.sd_webui_url = os.getenv("SD_WEBUI_URL", "http://localhost:7860")
        self.sd_webui_auth = os.getenv("SD_WEBUI_AUTH")

        # Selenium browser settings
        self.selenium_web_browser = os.getenv("USE_WEB_BROWSER", "chrome")
        self.selenium_headless = os.getenv("HEADLESS_BROWSER", "True") == "True"

        # User agent header to use when making HTTP requests
        # Some websites might just completely deny request with an error code if
        # no user agent was found.
        self.user_agent = os.getenv(
            "USER_AGENT",
            "Mozilla/5.0 (Macintosh; Intel Mac OS X 10_15_4) AppleWebKit/537.36"
            " (KHTML, like Gecko) Chrome/83.0.4103.97 Safari/537.36",
        )
<<<<<<< HEAD
        self.custom_webdriver_path = os.getenv("CUSTOM_WEBDRIVER_PATH")
        self.use_default_user_data = os.getenv("USE_DEFAULT_USER_DATA")
=======

>>>>>>> ecf2ba12
        self.redis_host = os.getenv("REDIS_HOST", "localhost")
        self.redis_port = os.getenv("REDIS_PORT", "6379")
        self.redis_password = os.getenv("REDIS_PASSWORD", "")
        self.wipe_redis_on_start = os.getenv("WIPE_REDIS_ON_START", "True") == "True"
        self.memory_index = os.getenv("MEMORY_INDEX", "auto-gpt")
        # Note that indexes must be created on db 0 in redis, this is not configurable.

        self.memory_backend = os.getenv("MEMORY_BACKEND", "local")
        # Initialize the OpenAI API client
        openai.api_key = self.openai_api_key

    def get_azure_deployment_id_for_model(self, model: str) -> str:
        """
        Returns the relevant deployment id for the model specified.

        Parameters:
            model(str): The model to map to the deployment id.

        Returns:
            The matching deployment id if found, otherwise an empty string.
        """
        if model == self.fast_llm_model:
            return self.azure_model_to_deployment_id_map[
                "fast_llm_model_deployment_id"
            ]  # type: ignore
        elif model == self.smart_llm_model:
            return self.azure_model_to_deployment_id_map[
                "smart_llm_model_deployment_id"
            ]  # type: ignore
        elif model == "text-embedding-ada-002":
            return self.azure_model_to_deployment_id_map[
                "embedding_model_deployment_id"
            ]  # type: ignore
        else:
            return ""

    AZURE_CONFIG_FILE = os.path.join(os.path.dirname(__file__), "..", "azure.yaml")

    def load_azure_config(self, config_file: str = AZURE_CONFIG_FILE) -> None:
        """
        Loads the configuration parameters for Azure hosting from the specified file
          path as a yaml file.

        Parameters:
            config_file(str): The path to the config yaml file. DEFAULT: "../azure.yaml"

        Returns:
            None
        """
        try:
            with open(config_file) as file:
                config_params = yaml.load(file, Loader=yaml.FullLoader)
        except FileNotFoundError:
            config_params = {}
        self.openai_api_type = config_params.get("azure_api_type") or "azure"
        self.openai_api_base = config_params.get("azure_api_base") or ""
        self.openai_api_version = (
            config_params.get("azure_api_version") or "2023-03-15-preview"
        )
        self.azure_model_to_deployment_id_map = config_params.get("azure_model_map", [])

    def set_continuous_mode(self, value: bool) -> None:
        """Set the continuous mode value."""
        self.continuous_mode = value

    def set_continuous_limit(self, value: int) -> None:
        """Set the continuous limit value."""
        self.continuous_limit = value

    def set_speak_mode(self, value: bool) -> None:
        """Set the speak mode value."""
        self.speak_mode = value

    def set_fast_llm_model(self, value: str) -> None:
        """Set the fast LLM model value."""
        self.fast_llm_model = value

    def set_smart_llm_model(self, value: str) -> None:
        """Set the smart LLM model value."""
        self.smart_llm_model = value

    def set_fast_token_limit(self, value: int) -> None:
        """Set the fast token limit value."""
        self.fast_token_limit = value

    def set_smart_token_limit(self, value: int) -> None:
        """Set the smart token limit value."""
        self.smart_token_limit = value

    def set_browse_chunk_max_length(self, value: int) -> None:
        """Set the browse_website command chunk max length value."""
        self.browse_chunk_max_length = value

    def set_openai_api_key(self, value: str) -> None:
        """Set the OpenAI API key value."""
        self.openai_api_key = value

    def set_elevenlabs_api_key(self, value: str) -> None:
        """Set the ElevenLabs API key value."""
        self.elevenlabs_api_key = value

    def set_elevenlabs_voice_1_id(self, value: str) -> None:
        """Set the ElevenLabs Voice 1 ID value."""
        self.elevenlabs_voice_1_id = value

    def set_elevenlabs_voice_2_id(self, value: str) -> None:
        """Set the ElevenLabs Voice 2 ID value."""
        self.elevenlabs_voice_2_id = value

    def set_google_api_key(self, value: str) -> None:
        """Set the Google API key value."""
        self.google_api_key = value

    def set_custom_search_engine_id(self, value: str) -> None:
        """Set the custom search engine id value."""
        self.custom_search_engine_id = value

    def set_pinecone_api_key(self, value: str) -> None:
        """Set the Pinecone API key value."""
        self.pinecone_api_key = value

    def set_pinecone_region(self, value: str) -> None:
        """Set the Pinecone region value."""
        self.pinecone_region = value

    def set_debug_mode(self, value: bool) -> None:
        """Set the debug mode value."""
        self.debug_mode = value


def check_openai_api_key() -> None:
    """Check if the OpenAI API key is set in config.py or as an environment variable."""
    cfg = Config()
    if not cfg.openai_api_key:
        print(
            Fore.RED
            + "Please set your OpenAI API key in .env or as an environment variable."
        )
        print("You can get your key from https://platform.openai.com/account/api-keys")
        exit(1)<|MERGE_RESOLUTION|>--- conflicted
+++ resolved
@@ -108,12 +108,9 @@
             "Mozilla/5.0 (Macintosh; Intel Mac OS X 10_15_4) AppleWebKit/537.36"
             " (KHTML, like Gecko) Chrome/83.0.4103.97 Safari/537.36",
         )
-<<<<<<< HEAD
         self.custom_webdriver_path = os.getenv("CUSTOM_WEBDRIVER_PATH")
         self.use_default_user_data = os.getenv("USE_DEFAULT_USER_DATA")
-=======
-
->>>>>>> ecf2ba12
+
         self.redis_host = os.getenv("REDIS_HOST", "localhost")
         self.redis_port = os.getenv("REDIS_PORT", "6379")
         self.redis_password = os.getenv("REDIS_PASSWORD", "")
