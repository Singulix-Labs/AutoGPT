--- conflicted
+++ resolved
@@ -33,102 +33,15 @@
     GENERALIST = "general"
     CODING = "coding"
     SCRAPE_SYNTHESIZE = "scrape_synthesize"
-<<<<<<< HEAD
     VALIDATION = "validation"
-=======
     WEB = "web"
->>>>>>> 25b9e290
     GAIA_1 = "GAIA_1"
     GAIA_2 = "GAIA_2"
     GAIA_3 = "GAIA_3"
 
 
-<<<<<<< HEAD
-class ChallengeData(BaseModel):
-    name: str
-    category: List[Category]
-    task: str
-    dependencies: List[str]
-    cutoff: int
-    ground: Ground | Dict[str, Ground]
-    info: Info | Dict[str, Info]
-    metadata: Optional[Dict[str, Any]] = None
-
-    def serialize(self, path: str) -> None:
-        with open(path, "w") as file:
-            file.write(self.json())
-
-    def get_data(self) -> dict:
-        return self.dict()
-
-    @staticmethod
-    def get_json_from_path(json_path: Path | str) -> dict:
-        path = Path(json_path).resolve()
-        with open(path, "r") as file:
-            data = json.load(file)
-        return data
-
-    @staticmethod
-    def deserialize(path: str) -> "ChallengeData":
-        # this script is in root/agbenchmark/utils/define_task_types.py
-        script_dir = Path(__file__).resolve().parent.parent.parent
-        json_path = script_dir / Path(path)
-
-        with open(json_path, "r") as file:
-            data = json.load(file)
-        try:
-            return ChallengeData(**data)
-        except:
-            print(f"FAILED TO PARSE: {data}")
-            test = "ok"
-
-    def challenge_from_datum(self, file_datum: list[dict[str, Any]]) -> "ChallengeData":
-        same_task_data = {
-            "name": self.prefix,
-            "dependencies": self.dependencies,
-            "category": self.shared_category,
-            "task": self.task,
-            "cutoff": self.cutoff,
-        }
-
-        if not self.info:
-            same_task_data["info"] = {
-                datum["name"]: datum["info"] for datum in file_datum
-            }
-        else:
-            same_task_data["info"] = self.info
-
-        if not self.ground:
-            same_task_data["ground"] = {
-                datum["name"]: datum["ground"] for datum in file_datum
-            }
-        else:
-            same_task_data["ground"] = self.ground
-
-        return ChallengeData(**same_task_data)
-
-    def challenge_from_test_data(self, data: dict[str, Any]) -> "ChallengeData":
-        same_task_data = {
-            "name": data["name"],
-            "dependencies": data["dependencies"],
-            "category": data["category"],
-            "info": data["info"],
-            "ground": data["ground"],
-        }
-
-        if self.same_task:
-            same_task_data["category"].extend(self.shared_category)
-            same_task_data["task"] = self.task
-            same_task_data["cutoff"] = self.cutoff
-        else:
-            same_task_data["task"] = data["task"]
-            same_task_data["cutoff"] = data["cutoff"]
-
-        return ChallengeData(**same_task_data)
-=======
 class EvalResult(BaseModel):
     result: str
     result_source: Literal["step_output"] | str
     score: float
-    passed: bool
->>>>>>> 25b9e290
+    passed: bool