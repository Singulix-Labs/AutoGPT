--- conflicted
+++ resolved
@@ -11,12 +11,6 @@
 # USER_AGENT="Mozilla/5.0 (Macintosh; Intel Mac OS X 10_15_4) AppleWebKit/537.36 (KHTML, like Gecko) Chrome/83.0.4103.97 Safari/537.36"
 # AI_SETTINGS_FILE - Specifies which AI Settings file to use (defaults to ai_settings.yaml)
 AI_SETTINGS_FILE=ai_settings.yaml
-<<<<<<< HEAD
-# USE_WEB_BROWSER - Sets the web-browser drivers to use with selenium (defaults to chrome).
-# Note: set this to either 'chrome', 'edge', 'firefox', or 'safari' depending on your current browser
-# USE_WEB_BROWSER=chrome
-=======
->>>>>>> ecf2ba12
 
 ################################################################################
 ### LLM PROVIDER
@@ -153,7 +147,7 @@
 ### BROWSER
 # USE_WEB_BROWSER - Sets the web-browser drivers to use with selenium (defaults to chrome).
 # HEADLESS_BROWSER - Whether to run the browser in headless mode (defaults to True)
-#   Note: set this to either 'chrome', 'firefox', or 'safari' depending on your current browser
+#   Note: set this to either 'chrome', 'edge', 'firefox', or 'safari' depending on your current browser
 # USE_WEB_BROWSER=chrome
 # HEADLESS_BROWSER=True
 
