--- conflicted
+++ resolved
@@ -1,14 +1,10 @@
 import docker
-<<<<<<< HEAD
-from os import path 
-=======
-import os
+from os import path, getcwd, chdir
 import subprocess
 
 
 WORKSPACE_FOLDER = "auto_gpt_workspace"
 
->>>>>>> 98efd264
 
 def execute_python_file(file):
     """Execute a Python file in a Docker container and return the output"""
@@ -18,11 +14,7 @@
     if not file.endswith(".py"):
         return "Error: Invalid file type. Only .py files are allowed."
 
-<<<<<<< HEAD
-    file_path = path.join(workspace_folder, file)
-=======
-    file_path = os.path.join(WORKSPACE_FOLDER, file)
->>>>>>> 98efd264
+    file_path = path.join(WORKSPACE_FOLDER, file)
 
     if not path.isfile(file_path):
         return f"Error: File '{file}' does not exist."
@@ -54,11 +46,7 @@
             image_name,
             f'python {file}',
             volumes={
-<<<<<<< HEAD
-                path.abspath(workspace_folder): {
-=======
-                os.path.abspath(WORKSPACE_FOLDER): {
->>>>>>> 98efd264
+                path.abspath(WORKSPACE_FOLDER): {
                     'bind': '/workspace',
                     'mode': 'ro'}},
             working_dir='/workspace',
@@ -82,19 +70,19 @@
 
 def execute_shell(command_line):
 
-    current_dir = os.getcwd()
+    current_dir = getcwd()
 
     if not WORKSPACE_FOLDER in current_dir: # Change dir into workspace if necessary
-        work_dir = os.path.join(os.getcwd(), WORKSPACE_FOLDER)
-        os.chdir(work_dir)
+        work_dir = path.join(getcwd(), WORKSPACE_FOLDER)
+        chdir(work_dir)
 
-    print (f"Executing command '{command_line}' in working directory '{os.getcwd()}'")
+    print (f"Executing command '{command_line}' in working directory '{getcwd()}'")
 
     result = subprocess.run(command_line, capture_output=True, shell=True)
     output = f"STDOUT:\n{result.stdout}\nSTDERR:\n{result.stderr}"
 
     # Change back to whatever the prior working dir was
 
-    os.chdir(current_dir)
+    chdir(current_dir)
 
     return output