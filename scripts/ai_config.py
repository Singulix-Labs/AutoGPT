import yaml
import data
import os
from prompt import get_prompt

class AIConfig:
    """
    A class object that contains the configuration information for the AI

    Attributes:
        ai_name (str): The name of the AI.
        ai_role (str): The description of the AI's role.
        ai_goals (list): The list of objectives the AI is supposed to complete.
    """

    def __init__(self, ai_name: str="", ai_role: str="", ai_goals: list=[]) -> None:
        """
        Initialize a class instance

        Parameters:
            ai_name (str): The name of the AI.
            ai_role (str): The description of the AI's role.
            ai_goals (list): The list of objectives the AI is supposed to complete.
        Returns:
            None
        """

        self.ai_name = ai_name
        self.ai_role = ai_role
        self.ai_goals = ai_goals

    # Soon this will go in a folder where it remembers more stuff about the run(s)
    SAVE_FILE = os.path.join(os.path.dirname(__file__), '..', 'ai_settings.yaml')

    @classmethod
    def load(cls: object, config_file: str=SAVE_FILE) -> object:
        """
        Returns class object with parameters (ai_name, ai_role, ai_goals) loaded from yaml file if yaml file exists,
        else returns class with no parameters.

        Parameters:
           cls (class object): An AIConfig Class object.
           config_file (int): The path to the config yaml file. DEFAULT: "../ai_settings.yaml"

        Returns:
            cls (object): A instance of given cls object
        """

        try:
            with open(config_file) as file:
                config_params = yaml.load(file, Loader=yaml.FullLoader)
        except FileNotFoundError:
            config_params = {}

        ai_name = config_params.get("ai_name", "")
        ai_role = config_params.get("ai_role", "")
        ai_goals = config_params.get("ai_goals", [])

        return cls(ai_name, ai_role, ai_goals)

    def save(self, config_file: str=SAVE_FILE) -> None:
        """
        Saves the class parameters to the specified file yaml file path as a yaml file.

        Parameters:
            config_file(str): The path to the config yaml file. DEFAULT: "../ai_settings.yaml"

        Returns:
            None
        """

        config = {"ai_name": self.ai_name, "ai_role": self.ai_role, "ai_goals": self.ai_goals}
        with open(config_file, "w") as file:
            yaml.dump(config, file)

    def construct_full_prompt(self) -> str:
        """
        Returns a prompt to the user with the class information in an organized fashion.

        Parameters:
            None

        Returns:
            full_prompt (str): A string containing the intitial prompt for the user including the ai_name, ai_role and ai_goals.
        """

        prompt_start = """Your decisions must always be made independently without seeking user assistance. Play to your strengths as an LLM and pursue simple strategies with no legal complications."""

        # Construct full prompt
        full_prompt = f"You are {self.ai_name}, {self.ai_role}\n{prompt_start}\n\nGOALS:\n\n"
        for i, goal in enumerate(self.ai_goals):
            full_prompt += f"{i+1}. {goal}\n"

<<<<<<< HEAD
        full_prompt += f"\n\n{get_prompt()}"
        return full_prompt
=======
        full_prompt += f"\n\n{data.load_prompt()}"
        return full_prompt
>>>>>>> d7b74760
<|MERGE_RESOLUTION|>--- conflicted
+++ resolved
@@ -91,10 +91,5 @@
         for i, goal in enumerate(self.ai_goals):
             full_prompt += f"{i+1}. {goal}\n"
 
-<<<<<<< HEAD
         full_prompt += f"\n\n{get_prompt()}"
-        return full_prompt
-=======
-        full_prompt += f"\n\n{data.load_prompt()}"
-        return full_prompt
->>>>>>> d7b74760
+        return full_prompt