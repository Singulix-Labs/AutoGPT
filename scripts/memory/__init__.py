--- conflicted
+++ resolved
@@ -18,15 +18,12 @@
     print("Pinecone not installed. Skipping import.")
     PineconeMemory = None
 
-<<<<<<< HEAD
 try:
     from memory.weaviate import WeaviateMemory
 except ImportError:
     print("Weaviate not installed. Skipping import.")
     WeaviateMemory = None
 
-=======
->>>>>>> b964a486
 def get_memory(cfg, init=False):
     memory = None
     if cfg.memory_backend == "pinecone":
