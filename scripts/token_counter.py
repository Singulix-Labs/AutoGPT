--- conflicted
+++ resolved
@@ -1,6 +1,6 @@
 from tiktoken import encoding_for_model, get_encoding
 from typing import List, Dict
-
+from logger import warn
 def count_message_tokens(messages : List[Dict[str, str]], model : str = "gpt-3.5-turbo-0301") -> int:
     """
     Returns the number of tokens used by a list of messages.
@@ -15,13 +15,8 @@
     try:
         encoding = encoding_for_model(model)
     except KeyError:
-<<<<<<< HEAD
-        print("Warning: model not found. Using cl100k_base encoding.")
+        warn("Warning: model not found. Using cl100k_base encoding.")
         encoding = get_encoding("cl100k_base")
-=======
-        logger.warn("Warning: model not found. Using cl100k_base encoding.")
-        encoding = tiktoken.get_encoding("cl100k_base")
->>>>>>> 7e3ff664
     if model == "gpt-3.5-turbo":
         # !Node: gpt-3.5-turbo may change over time. Returning num tokens assuming gpt-3.5-turbo-0301.")
         return count_message_tokens(messages, model="gpt-3.5-turbo-0301")
