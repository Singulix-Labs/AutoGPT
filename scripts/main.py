import json
import random
import commands as cmd
from memory import PineconeMemory
import data
import chat
from colorama import Fore, Style
from spinner import Spinner
import time
import speak
from enum import Enum, auto
import sys
from config import Config
from json_parser import fix_and_parse_json
from ai_config import AIConfig
import traceback
import yaml
import argparse


def print_to_console(
        title,
        content="",
        speak_text=False,
        min_typing_speed=0.05,
        max_typing_speed=0.01):
    object = {
        "title": title,
        "content": content
    }
    print(json.dumps(object) + ",")


def print_assistant_thoughts(assistant_reply):
    global ai_name
    global cfg
    try:
        # Parse and print Assistant response
        assistant_reply_json = fix_and_parse_json(assistant_reply)

        # Check if assistant_reply_json is a string and attempt to parse it into a JSON object
        if isinstance(assistant_reply_json, str):
            try:
                assistant_reply_json = json.loads(assistant_reply_json)
            except json.JSONDecodeError as e:
                print_to_console("Error: Invalid JSON\n", assistant_reply)
                assistant_reply_json = {}

        assistant_thoughts_reasoning = None
        assistant_thoughts_plan = None
        assistant_thoughts_speak = None
        assistant_thoughts_criticism = None
        assistant_thoughts = assistant_reply_json.get("thoughts", {})
        assistant_thoughts_text = assistant_thoughts.get("text")

        if assistant_thoughts:
            assistant_thoughts_reasoning = assistant_thoughts.get("reasoning")
            assistant_thoughts_plan = assistant_thoughts.get("plan")
            assistant_thoughts_criticism = assistant_thoughts.get("criticism")
            assistant_thoughts_speak = assistant_thoughts.get("speak")

        print_to_console(f"{ai_name.upper()} THOUGHTS:", assistant_thoughts_text)
        print_to_console("REASONING:", assistant_thoughts_reasoning)

        if assistant_thoughts_plan:
            print_to_console("PLAN:", "")
            # If it's a list, join it into a string
            if isinstance(assistant_thoughts_plan, list):
                assistant_thoughts_plan = "\n".join(assistant_thoughts_plan)
            elif isinstance(assistant_thoughts_plan, dict):
                assistant_thoughts_plan = str(assistant_thoughts_plan)

            # Split the input_string using the newline character and dashes
            lines = assistant_thoughts_plan.split('\n')
            for line in lines:
                line = line.lstrip("- ")
                print_to_console("- ", line.strip())

        print_to_console("CRITICISM:",  assistant_thoughts_criticism)
        # Speak the assistant's thoughts
        if cfg.speak_mode and assistant_thoughts_speak:
            speak.say_text(assistant_thoughts_speak)

    except json.decoder.JSONDecodeError:
        print_to_console("Error: Invalid JSON\n", assistant_reply)

    # All other errors, return "Error: + error message"
    except Exception as e:
        call_stack = traceback.format_exc()
        print_to_console("Error: \n", call_stack)


def load_variables(config_file="config.yaml"):
    # Load variables from yaml file if it exists
    try:
        with open(config_file) as file:
            config = yaml.load(file, Loader=yaml.FullLoader)
        ai_name = config.get("ai_name")
        ai_role = config.get("ai_role")
        ai_goals = config.get("ai_goals")
    except FileNotFoundError:
        ai_name = ""
        ai_role = ""
        ai_goals = []

    # Prompt the user for input if config file is missing or empty values
    if not ai_name:
        ai_name = input("Name your AI: ")
        if ai_name == "":
            ai_name = "Entrepreneur-GPT"

    if not ai_role:        
        ai_role = input(f"{ai_name} is: ")
        if ai_role == "":
            ai_role = "an AI designed to autonomously develop and run businesses with the sole goal of increasing your net worth."

    if not ai_goals:
        print_to_console("Enter up to 5 goals for your AI: ")
        print_to_console("For example: \nIncrease net worth, Grow Twitter Account, Develop and manage multiple businesses autonomously'")
        print_to_console("Enter nothing to load defaults, enter nothing when finished.")
        ai_goals = []
        for i in range(5):
            ai_goal = input(f"Goal {i+1}: ")
            if ai_goal == "":
                break
            ai_goals.append(ai_goal)
        if len(ai_goals) == 0:
            ai_goals = ["Increase net worth", "Grow Twitter Account", "Develop and manage multiple businesses autonomously"]
         
    # Save variables to yaml file
    config = {"ai_name": ai_name, "ai_role": ai_role, "ai_goals": ai_goals}
    with open(config_file, "w") as file:
        documents = yaml.dump(config, file)

    prompt = data.load_prompt()
    prompt_start = """Your decisions must always be made independently without seeking user assistance. Play to your strengths as an LLM and pursue simple strategies with no legal complications."""

    # Construct full prompt
    full_prompt = f"You are {ai_name}, {ai_role}\n{prompt_start}\n\nGOALS:\n\n"
    for i, goal in enumerate(ai_goals):
        full_prompt += f"{i+1}. {goal}\n"

    full_prompt += f"\n\n{prompt}"
    return full_prompt


def construct_prompt():
    config = AIConfig.load()
    if config.ai_name:
        print_to_console(
            f"Welcome back! ",
            f"Would you like me to return to being {config.ai_name}?",
            speak_text=True)
        should_continue = "y"
        if should_continue.lower() == "n":
            config = AIConfig()

    if not config.ai_name:         
        config = prompt_user()
        config.save()

    # Get rid of this global:
    global ai_name
    ai_name = config.ai_name
    
    full_prompt = config.construct_full_prompt()
    return full_prompt


def prompt_user():
    ai_name = ""
    # Construct the prompt
    print_to_console(
        "Welcome to Auto-GPT! ",
        "Enter the name of your AI and its role below. Entering nothing will load defaults.",
        speak_text=True)

    # Get AI Name from User
    print_to_console(
        "Name your AI: ",
        "For example, 'Entrepreneur-GPT'")
    ai_name = input("AI Name: ")
    if ai_name == "":
        ai_name = "Entrepreneur-GPT"

    print_to_console(
        f"{ai_name} here!",
        "I am at your service.",
        speak_text=True)

    # Get AI Role from User
    print_to_console(
        "Describe your AI's role: ",
        "For example, 'an AI designed to autonomously develop and run businesses with the sole goal of increasing your net worth.'")
    ai_role = input(f"{ai_name} is: ")
    if ai_role == "":
        ai_role = "an AI designed to autonomously develop and run businesses with the sole goal of increasing your net worth."

    # Enter up to 5 goals for the AI
    print_to_console(
        "Enter up to 5 goals for your AI: ",
        "For example: \nIncrease net worth, Grow Twitter Account, Develop and manage multiple businesses autonomously'")
    print_to_console("Enter nothing to load defaults, enter nothing when finished.", flush=True)
    ai_goals = []
    for i in range(5):
        ai_goal = input(f"Goal {i+1}: ")
        if ai_goal == "":
            break
        ai_goals.append(ai_goal)
    if len(ai_goals) == 0:
        ai_goals = ["Increase net worth", "Grow Twitter Account",
                    "Develop and manage multiple businesses autonomously"]

    config = AIConfig(ai_name, ai_role, ai_goals)
    return config

def parse_arguments():
    global cfg
    cfg.set_continuous_mode(False)
    cfg.set_speak_mode(False)
    
    parser = argparse.ArgumentParser(description='Process arguments.')
    parser.add_argument('--continuous', action='store_true', help='Enable Continuous Mode')
    parser.add_argument('--speak', action='store_true', help='Enable Speak Mode')
    parser.add_argument('--debug', action='store_true', help='Enable Debug Mode')
    parser.add_argument('--gpt3only', action='store_true', help='Enable GPT3.5 Only Mode')
    args = parser.parse_args()

    if args.continuous:
        print_to_console("Continuous Mode: ", "ENABLED")
        print_to_console(
            "WARNING: ",
            "Continuous mode is not recommended. It is potentially dangerous and may cause your AI to run forever or carry out actions you would not usually authorise. Use at your own risk.")
        cfg.set_continuous_mode(True)

    if args.speak:
        print_to_console("Speak Mode: ", "ENABLED")
        cfg.set_speak_mode(True)

    if args.gpt3only:
        print_to_console("GPT3.5 Only Mode: ", "ENABLED")
        cfg.set_smart_llm_model(cfg.fast_llm_model)


# TODO: fill in llm values here

cfg = Config()
parse_arguments()
ai_name = ""
prompt = construct_prompt()
# print_to_console(prompt)
# Initialize variables
full_message_history = []
result = None
next_action_count = 0
# Make a constant:
user_input = "Determine which next command to use, and respond using the format specified above:"

# raise an exception if pinecone_api_key or region is not provided
if not cfg.pinecone_api_key or not cfg.pinecone_region: raise Exception("Please provide pinecone_api_key and pinecone_region")
# Initialize memory and make sure it is empty.
# this is particularly important for indexing and referencing pinecone memory
memory = PineconeMemory()
memory.clear()
<<<<<<< HEAD

print_to_console('Using memory of type: ' + memory.__class__.__name__)
=======
print('Using memory of type: ' + memory.__class__.__name__)
>>>>>>> 7e108d8a

# Interaction Loop
while True:
    # Send message to AI, get response
    print_to_console("Thinking...")
    assistant_reply = chat.chat_with_ai(
        prompt,
        user_input,
        full_message_history,
        memory,
        cfg.fast_token_limit) # TODO: This hardcodes the model to use GPT3.5. Make this an argument

    # Print Assistant thoughts
    print_assistant_thoughts(assistant_reply)

    # Get command name and arguments
    try:
        command_name, arguments = cmd.get_command(assistant_reply)
    except Exception as e:
        print_to_console("Error: \n",  str(e))

    if not cfg.continuous_mode and next_action_count == 0:
        ### GET USER AUTHORIZATION TO EXECUTE COMMAND ###
        # Get key press: Prompt the user to press enter to continue or escape
        # to exit
        user_input = ""
        print_to_console(
            "NEXT ACTION: ",
            f"COMMAND = {command_name}  ARGUMENTS = {arguments}")
        print_to_console(
            f"Enter 'y' to authorise command, 'y -N' to run N continuous commands, 'n' to exit program, or enter feedback for {ai_name}...",
            flush=True)
        while True:
            console_input = "y"#input(Fore.MAGENTA + "Input:" + Style.RESET_ALL)
            if console_input.lower() == "y":
                user_input = "GENERATE NEXT COMMAND JSON"
                break
            elif console_input.lower().startswith("y -"):
                try:
                    next_action_count = abs(int(console_input.split(" ")[1]))
                    user_input = "GENERATE NEXT COMMAND JSON"
                except ValueError:
                    print_to_console("Invalid input format. Please enter 'y -n' where n is the number of continuous tasks.")
                    continue
                break
            elif console_input.lower() == "n":
                user_input = "EXIT"
                break
            else:
                user_input = console_input
                command_name = "human_feedback"
                break

        if user_input == "GENERATE NEXT COMMAND JSON":
            print_to_console(
            "-=-=-=-=-=-=-= COMMAND AUTHORISED BY USER -=-=-=-=-=-=-=",
            "")
        elif user_input == "EXIT":
            print_to_console("Exiting...", flush=True)
            break
    else:
        # Print command
        print_to_console(
            "NEXT ACTION: ",
            f"COMMAND = {command_name}  ARGUMENTS = {arguments}")

    # Execute command
    if command_name.lower() == "error":
        result = f"Command {command_name} threw the following error: " + arguments
    elif command_name == "human_feedback":
        result = f"Human feedback: {user_input}"
    else:
        result = f"Command {command_name} returned: {cmd.execute_command(command_name, arguments)}"
        if next_action_count > 0:
            next_action_count -= 1

    memory_to_add = f"Assistant Reply: {assistant_reply} " \
                    f"\nResult: {result} " \
                    f"\nHuman Feedback: {user_input} "

    memory.add(memory_to_add)

    # Check if there's a result from the command append it to the message
    # history
    if result is not None:
        full_message_history.append(chat.create_chat_message("system", result))
        print_to_console("SYSTEM: ", result)
    else:
        full_message_history.append(
            chat.create_chat_message(
                "system", "Unable to execute command"))
        print_to_console("SYSTEM: ", "Unable to execute command")
<|MERGE_RESOLUTION|>--- conflicted
+++ resolved
@@ -262,12 +262,8 @@
 # this is particularly important for indexing and referencing pinecone memory
 memory = PineconeMemory()
 memory.clear()
-<<<<<<< HEAD
 
 print_to_console('Using memory of type: ' + memory.__class__.__name__)
-=======
-print('Using memory of type: ' + memory.__class__.__name__)
->>>>>>> 7e108d8a
 
 # Interaction Loop
 while True:
