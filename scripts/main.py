import argparse
import json
import random
import time
import traceback

import yaml
from colorama import Fore, Style

import chat
import commands as cmd
import data
import speak
from ai_config import AIConfig
from config import Config
from json_parser import fix_and_parse_json
from memory import get_memory
from spinner import Spinner


def print_to_console(
        title,
        title_color,
        content,
        speak_text=False,
        min_typing_speed=0.05,
        max_typing_speed=0.01):
    global cfg
    if speak_text and cfg.speak_mode:
        speak.say_text(f"{title}. {content}")
    print(title_color + title + " " + Style.RESET_ALL, end="")
    if content:
        if isinstance(content, list):
            content = " ".join(content)
        words = content.split()
        for i, word in enumerate(words):
            print(word, end="", flush=True)
            if i < len(words) - 1:
                print(" ", end="", flush=True)
            typing_speed = random.uniform(min_typing_speed, max_typing_speed)
            time.sleep(typing_speed)
            # type faster after each word
            min_typing_speed = min_typing_speed * 0.95
            max_typing_speed = max_typing_speed * 0.95
    print()


def print_assistant_thoughts(assistant_reply):
    global ai_name
    global cfg
    try:
        # Parse and print Assistant response
        assistant_reply_json = fix_and_parse_json(assistant_reply)

        # Check if assistant_reply_json is a string and attempt to parse it into a JSON object
        if isinstance(assistant_reply_json, str):
            try:
                assistant_reply_json = json.loads(assistant_reply_json)
            except json.JSONDecodeError as e:
                print_to_console("Error: Invalid JSON\n", Fore.RED, assistant_reply)
                assistant_reply_json = {}

        assistant_thoughts_reasoning = None
        assistant_thoughts_plan = None
        assistant_thoughts_speak = None
        assistant_thoughts_criticism = None
        assistant_thoughts = assistant_reply_json.get("thoughts", {})
        assistant_thoughts_text = assistant_thoughts.get("text")

        if assistant_thoughts:
            assistant_thoughts_reasoning = assistant_thoughts.get("reasoning")
            assistant_thoughts_plan = assistant_thoughts.get("plan")
            assistant_thoughts_criticism = assistant_thoughts.get("criticism")
            assistant_thoughts_speak = assistant_thoughts.get("speak")

        print_to_console(f"{ai_name.upper()} THOUGHTS:", Fore.YELLOW, assistant_thoughts_text)
        print_to_console("REASONING:", Fore.YELLOW, assistant_thoughts_reasoning)

        if assistant_thoughts_plan:
            print_to_console("PLAN:", Fore.YELLOW, "")
            # If it's a list, join it into a string
            if isinstance(assistant_thoughts_plan, list):
                assistant_thoughts_plan = "\n".join(assistant_thoughts_plan)
            elif isinstance(assistant_thoughts_plan, dict):
                assistant_thoughts_plan = str(assistant_thoughts_plan)

            # Split the input_string using the newline character and dashes
            lines = assistant_thoughts_plan.split('\n')
            for line in lines:
                line = line.lstrip("- ")
                print_to_console("- ", Fore.GREEN, line.strip())

        print_to_console("CRITICISM:", Fore.YELLOW, assistant_thoughts_criticism)
        # Speak the assistant's thoughts
        if cfg.speak_mode and assistant_thoughts_speak:
            speak.say_text(assistant_thoughts_speak)

    except json.decoder.JSONDecodeError:
        print_to_console("Error: Invalid JSON\n", Fore.RED, assistant_reply)

    # All other errors, return "Error: + error message"
    except Exception as e:
        call_stack = traceback.format_exc()
        print_to_console("Error: \n", Fore.RED, call_stack)


def load_variables(config_file="config.yaml"):
    # Load variables from yaml file if it exists
    try:
        with open(config_file) as file:
            config = yaml.load(file, Loader=yaml.FullLoader)
        ai_name = config.get("ai_name")
        ai_role = config.get("ai_role")
        ai_goals = config.get("ai_goals")
    except FileNotFoundError:
        ai_name = ""
        ai_role = ""
        ai_goals = []

    # Prompt the user for input if config file is missing or empty values
    if not ai_name:
        ai_name = input("Name your AI: ")
        if ai_name == "":
            ai_name = "Entrepreneur-GPT"

    if not ai_role:
        ai_role = input(f"{ai_name} is: ")
        if ai_role == "":
            ai_role = "an AI designed to autonomously develop and run businesses with the sole goal of increasing " \
                      "your net worth."

    if not ai_goals:
        print("Enter up to 5 goals for your AI: ")
        print(
            "For example: \nIncrease net worth, Grow Twitter Account, Develop and manage multiple businesses "
            "autonomously'")
        print("Enter nothing to load defaults, enter nothing when finished.")
        ai_goals = []
        for i in range(5):
            ai_goal = input(f"Goal {i + 1}: ")
            if ai_goal == "":
                break
            ai_goals.append(ai_goal)
        if len(ai_goals) == 0:
            ai_goals = ["Increase net worth", "Grow Twitter Account",
                        "Develop and manage multiple businesses autonomously"]

    # Save variables to yaml file
    config = {"ai_name": ai_name, "ai_role": ai_role, "ai_goals": ai_goals}
    with open(config_file, "w") as file:
        # Not used ?
        documents = yaml.dump(config, file)

    prompt = data.load_prompt()
    prompt_start = """Your decisions must always be made independently without seeking user assistance. Play to your
     strengths as an LLM and pursue simple strategies with no legal complications."""

    # Construct full prompt
    full_prompt = f"You are {ai_name}, {ai_role}\n{prompt_start}\n\nGOALS:\n\n"
    for i, goal in enumerate(ai_goals):
        full_prompt += f"{i + 1}. {goal}\n"

    full_prompt += f"\n\n{prompt}"
    return full_prompt


def construct_prompt():
    config = AIConfig.load()
    if config.ai_name:
        print_to_console(
            "Welcome back! ",
            Fore.GREEN,
            f"Would you like me to return to being {config.ai_name}?",
            speak_text=True)
        should_continue = input(f"""Continue with the last settings? 
Name:  {config.ai_name}
Role:  {config.ai_role}
Goals: {config.ai_goals}  
Continue (y/n): """)
        if should_continue.lower() == "n":
            config = AIConfig()

    if not config.ai_name:
        config = prompt_user()
        config.save()

    # Get rid of this global:
    global ai_name
    ai_name = config.ai_name

    full_prompt = config.construct_full_prompt()
    return full_prompt


def prompt_user():
    ai_name = ""
    # Construct the prompt
    print_to_console(
        "Welcome to Auto-GPT! ",
        Fore.GREEN,
        "Enter the name of your AI and its role below. Entering nothing will load defaults.",
        speak_text=True)

    # Get AI Name from User
    print_to_console(
        "Name your AI: ",
        Fore.GREEN,
        "For example, 'Entrepreneur-GPT'")
    ai_name = input("AI Name: ")
    if ai_name == "":
        ai_name = "Entrepreneur-GPT"

    print_to_console(
        f"{ai_name} here!",
        Fore.LIGHTBLUE_EX,
        "I am at your service.",
        speak_text=True)

    # Get AI Role from User
    print_to_console(
        "Describe your AI's role: ",
        Fore.GREEN,
        "For example, 'an AI designed to autonomously develop and run businesses with the sole goal of increasing your"
        " net worth.'")
    ai_role = input(f"{ai_name} is: ")
    if ai_role == "":
        ai_role = "an AI designed to autonomously develop and run businesses with the sole goal of increasing your " \
                  "net worth."

    # Enter up to 5 goals for the AI
    print_to_console(
        "Enter up to 5 goals for your AI: ",
        Fore.GREEN,
        "For example: \nIncrease net worth, Grow Twitter Account, Develop and manage multiple businesses autonomously'")
    print("Enter nothing to load defaults, enter nothing when finished.", flush=True)
    ai_goals = []
    for i in range(5):
        ai_goal = input(f"{Fore.LIGHTBLUE_EX}Goal{Style.RESET_ALL} {i + 1}: ")
        if ai_goal == "":
            break
        ai_goals.append(ai_goal)
    if len(ai_goals) == 0:
        ai_goals = ["Increase net worth", "Grow Twitter Account",
                    "Develop and manage multiple businesses autonomously"]

    config = AIConfig(ai_name, ai_role, ai_goals)
    return config


def parse_arguments():
    global cfg
    cfg.set_continuous_mode(False)
    cfg.set_speak_mode(False)

    parser = argparse.ArgumentParser(description='Process arguments.')
    parser.add_argument('--continuous', action='store_true', help='Enable Continuous Mode')
    parser.add_argument('--speak', action='store_true', help='Enable Speak Mode')
    parser.add_argument('--debug', action='store_true', help='Enable Debug Mode')
    parser.add_argument('--gpt3only', action='store_true', help='Enable GPT3.5 Only Mode')
    args = parser.parse_args()

    if args.continuous:
        print_to_console("Continuous Mode: ", Fore.RED, "ENABLED")
        print_to_console(
            "WARNING: ",
            Fore.RED,
            "Continuous mode is not recommended. It is potentially dangerous and may cause your AI to run forever or "
            "carry out actions you would not usually authorise. Use at your own risk.")
        cfg.set_continuous_mode(True)

    if args.speak:
        print_to_console("Speak Mode: ", Fore.GREEN, "ENABLED")
        cfg.set_speak_mode(True)

    if args.gpt3only:
        print_to_console("GPT3.5 Only Mode: ", Fore.GREEN, "ENABLED")
        cfg.set_smart_llm_model(cfg.fast_llm_model)

    if args.debug:
        print_to_console("Debug Mode: ", Fore.GREEN, "ENABLED")
        cfg.set_debug_mode(True)


# TODO: fill in llm values here

cfg = Config()
parse_arguments()
ai_name = ""
prompt = construct_prompt()
# print(prompt)
# Initialize variables
full_message_history = []
result = None
next_action_count = 0
# Make a constant:
user_input = "Determine which next command to use, and respond using the format specified above:"

# Initialize memory and make sure it is empty.
# this is particularly important for indexing and referencing pinecone memory
memory = get_memory(cfg, init=True)
print('Using memory of type: ' + memory.__class__.__name__)

# Interaction Loop
while True:
    # Send message to AI, get response
    with Spinner("Thinking... "):
        assistant_reply = chat.chat_with_ai(
            prompt,
            user_input,
            full_message_history,
            memory,
<<<<<<< HEAD
            cfg.fast_token_limit)  # TODO: This hardcodes the model to use GPT3.5. Make this an argument
=======
            cfg.fast_token_limit, cfg.debug) # TODO: This hardcodes the model to use GPT3.5. Make this an argument
>>>>>>> 816dc14d

    # Print Assistant thoughts
    print_assistant_thoughts(assistant_reply)

    # Get command name and arguments
    try:
        command_name, arguments = cmd.get_command(assistant_reply)
    except Exception as e:
        print_to_console("Error: \n", Fore.RED, str(e))

    if not cfg.continuous_mode and next_action_count == 0:
        ### GET USER AUTHORIZATION TO EXECUTE COMMAND ###
        # Get key press: Prompt the user to press enter to continue or escape
        # to exit
        user_input = ""
        print_to_console(
            "NEXT ACTION: ",
            Fore.CYAN,
            f"COMMAND = {Fore.CYAN}{command_name}{Style.RESET_ALL}  ARGUMENTS = {Fore.CYAN}{arguments}{Style.RESET_ALL}")
        print(
            f"Enter 'y' to authorise command, 'y -N' to run N continuous commands, 'n' to exit program, or enter feedback for {ai_name}...",
            flush=True)
        while True:
            console_input = input(Fore.MAGENTA + "Input:" + Style.RESET_ALL)
            if console_input.lower() == "y":
                user_input = "GENERATE NEXT COMMAND JSON"
                break
            elif console_input.lower().startswith("y -"):
                try:
                    next_action_count = abs(int(console_input.split(" ")[1]))
                    user_input = "GENERATE NEXT COMMAND JSON"
                except ValueError:
                    print("Invalid input format. Please enter 'y -n' where n is the number of continuous tasks.")
                    continue
                break
            elif console_input.lower() == "n":
                user_input = "EXIT"
                break
            else:
                user_input = console_input
                command_name = "human_feedback"
                break

        if user_input == "GENERATE NEXT COMMAND JSON":
            print_to_console(
                "-=-=-=-=-=-=-= COMMAND AUTHORISED BY USER -=-=-=-=-=-=-=",
                Fore.MAGENTA,
                "")
        elif user_input == "EXIT":
            print("Exiting...", flush=True)
            break
    else:
        # Print command
        print_to_console(
            "NEXT ACTION: ",
            Fore.CYAN,
            f"COMMAND = {Fore.CYAN}{command_name}{Style.RESET_ALL}  ARGUMENTS = {Fore.CYAN}{arguments}{Style.RESET_ALL}")

    # Execute command
    if command_name.lower().startswith("error"):
        result = f"Command {command_name} threw the following error: " + arguments
    elif command_name == "human_feedback":
        result = f"Human feedback: {user_input}"
    else:
        result = f"Command {command_name} returned: {cmd.execute_command(command_name, arguments)}"
        if next_action_count > 0:
            next_action_count -= 1

    memory_to_add = f"Assistant Reply: {assistant_reply} " \
                    f"\nResult: {result} " \
                    f"\nHuman Feedback: {user_input} "

    memory.add(memory_to_add)

    # Check if there's a result from the command append it to the message
    # history
    if result is not None:
        full_message_history.append(chat.create_chat_message("system", result))
        print_to_console("SYSTEM: ", Fore.YELLOW, result)
    else:
        full_message_history.append(
            chat.create_chat_message(
                "system", "Unable to execute command"))
        print_to_console("SYSTEM: ", Fore.YELLOW, "Unable to execute command")<|MERGE_RESOLUTION|>--- conflicted
+++ resolved
@@ -309,11 +309,7 @@
             user_input,
             full_message_history,
             memory,
-<<<<<<< HEAD
-            cfg.fast_token_limit)  # TODO: This hardcodes the model to use GPT3.5. Make this an argument
-=======
-            cfg.fast_token_limit, cfg.debug) # TODO: This hardcodes the model to use GPT3.5. Make this an argument
->>>>>>> 816dc14d
+            cfg.fast_token_limit, cfg.debug)  # TODO: This hardcodes the model to use GPT3.5. Make this an argument
 
     # Print Assistant thoughts
     print_assistant_thoughts(assistant_reply)
