--- conflicted
+++ resolved
@@ -16,11 +16,8 @@
 import argparse
 from logger import logger
 import logging
-<<<<<<< HEAD
 import os
-=======
 from prompt import get_prompt
->>>>>>> 58a7fad3
 
 cfg = Config()
 
