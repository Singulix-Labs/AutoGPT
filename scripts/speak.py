import os
from playsound import playsound
import requests
from config import Config
cfg = Config()
import gtts
import threading
from threading import Lock, Semaphore

# Default voice IDs
default_voices = ["ErXwobaYiN019PkySvjV", "EXAVITQu4vr4xnSDxMaL"]

<<<<<<< HEAD
# TODO: Nicer names for these ids - default male: ErXwobaYiN019PkySvjV | default female: EXAVITQu4vr4xnSDxMaL
voices = ["TxGEqnHWrfWFTfGW9XjX", "EXAVITQu4vr4xnSDxMaL"]
=======
# Retrieve custom voice IDs from the Config class
custom_voice_1 = cfg.elevenlabs_voice_1_id
custom_voice_2 = cfg.elevenlabs_voice_2_id

# Placeholder values that should be treated as empty
placeholders = {"your-voice-id"}

# Use custom voice IDs if provided and not placeholders, otherwise use default voice IDs
voices = [
    custom_voice_1 if custom_voice_1 and custom_voice_1 not in placeholders else default_voices[0],
    custom_voice_2 if custom_voice_2 and custom_voice_2 not in placeholders else default_voices[1]
]
>>>>>>> a0f900f2

tts_headers = {
    "Content-Type": "application/json",
    "xi-api-key": cfg.elevenlabs_api_key
}

mutex_lock = Lock() # Ensure only one sound is played at a time
queue_semaphore = Semaphore(1) # The amount of sounds to queue before blocking the main thread

def eleven_labs_speech(text, voice_index=0):
    """Speak text using elevenlabs.io's API"""
    tts_url = "https://api.elevenlabs.io/v1/text-to-speech/{voice_id}".format(
        voice_id=voices[voice_index])
    formatted_message = {"text": text}
    response = requests.post(
        tts_url, headers=tts_headers, json=formatted_message)

    if response.status_code == 200:
        with mutex_lock:
            with open("speech.mpeg", "wb") as f:
                f.write(response.content)
            playsound("speech.mpeg", True)
            os.remove("speech.mpeg")
        return True
    else:
        print("Request failed with status code:", response.status_code)
        print("Response content:", response.content)
        return False

def gtts_speech(text):
    tts = gtts.gTTS(text)
    with mutex_lock:
        tts.save("speech.mp3")
        playsound("speech.mp3", True)
        os.remove("speech.mp3")

def macos_tts_speech(text, voice_index=0):
    if voice_index == 0:
        os.system(f'say "{text}"')
    else:
        if voice_index == 1:
            os.system(f'say -v "Ava (Premium)" "{text}"')
        else:
            os.system(f'say -v Samantha "{text}"')

def say_text(text, voice_index=0):

    def speak():
        if not cfg.elevenlabs_api_key:
            if cfg.use_mac_os_tts == 'True':
                macos_tts_speech(text, voice_index)
            else:
                gtts_speech(text)
        else:
            success = eleven_labs_speech(text, voice_index)
            if not success:
                gtts_speech(text)

        queue_semaphore.release()

    queue_semaphore.acquire(True)
    thread = threading.Thread(target=speak)
    thread.start()<|MERGE_RESOLUTION|>--- conflicted
+++ resolved
@@ -10,10 +10,6 @@
 # Default voice IDs
 default_voices = ["ErXwobaYiN019PkySvjV", "EXAVITQu4vr4xnSDxMaL"]
 
-<<<<<<< HEAD
-# TODO: Nicer names for these ids - default male: ErXwobaYiN019PkySvjV | default female: EXAVITQu4vr4xnSDxMaL
-voices = ["TxGEqnHWrfWFTfGW9XjX", "EXAVITQu4vr4xnSDxMaL"]
-=======
 # Retrieve custom voice IDs from the Config class
 custom_voice_1 = cfg.elevenlabs_voice_1_id
 custom_voice_2 = cfg.elevenlabs_voice_2_id
@@ -26,7 +22,6 @@
     custom_voice_1 if custom_voice_1 and custom_voice_1 not in placeholders else default_voices[0],
     custom_voice_2 if custom_voice_2 and custom_voice_2 not in placeholders else default_voices[1]
 ]
->>>>>>> a0f900f2
 
 tts_headers = {
     "Content-Type": "application/json",
