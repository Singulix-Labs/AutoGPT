import abc
import os
import openai
import yaml
from dotenv import load_dotenv
# Load environment variables from .env file
load_dotenv()


class Singleton(abc.ABCMeta, type):
    """
    Singleton metaclass for ensuring only one instance of a class.
    """

    _instances = {}

    def __call__(cls, *args, **kwargs):
        """Call method for the singleton metaclass."""
        if cls not in cls._instances:
            cls._instances[cls] = super(
                Singleton, cls).__call__(
                *args, **kwargs)
        return cls._instances[cls]


class AbstractSingleton(abc.ABC, metaclass=Singleton):
    pass


class Config(metaclass=Singleton):
    """
    Configuration class to store the state of bools for different scripts access.
    """

    def __init__(self):
        """Initialize the Config class"""
        self.debug_mode = False
        self.continuous_mode = False
        self.speak_mode = False

        self.fast_llm_model = os.getenv("FAST_LLM_MODEL", "gpt-3.5-turbo")
        self.smart_llm_model = os.getenv("SMART_LLM_MODEL", "gpt-4")
        self.fast_token_limit = int(os.getenv("FAST_TOKEN_LIMIT", 4000))
        self.smart_token_limit = int(os.getenv("SMART_TOKEN_LIMIT", 8000))

        self.openai_api_key = os.getenv("OPENAI_API_KEY")
        self.temperature = int(os.getenv("TEMPERATURE", "1"))
        self.use_azure = False
        self.use_azure = os.getenv("USE_AZURE") == 'True'
        self.execute_local_commands = os.getenv('EXECUTE_LOCAL_COMMANDS', 'False') == 'True'

        if self.use_azure:
            self.load_azure_config()
            openai.api_type = "azure"
            openai.api_base = self.openai_api_base
            openai.api_version = self.openai_api_version

        self.elevenlabs_api_key = os.getenv("ELEVENLABS_API_KEY")

        self.use_mac_os_voice_input = False
        self.use_mac_os_voice_input = os.getenv("USE_MAC_OS_VOICE_INPUT")
        
        self.use_mac_os_tts = False
        self.use_mac_os_tts = os.getenv("USE_MAC_OS_TTS")

<<<<<<< HEAD
        self.telegram_api_key = os.getenv("TELEGRAM_API_KEY")
        self.telegram_chat_id = os.getenv("TELEGRAM_CHAT_ID")

        self.elevenlabs_voice_1_id = os.getenv("ELEVENLABS_VOICE_1_ID")
        self.elevenlabs_voice_2_id = os.getenv("ELEVENLABS_VOICE_2_ID")

        
=======
>>>>>>> c8b86732
        self.google_api_key = os.getenv("GOOGLE_API_KEY")
        self.custom_search_engine_id = os.getenv("CUSTOM_SEARCH_ENGINE_ID")

        self.pinecone_api_key = os.getenv("PINECONE_API_KEY")
        self.pinecone_region = os.getenv("PINECONE_ENV")

        self.image_provider = os.getenv("IMAGE_PROVIDER")
        self.huggingface_api_token = os.getenv("HUGGINGFACE_API_TOKEN")

        # User agent headers to use when browsing web
        # Some websites might just completely deny request with an error code if no user agent was found.
        self.user_agent_header = {"User-Agent":"Mozilla/5.0 (Macintosh; Intel Mac OS X 10_15_4) AppleWebKit/537.36 (KHTML, like Gecko) Chrome/83.0.4103.97 Safari/537.36"}
        self.redis_host = os.getenv("REDIS_HOST", "localhost")
        self.redis_port = os.getenv("REDIS_PORT", "6379")
        self.redis_password = os.getenv("REDIS_PASSWORD", "")
        self.wipe_redis_on_start = os.getenv("WIPE_REDIS_ON_START", "True") == 'True'
        self.memory_index = os.getenv("MEMORY_INDEX", 'auto-gpt')
        # Note that indexes must be created on db 0 in redis, this is not configurable.

        self.memory_backend = os.getenv("MEMORY_BACKEND", 'local')
        # Initialize the OpenAI API client
        openai.api_key = self.openai_api_key

    def get_azure_deployment_id_for_model(self, model: str) -> str:
        """
        Returns the relevant deployment id for the model specified.

        Parameters:
            model(str): The model to map to the deployment id.

        Returns:
            The matching deployment id if found, otherwise an empty string.
        """
        if model == self.fast_llm_model:
            return self.azure_model_to_deployment_id_map["fast_llm_model_deployment_id"]
        elif model == self.smart_llm_model:
            return self.azure_model_to_deployment_id_map["smart_llm_model_deployment_id"]
        elif model == "text-embedding-ada-002":
            return self.azure_model_to_deployment_id_map["embedding_model_deployment_id"]
        else:
            return ""

    AZURE_CONFIG_FILE = os.path.join(os.path.dirname(__file__), '..', 'azure.yaml')

    def load_azure_config(self, config_file: str=AZURE_CONFIG_FILE) -> None:
        """
        Loads the configuration parameters for Azure hosting from the specified file path as a yaml file.

        Parameters:
            config_file(str): The path to the config yaml file. DEFAULT: "../azure.yaml"

        Returns:
            None
        """
        try:
            with open(config_file) as file:
                config_params = yaml.load(file, Loader=yaml.FullLoader)
        except FileNotFoundError:
            config_params = {}
        self.openai_api_base = config_params.get("azure_api_base", "")
        self.openai_api_version = config_params.get("azure_api_version", "")
        self.azure_model_to_deployment_id_map = config_params.get("azure_model_map", [])

    def set_continuous_mode(self, value: bool):
        """Set the continuous mode value."""
        self.continuous_mode = value

    def set_speak_mode(self, value: bool):
        """Set the speak mode value."""
        self.speak_mode = value

    def set_fast_llm_model(self, value: str):
        """Set the fast LLM model value."""
        self.fast_llm_model = value

    def set_smart_llm_model(self, value: str):
        """Set the smart LLM model value."""
        self.smart_llm_model = value

    def set_fast_token_limit(self, value: int):
        """Set the fast token limit value."""
        self.fast_token_limit = value

    def set_smart_token_limit(self, value: int):
        """Set the smart token limit value."""
        self.smart_token_limit = value

    def set_openai_api_key(self, value: str):
        """Set the OpenAI API key value."""
        self.openai_api_key = value

    def set_elevenlabs_api_key(self, value: str):
        """Set the ElevenLabs API key value."""
        self.elevenlabs_api_key = value

    def set_elevenlabs_voice_1_id(self, value: str):
        """Set the ElevenLabs Voice 1 ID value."""
        self.elevenlabs_voice_1_id = value

    def set_elevenlabs_voice_2_id(self, value: str):
        """Set the ElevenLabs Voice 2 ID value."""
        self.elevenlabs_voice_2_id = value

    def set_google_api_key(self, value: str):
        """Set the Google API key value."""
        self.google_api_key = value

    def set_custom_search_engine_id(self, value: str):
        """Set the custom search engine id value."""
        self.custom_search_engine_id = value

    def set_pinecone_api_key(self, value: str):
        """Set the Pinecone API key value."""
        self.pinecone_api_key = value

    def set_pinecone_region(self, value: str):
        """Set the Pinecone region value."""
        self.pinecone_region = value

    def set_debug_mode(self, value: bool):
        """Set the debug mode value."""
        self.debug_mode = value<|MERGE_RESOLUTION|>--- conflicted
+++ resolved
@@ -63,16 +63,12 @@
         self.use_mac_os_tts = False
         self.use_mac_os_tts = os.getenv("USE_MAC_OS_TTS")
 
-<<<<<<< HEAD
         self.telegram_api_key = os.getenv("TELEGRAM_API_KEY")
         self.telegram_chat_id = os.getenv("TELEGRAM_CHAT_ID")
 
         self.elevenlabs_voice_1_id = os.getenv("ELEVENLABS_VOICE_1_ID")
         self.elevenlabs_voice_2_id = os.getenv("ELEVENLABS_VOICE_2_ID")
 
-        
-=======
->>>>>>> c8b86732
         self.google_api_key = os.getenv("GOOGLE_API_KEY")
         self.custom_search_engine_id = os.getenv("CUSTOM_SEARCH_ENGINE_ID")
 
