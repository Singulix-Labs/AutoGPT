--- conflicted
+++ resolved
@@ -48,12 +48,8 @@
         if self.use_azure:
             self.openai_api_base = os.getenv("OPENAI_AZURE_API_BASE")
             self.openai_api_version = os.getenv("OPENAI_AZURE_API_VERSION")
-<<<<<<< HEAD
             self.fast_llm_model_deployment_id = os.getenv("OPENAI_AZURE_FAST_LLM_MODEL_DEPLOYMENT_ID")
             self.smart_llm_model_deployment_id = os.getenv("OPENAI_AZURE_SMART_LLM_MODEL_DEPLOYMENT_ID")
-=======
-            self.openai_deployment_id = os.getenv("OPENAI_AZURE_DEPLOYMENT_ID")
->>>>>>> d7b74760
             openai.api_type = "azure"
             openai.api_base = self.openai_api_base
             openai.api_version = self.openai_api_version
