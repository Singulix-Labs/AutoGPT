scripts/keys.py
scripts/*json
scripts/node_modules/
scripts/__pycache__/keys.cpython-310.pyc
package-lock.json
*.pyc
auto_gpt_workspace/*
*.mpeg
.env
*venv/*
outputs/*
ai_settings.yaml
.vscode
.idea/*
auto-gpt.json
log.txt
<<<<<<< HEAD
.idea/*
=======

# Coverage reports
.coverage
coverage.xml
htmlcov/
>>>>>>> a0f900f2
<|MERGE_RESOLUTION|>--- conflicted
+++ resolved
@@ -14,12 +14,8 @@
 .idea/*
 auto-gpt.json
 log.txt
-<<<<<<< HEAD
-.idea/*
-=======
 
 # Coverage reports
 .coverage
 coverage.xml
-htmlcov/
->>>>>>> a0f900f2
+htmlcov/