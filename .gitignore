## Original ignores
autogpt/keys.py
autogpt/*json
autogpt/node_modules/
autogpt/__pycache__/keys.cpython-310.pyc
autogpt/auto_gpt_workspace
package-lock.json
*.pyc
auto_gpt_workspace/*
*.mpeg
.env
azure.yaml
outputs/*
ai_settings.yaml
last_run_ai_settings.yaml
.vscode
.idea/*
auto-gpt.json
log.txt
log-ingestion.txt
logs
*.log
*.mp3

# Byte-compiled / optimized / DLL files
__pycache__/
*.py[cod]
*$py.class

# C extensions
*.so

# Distribution / packaging
.Python
build/
develop-eggs/
dist/
plugins/
downloads/
eggs/
.eggs/
lib/
lib64/
parts/
sdist/
var/
wheels/
pip-wheel-metadata/
share/python-wheels/
*.egg-info/
.installed.cfg
*.egg
MANIFEST

# PyInstaller
#  Usually these files are written by a python script from a template
#  before PyInstaller builds the exe, so as to inject date/other infos into it.
*.manifest
*.spec

# Installer logs
pip-log.txt
pip-delete-this-directory.txt

# Unit test / coverage reports
htmlcov/
.tox/
.nox/
.coverage
.coverage.*
.cache
nosetests.xml
coverage.xml
*.cover
*.py,cover
.hypothesis/
.pytest_cache/

# For Macs Dev Environs: ignoring .Desktop Services_Store
.DS_Store

# Translations
*.mo
*.pot

# Django stuff:
*.log
local_settings.py
db.sqlite3
db.sqlite3-journal

# Flask stuff:
instance/
.webassets-cache

# Scrapy stuff:
.scrapy

# Sphinx documentation
docs/_build/

# PyBuilder
target/

# Jupyter Notebook
.ipynb_checkpoints

# IPython
profile_default/
ipython_config.py

# pyenv
.python-version

# pipenv
#   According to pypa/pipenv#598, it is recommended to include Pipfile.lock in version control.
#   However, in case of collaboration, if having platform-specific dependencies or dependencies
#   having no cross-platform support, pipenv may install dependencies that don't work, or not
#   install all needed dependencies.
#Pipfile.lock

# PEP 582; used by e.g. github.com/David-OConnor/pyflow
__pypackages__/

# Celery stuff
celerybeat-schedule
celerybeat.pid

# SageMath parsed files
*.sage.py

# Environments
.direnv/
.env
.venv
env/
venv*/
ENV/
env.bak/

# Spyder project settings
.spyderproject
.spyproject

# Rope project settings
.ropeproject

# mkdocs documentation
/site

# mypy
.mypy_cache/
.dmypy.json
dmypy.json

# Pyre type checker
.pyre/
llama-*
vicuna-*
<<<<<<< HEAD
=======

# mac
.DS_Store

# news
CURRENT_BULLETIN.md
>>>>>>> 8020eaa2
<|MERGE_RESOLUTION|>--- conflicted
+++ resolved
@@ -157,12 +157,6 @@
 .pyre/
 llama-*
 vicuna-*
-<<<<<<< HEAD
-=======
-
-# mac
-.DS_Store
 
 # news
-CURRENT_BULLETIN.md
->>>>>>> 8020eaa2
+CURRENT_BULLETIN.md