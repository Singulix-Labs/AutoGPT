--- conflicted
+++ resolved
@@ -158,9 +158,7 @@
 # mac
 .DS_Store
 
-<<<<<<< HEAD
 openai/
-=======
+
 # news
-CURRENT_BULLETIN.md
->>>>>>> 8020eaa2
+CURRENT_BULLETIN.md