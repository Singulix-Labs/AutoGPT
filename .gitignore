scripts/keys.py
scripts/*json
scripts/node_modules/
scripts/__pycache__/keys.cpython-310.pyc
package-lock.json
*.pyc
auto_gpt_workspace/*
*.mpeg
.env
venv/*
outputs/*
ai_settings.yaml
<<<<<<< HEAD
auto-gpt.json

.idea/*
=======
.vscode
auto-gpt.json
log.txt
>>>>>>> 5a6e565c
<|MERGE_RESOLUTION|>--- conflicted
+++ resolved
@@ -10,12 +10,7 @@
 venv/*
 outputs/*
 ai_settings.yaml
-<<<<<<< HEAD
-auto-gpt.json
-
-.idea/*
-=======
 .vscode
 auto-gpt.json
 log.txt
->>>>>>> 5a6e565c
+.idea/*