--- conflicted
+++ resolved
@@ -2,11 +2,7 @@
 
 on:
   push:
-<<<<<<< HEAD
-    branches: [master, dev, ci-test*]
-=======
     branches: [ master, dev, ci-test* ]
->>>>>>> d46219c8
     paths:
       - ".github/workflows/classic-python-checks-ci.yml"
       - "classic/original_autogpt/**"
@@ -15,11 +11,7 @@
       - "**.py"
       - "!classic/forge/tests/vcr_cassettes"
   pull_request:
-<<<<<<< HEAD
-    branches: [master, dev, release-*]
-=======
     branches: [ master, dev, release-* ]
->>>>>>> d46219c8
     paths:
       - ".github/workflows/classic-python-checks-ci.yml"
       - "classic/original_autogpt/**"
