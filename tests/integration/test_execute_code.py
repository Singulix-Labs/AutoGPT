--- conflicted
+++ resolved
@@ -18,16 +18,12 @@
 
 
 @pytest.fixture
-<<<<<<< HEAD
 def random_code(random_string) -> Callable:
     return f"print('Hello {random_string}!')"
 
 
 @pytest.fixture
 def python_test_file(config: Config, random_code: str) -> Callable:
-=======
-def python_test_file(config: Config, random_string) -> Callable:
->>>>>>> dae58f81
     temp_file = tempfile.NamedTemporaryFile(dir=config.workspace_path, suffix=".py")
     temp_file.write(str.encode(random_code))
     temp_file.flush()
@@ -46,7 +42,6 @@
     assert result.replace("\r", "") == f"Hello {random_string}!\n"
 
 
-<<<<<<< HEAD
 def test_execute_python_code(random_code: str, random_string: str, config: Config):
     ai_name = AIConfig.load(config.ai_settings_file).ai_name
 
@@ -80,8 +75,6 @@
         assert f.read() == random_code
 
 
-=======
->>>>>>> dae58f81
 def test_execute_python_file_invalid(config: Config):
     assert all(
         s in sut.execute_python_file("not_python", config).lower()
