--- conflicted
+++ resolved
@@ -5,18 +5,11 @@
 from typing import Callable
 
 import pytest
+from pytest_mock import MockerFixture
 
 import autogpt.commands.execute_code as sut  # system under testing
 from autogpt.config import Config
 from autogpt.config.ai_config import AIConfig
-
-
-@pytest.fixture
-<<<<<<< HEAD
-def python_test_file(config: Config, random_string) -> Callable:
-=======
-def config_allow_execute(config: Config, mocker: MockerFixture) -> Callable:
-    yield mocker.patch.object(config, "execute_local_commands", True)
 
 
 @pytest.fixture
@@ -26,7 +19,6 @@
 
 @pytest.fixture
 def python_test_file(config: Config, random_code: str) -> Callable:
->>>>>>> cce50bef
     temp_file = tempfile.NamedTemporaryFile(dir=config.workspace_path, suffix=".py")
     temp_file.write(str.encode(random_code))
     temp_file.flush()
