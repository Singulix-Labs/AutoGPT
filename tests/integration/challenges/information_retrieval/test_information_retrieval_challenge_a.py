import typing

import pytest

from autogpt.commands.file_operations import read_file, write_to_file
from autogpt.config import Config
from tests.integration.challenges.utils import run_interaction_loop, run_multiple_times
from tests.utils import requires_api_key

CYCLE_COUNT = 3
from autogpt.agent import Agent


@pytest.mark.skip("This challenge hasn't been beaten yet.")
@pytest.mark.vcr
@requires_api_key("OPENAI_API_KEY")
@run_multiple_times(3)
def test_information_retrieval_challenge_a(
    get_company_revenue_agent: Agent,
    monkeypatch: pytest.MonkeyPatch,
<<<<<<< HEAD
    patched_api_requestor: MockerFixture,
    config: Config,
=======
    patched_api_requestor: None,
>>>>>>> d3fc8c42
) -> None:
    """
    Test the challenge_a function in a given agent by mocking user inputs and checking the output file content.

    :param get_company_revenue_agent: The agent to test.
    :param monkeypatch: pytest's monkeypatch utility for modifying builtins.
    """
    run_interaction_loop(monkeypatch, get_company_revenue_agent, CYCLE_COUNT)

    file_path = str(get_company_revenue_agent.workspace.get_path("output.txt"))
    content = read_file(file_path, config)
    assert "81" in content, "Expected the file to contain 81"<|MERGE_RESOLUTION|>--- conflicted
+++ resolved
@@ -3,9 +3,10 @@
 import pytest
 
 from autogpt.commands.file_operations import read_file, write_to_file
-from autogpt.config import Config
 from tests.integration.challenges.utils import run_interaction_loop, run_multiple_times
 from tests.utils import requires_api_key
+
+from autogpt.config import Config
 
 CYCLE_COUNT = 3
 from autogpt.agent import Agent
@@ -18,12 +19,8 @@
 def test_information_retrieval_challenge_a(
     get_company_revenue_agent: Agent,
     monkeypatch: pytest.MonkeyPatch,
-<<<<<<< HEAD
-    patched_api_requestor: MockerFixture,
+    patched_api_requestor: None,
     config: Config,
-=======
-    patched_api_requestor: None,
->>>>>>> d3fc8c42
 ) -> None:
     """
     Test the challenge_a function in a given agent by mocking user inputs and checking the output file content.
