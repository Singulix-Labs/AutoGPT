"""
Test cases for the config class, which handles the configuration settings
for the AI and ensures it behaves as a singleton.
"""
from unittest import mock
from unittest.mock import patch

import pytest

from autogpt.config import Config, ConfigBuilder
from autogpt.configurator import GPT_3_MODEL, GPT_4_MODEL, create_config
from autogpt.workspace.workspace import Workspace


def test_initial_values(config: Config):
    """
    Test if the initial values of the config class attributes are set correctly.
    """
    assert config.debug_mode == False
    assert config.continuous_mode == False
    assert config.speak_mode == False
    assert config.fast_llm_model == "gpt-3.5-turbo"
    assert config.smart_llm_model == "gpt-3.5-turbo"


def test_set_continuous_mode(config: Config):
    """
    Test if the set_continuous_mode() method updates the continuous_mode attribute.
    """
    # Store continuous mode to reset it after the test
    continuous_mode = config.continuous_mode

    config.continuous_mode = True
    assert config.continuous_mode == True

    # Reset continuous mode
    config.continuous_mode = continuous_mode


def test_set_speak_mode(config: Config):
    """
    Test if the set_speak_mode() method updates the speak_mode attribute.
    """
    # Store speak mode to reset it after the test
    speak_mode = config.speak_mode

    config.speak_mode = True
    assert config.speak_mode == True

    # Reset speak mode
    config.speak_mode = speak_mode


def test_set_fast_llm_model(config: Config):
    """
    Test if the set_fast_llm_model() method updates the fast_llm_model attribute.
    """
    # Store model name to reset it after the test
    fast_llm_model = config.fast_llm_model

    config.fast_llm_model = "gpt-3.5-turbo-test"
    assert config.fast_llm_model == "gpt-3.5-turbo-test"

    # Reset model name
    config.fast_llm_model = fast_llm_model


def test_set_smart_llm_model(config: Config):
    """
    Test if the set_smart_llm_model() method updates the smart_llm_model attribute.
    """
    # Store model name to reset it after the test
    smart_llm_model = config.smart_llm_model

    config.smart_llm_model = "gpt-4-test"
    assert config.smart_llm_model == "gpt-4-test"

    # Reset model name
    config.smart_llm_model = smart_llm_model


def test_set_debug_mode(config: Config):
    """
    Test if the set_debug_mode() method updates the debug_mode attribute.
    """
    # Store debug mode to reset it after the test
    debug_mode = config.debug_mode

    config.debug_mode = True
    assert config.debug_mode == True

    # Reset debug mode
    config.debug_mode = debug_mode


@patch("openai.Model.list")
def test_smart_and_fast_llm_models_set_to_gpt4(mock_list_models, config: Config):
    """
    Test if models update to gpt-3.5-turbo if both are set to gpt-4.
    """
    fast_llm_model = config.fast_llm_model
    smart_llm_model = config.smart_llm_model

    config.fast_llm_model = "gpt-4"
    config.smart_llm_model = "gpt-4"

    mock_list_models.return_value = {"data": [{"id": "gpt-3.5-turbo"}]}

    create_config(
        config=config,
        continuous=False,
        continuous_limit=False,
        ai_settings_file="",
        prompt_settings_file="",
        skip_reprompt=False,
        speak=False,
        debug=False,
        gpt3only=False,
        gpt4only=False,
        memory_type="",
        browser_name="",
        allow_downloads=False,
        skip_news=False,
    )

    assert config.fast_llm_model == "gpt-3.5-turbo"
    assert config.smart_llm_model == "gpt-3.5-turbo"

    # Reset config
    config.fast_llm_model = fast_llm_model
    config.smart_llm_model = smart_llm_model


def test_missing_azure_config(workspace: Workspace):
    config_file = workspace.get_path("azure_config.yaml")
    with pytest.raises(FileNotFoundError):
        ConfigBuilder.load_azure_config(str(config_file))

    config_file.write_text("")
    azure_config = ConfigBuilder.load_azure_config(str(config_file))

    assert azure_config["openai_api_type"] == "azure"
    assert azure_config["openai_api_base"] == ""
    assert azure_config["openai_api_version"] == "2023-03-15-preview"
    assert azure_config["azure_model_to_deployment_id_map"] == {}


def test_create_config_gpt4only(config: Config) -> None:
    fast_llm_model = config.fast_llm_model
    smart_llm_model = config.smart_llm_model
    with mock.patch("autogpt.llm.api_manager.ApiManager.get_models") as mock_get_models:
        mock_get_models.return_value = [{"id": GPT_4_MODEL}]
        create_config(
            config=config,
            continuous=False,
            continuous_limit=None,
            ai_settings_file=None,
            prompt_settings_file=None,
            skip_reprompt=False,
            speak=False,
            debug=False,
            gpt3only=False,
            gpt4only=True,
            memory_type=None,
            browser_name=None,
            allow_downloads=False,
            skip_news=False,
        )
        assert config.fast_llm_model == GPT_4_MODEL
        assert config.smart_llm_model == GPT_4_MODEL

    # Reset config
    config.fast_llm_model = fast_llm_model
    config.smart_llm_model = smart_llm_model


def test_create_config_gpt3only(config: Config) -> None:
    fast_llm_model = config.fast_llm_model
    smart_llm_model = config.smart_llm_model
    with mock.patch("autogpt.llm.api_manager.ApiManager.get_models") as mock_get_models:
        mock_get_models.return_value = [{"id": GPT_3_MODEL}]
        create_config(
            config=config,
            continuous=False,
            continuous_limit=None,
            ai_settings_file=None,
            prompt_settings_file=None,
            skip_reprompt=False,
            speak=False,
            debug=False,
            gpt3only=True,
            gpt4only=False,
            memory_type=None,
            browser_name=None,
            allow_downloads=False,
            skip_news=False,
        )
        assert config.fast_llm_model == GPT_3_MODEL
        assert config.smart_llm_model == GPT_3_MODEL

    # Reset config
<<<<<<< HEAD
    config.set_fast_llm_model(fast_llm_model)
    config.set_smart_llm_model(smart_llm_model)


def test_command_line_ai_params(config):
    """
    Test setting AI parameters overrides such as ai goals and name from the command line.
    """
    create_config(
        config=config,
        continuous=False,
        continuous_limit=None,
        ai_settings_file=None,
        prompt_settings_file=None,
        skip_reprompt=False,
        speak=False,
        debug=False,
        gpt3only=True,
        gpt4only=False,
        memory_type=None,
        browser_name=None,
        allow_downloads=False,
        skip_news=False,
        ai_name=None,
        ai_role=None,
        ai_goals=None,
    )
    assert config.ai_name == None
    assert config.ai_role == None
    assert config.ai_goals == None

    create_config(
        config=config,
        continuous=False,
        continuous_limit=None,
        ai_settings_file=None,
        prompt_settings_file=None,
        skip_reprompt=False,
        speak=False,
        debug=False,
        gpt3only=True,
        gpt4only=False,
        memory_type=None,
        browser_name=None,
        allow_downloads=False,
        skip_news=False,
        ai_name="testGPT",
        ai_role=None,
        ai_goals=None,
    )

    assert config.ai_name == "testGPT"

    create_config(
        config=config,
        continuous=False,
        continuous_limit=None,
        ai_settings_file=None,
        prompt_settings_file=None,
        skip_reprompt=False,
        speak=False,
        debug=False,
        gpt3only=True,
        gpt4only=False,
        memory_type=None,
        browser_name=None,
        allow_downloads=False,
        skip_news=False,
        ai_name="testGPT2",
        ai_role="testRole1",
        ai_goals=["testGoal1", "testGoal2"],
    )

    assert config.ai_name == "testGPT2"
    assert config.ai_role == "testRole1"
    assert config.ai_goals == ["testGoal1", "testGoal2"]
=======
    config.fast_llm_model = fast_llm_model
    config.smart_llm_model = smart_llm_model
>>>>>>> 70e8b074
<|MERGE_RESOLUTION|>--- conflicted
+++ resolved
@@ -199,84 +199,5 @@
         assert config.smart_llm_model == GPT_3_MODEL
 
     # Reset config
-<<<<<<< HEAD
-    config.set_fast_llm_model(fast_llm_model)
-    config.set_smart_llm_model(smart_llm_model)
-
-
-def test_command_line_ai_params(config):
-    """
-    Test setting AI parameters overrides such as ai goals and name from the command line.
-    """
-    create_config(
-        config=config,
-        continuous=False,
-        continuous_limit=None,
-        ai_settings_file=None,
-        prompt_settings_file=None,
-        skip_reprompt=False,
-        speak=False,
-        debug=False,
-        gpt3only=True,
-        gpt4only=False,
-        memory_type=None,
-        browser_name=None,
-        allow_downloads=False,
-        skip_news=False,
-        ai_name=None,
-        ai_role=None,
-        ai_goals=None,
-    )
-    assert config.ai_name == None
-    assert config.ai_role == None
-    assert config.ai_goals == None
-
-    create_config(
-        config=config,
-        continuous=False,
-        continuous_limit=None,
-        ai_settings_file=None,
-        prompt_settings_file=None,
-        skip_reprompt=False,
-        speak=False,
-        debug=False,
-        gpt3only=True,
-        gpt4only=False,
-        memory_type=None,
-        browser_name=None,
-        allow_downloads=False,
-        skip_news=False,
-        ai_name="testGPT",
-        ai_role=None,
-        ai_goals=None,
-    )
-
-    assert config.ai_name == "testGPT"
-
-    create_config(
-        config=config,
-        continuous=False,
-        continuous_limit=None,
-        ai_settings_file=None,
-        prompt_settings_file=None,
-        skip_reprompt=False,
-        speak=False,
-        debug=False,
-        gpt3only=True,
-        gpt4only=False,
-        memory_type=None,
-        browser_name=None,
-        allow_downloads=False,
-        skip_news=False,
-        ai_name="testGPT2",
-        ai_role="testRole1",
-        ai_goals=["testGoal1", "testGoal2"],
-    )
-
-    assert config.ai_name == "testGPT2"
-    assert config.ai_role == "testRole1"
-    assert config.ai_goals == ["testGoal1", "testGoal2"]
-=======
-    config.fast_llm_model = fast_llm_model
-    config.smart_llm_model = smart_llm_model
->>>>>>> 70e8b074
+    config.fast_llm_model = fast_llm_model
+    config.smart_llm_model = smart_llm_model