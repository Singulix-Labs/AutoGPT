--- conflicted
+++ resolved
@@ -5,12 +5,8 @@
 import unittest
 
 try:
-<<<<<<< HEAD
+    from autogpt.config import Config
     from autogpt.memory.providers import MilvusMemory
-=======
-    from autogpt.config import Config
-    from autogpt.memory.milvus import MilvusMemory
->>>>>>> 7a34d492
 
     def mock_config() -> Config:
         """Mock the config object for testing purposes."""
