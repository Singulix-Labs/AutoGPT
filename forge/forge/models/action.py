from __future__ import annotations

from typing import Any, Literal, Optional, TypeVar

from pydantic import BaseModel
from pydantic.schema import default_ref_template

from forge.llm.providers.schema import AssistantChatMessage, AssistantFunctionCall

from .utils import ModelWithSummary


class ActionProposal(BaseModel):
    thoughts: str | ModelWithSummary
    use_tool: AssistantFunctionCall

<<<<<<< HEAD
    raw_message: AssistantChatMessage = None
=======
    raw_message: AssistantChatMessage = None  # type: ignore
    """
    The message from which the action proposal was parsed. To be set by the parser.
    """

    @classmethod
    def schema(
        cls, by_alias: bool = True, ref_template: str = default_ref_template, **kwargs
    ):
        """
        The schema for this ActionProposal model, excluding the 'raw_message' property.
        """
        schema = super().schema(by_alias=by_alias, ref_template=ref_template, **kwargs)
        if "raw_message" in schema["properties"]:  # must check because schema is cached
            del schema["properties"]["raw_message"]
        return schema
>>>>>>> 6d9f564d


AnyProposal = TypeVar("AnyProposal", bound=ActionProposal)


class ActionSuccessResult(BaseModel):
    outputs: Any
    status: Literal["success"] = "success"

    def __str__(self) -> str:
        outputs = str(self.outputs).replace("```", r"\```")
        multiline = "\n" in outputs
        return f"```\n{self.outputs}\n```" if multiline else str(self.outputs)


class ErrorInfo(BaseModel):
    args: tuple
    message: str
    exception_type: str
    repr: str

    @staticmethod
    def from_exception(exception: Exception) -> ErrorInfo:
        return ErrorInfo(
            args=exception.args,
            message=getattr(exception, "message", exception.args[0]),
            exception_type=exception.__class__.__name__,
            repr=repr(exception),
        )

    def __str__(self):
        return repr(self)

    def __repr__(self):
        return self.repr


class ActionErrorResult(BaseModel):
    reason: str
    error: Optional[ErrorInfo] = None
    status: Literal["error"] = "error"

    @staticmethod
    def from_exception(exception: Exception) -> ActionErrorResult:
        return ActionErrorResult(
            reason=getattr(exception, "message", exception.args[0]),
            error=ErrorInfo.from_exception(exception),
        )

    def __str__(self) -> str:
        return f"Action failed: '{self.reason}'"


class ActionInterruptedByHuman(BaseModel):
    feedback: str
    status: Literal["interrupted_by_human"] = "interrupted_by_human"

    def __str__(self) -> str:
        return (
            'The user interrupted the action with the following feedback: "%s"'
            % self.feedback
        )


ActionResult = ActionSuccessResult | ActionErrorResult | ActionInterruptedByHuman<|MERGE_RESOLUTION|>--- conflicted
+++ resolved
@@ -14,9 +14,6 @@
     thoughts: str | ModelWithSummary
     use_tool: AssistantFunctionCall
 
-<<<<<<< HEAD
-    raw_message: AssistantChatMessage = None
-=======
     raw_message: AssistantChatMessage = None  # type: ignore
     """
     The message from which the action proposal was parsed. To be set by the parser.
@@ -33,7 +30,6 @@
         if "raw_message" in schema["properties"]:  # must check because schema is cached
             del schema["properties"]["raw_message"]
         return schema
->>>>>>> 6d9f564d
 
 
 AnyProposal = TypeVar("AnyProposal", bound=ActionProposal)
