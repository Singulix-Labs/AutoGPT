--- conflicted
+++ resolved
@@ -8,7 +8,6 @@
 
 ## Table of Contents
 
-<<<<<<< HEAD
 - [Features](#🚀-Features)
 - [Requirements](#📋-Requirements)
 - [Installation](#💾-Installation)
@@ -16,15 +15,7 @@
 - [Limitations](#⚠️-Limitations)
 - [Disclaimer](#🛡-Disclaimer)
 - [Connect with Us on Twitter ](#🐦-connect-with-us-on-twitter)
-=======
-- [🚀 Features](#features)
-- [📋 Requirements](#Requirements)
-- [💾 Installation](#installation)
-- [🔧 Usage](#usage)
-- [⚠️ Limitations](#Limitations)
-- [🛡 Disclaimer](#disclaimer)
-- [🐦 Connect with Us on Twitter ](#connect-with-us-on-twitter)
->>>>>>> 47c5adcf
+
 
 ## 🚀 Features
 
