--- conflicted
+++ resolved
@@ -157,17 +157,11 @@
 4. Go to the [APIs & Services Dashboard](https://console.cloud.google.com/apis/dashboard) and click "Enable APIs and Services". Search for "Custom Search API" and click on it, then click "Enable".
 5. Go to the [Credentials](https://console.cloud.google.com/apis/credentials) page and click "Create Credentials". Choose "API Key".
 6. Copy the API key and set it as an environment variable named `GOOGLE_API_KEY` on your machine. See setting up environment variables below.
-<<<<<<< HEAD
-7. Go to the [Custom Search Engine](https://cse.google.com/cse/all) page and click "Add".
-8. Set up your search engine by following the prompts. You can choose to search the entire web or specific sites.
-9. Once you've created your search engine, click on "Control Panel" and then "Basics". Copy the "Search engine ID" and set it as an environment variable named `CUSTOM_SEARCH_ENGINE_ID` on your machine. See setting up environment variables below.
-10. [Optional] Configure proxy via `GOOGLE_API_PROXY`([http, socks5, socks4]) in `.env`
-=======
 7. [Enable](https://console.developers.google.com/apis/api/customsearch.googleapis.com) the Custom Search API on your project. (Might need to wait few minutes to propagate)
 8. Go to the [Custom Search Engine](https://cse.google.com/cse/all) page and click "Add".
 9. Set up your search engine by following the prompts. You can choose to search the entire web or specific sites.
 10. Once you've created your search engine, click on "Control Panel" and then "Basics". Copy the "Search engine ID" and set it as an environment variable named `CUSTOM_SEARCH_ENGINE_ID` on your machine. See setting up environment variables below.
->>>>>>> 98efd264
+11. [Optional] Configure proxy via `GOOGLE_API_PROXY`([http, socks5, socks4]) in `.env`
 
 _Remember that your free daily custom search quota allows only up to 100 searches. To increase this limit, you need to assign a billing account to the project to profit from up to 10K daily searches._
 
