# 💾 Installation

## Prerequisites
- [Git](https://git-scm.com/)
- [OpenAI API key](https://platform.openai.com/account/api-keys)
- [Paid OpenAI Account](https://platform.openai.com/account/billing/overview)

**Important!** You **must** have a paid account via ![OpenAI API > Billing](./docs/imgs/openai-api-key-billing-paid-account.png). We also highly recommend tracking your usage on the [Usage](https://platform.openai.com/account/usage) page, and setting a spending limit on the [Usage limits](https://platform.openai.com/account/billing/limits) page.

## Steps
1. Clone this repository:
``` shell
    git clone -b stable https://github.com/Significant-Gravitas/Auto-GPT.git
```

2. Navigate to the project root:
``` shell
    cd Auto-GPT
```

3. Install the required dependencies:

``` shell
    pip install -r requirements.txt
```

4. Copy the `.env.template` file into a file named `.env`: 
```bash
cp .env.template .env
```
<<<<<<< HEAD
=======
     - Details can be found here: https://pypi.org/project/openai/ in the `Microsoft Azure Endpoints` section and here: https://learn.microsoft.com/en-us/azure/cognitive-services/openai/tutorials/embeddings?tabs=command-line for the embedding model.
     - If you're on Windows you may need to install https://learn.microsoft.com/en-us/cpp/windows/latest-supported-vc-redist?view=msvc-170
>>>>>>> da48f9c9

5. Add your `OPENAI_API_KEY` to `.env`.

### Azure (optional)
If you want to use GPT on an Azure instance, set `USE_AZURE` to `True` and follow these instructions.

1. Copy the `azure.yaml.template` file into a file named `azure.yaml`: 
```bash
cp azure.yaml.template azure.yaml
```
2. Add the following credentials to the `azure_model_map` section:
   1. `fast_llm_model_deployment_id`: "`Your gpt-3.5-turbo or gpt-4 deployment ID`"
   2. `smart_llm_model_deployment_id`: "`Your gpt-4 deployment ID`"
   3. `embedding_model_deployment_id`: "`Your text-embedding-ada-002 v2 deployment ID`"
       
To learn more, see the **Microsoft Azure Endpoints** section in the [OpenAI Python Library](https://pypi.org/project/openai/), and [Tutorial: Explore Azure OpenAI Service embeddings and document search](https://learn.microsoft.com/en-us/azure/cognitive-services/openai/tutorials/embeddings?tabs=command-line) for the embedding model.

### Docker

You can also build and run this project in a Docker image.

1. To build and run this project, run:
``` shell
docker build -t autogpt .
docker run -it --env-file=./.env -v $PWD/auto_gpt_workspace:/home/appuser/auto_gpt_workspace autogpt
```

2. Optionally, if you have `docker-compose`, run:
``` shell
docker-compose run --build --rm auto-gpt
```

3. To pass extra arguments, see the following examples to run with `--gpt3only` and `--continuous` mode:
``` shell
docker run -it --env-file=./.env -v $PWD/auto_gpt_workspace:/home/appuser/auto_gpt_workspace autogpt --gpt3only --continuous
```

``` shell
docker-compose run --build --rm auto-gpt --gpt3only --continuous
```

Alternatively, you can pull the latest release directly from [Docker Hub](https://hub.docker.com/r/significantgravitas/auto-gpt)<|MERGE_RESOLUTION|>--- conflicted
+++ resolved
@@ -28,11 +28,6 @@
 ```bash
 cp .env.template .env
 ```
-<<<<<<< HEAD
-=======
-     - Details can be found here: https://pypi.org/project/openai/ in the `Microsoft Azure Endpoints` section and here: https://learn.microsoft.com/en-us/azure/cognitive-services/openai/tutorials/embeddings?tabs=command-line for the embedding model.
-     - If you're on Windows you may need to install https://learn.microsoft.com/en-us/cpp/windows/latest-supported-vc-redist?view=msvc-170
->>>>>>> da48f9c9
 
 5. Add your `OPENAI_API_KEY` to `.env`.
 
@@ -47,6 +42,7 @@
    1. `fast_llm_model_deployment_id`: "`Your gpt-3.5-turbo or gpt-4 deployment ID`"
    2. `smart_llm_model_deployment_id`: "`Your gpt-4 deployment ID`"
    3. `embedding_model_deployment_id`: "`Your text-embedding-ada-002 v2 deployment ID`"
+     - If you're on Windows you may need to install https://learn.microsoft.com/en-us/cpp/windows/latest-supported-vc-redist?view=msvc-170
        
 To learn more, see the **Microsoft Azure Endpoints** section in the [OpenAI Python Library](https://pypi.org/project/openai/), and [Tutorial: Explore Azure OpenAI Service embeddings and document search](https://learn.microsoft.com/en-us/azure/cognitive-services/openai/tutorials/embeddings?tabs=command-line) for the embedding model.
 
