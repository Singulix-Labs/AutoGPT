mkdocs
mkdocs-material
mkdocs-table-reader-plugin
pymdown-extensions
mkdocs-git-revision-date-localized-plugin
<<<<<<< HEAD
zipp>=3.19.1 # not directly required, pinned by Snyk to avoid a vulnerability
=======
urllib3>=2.2.2 # not directly required, pinned by Snyk to avoid a vulnerability
>>>>>>> 4a8f3dbb
<|MERGE_RESOLUTION|>--- conflicted
+++ resolved
@@ -3,8 +3,5 @@
 mkdocs-table-reader-plugin
 pymdown-extensions
 mkdocs-git-revision-date-localized-plugin
-<<<<<<< HEAD
 zipp>=3.19.1 # not directly required, pinned by Snyk to avoid a vulnerability
-=======
-urllib3>=2.2.2 # not directly required, pinned by Snyk to avoid a vulnerability
->>>>>>> 4a8f3dbb
+urllib3>=2.2.2 # not directly required, pinned by Snyk to avoid a vulnerability